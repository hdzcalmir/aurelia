--- conflicted
+++ resolved
@@ -40,21 +40,12 @@
     "access": "public"
   },
   "dependencies": {
-<<<<<<< HEAD
-    "@aurelia/kernel": "2.1.0-dev.202204221016",
-    "@aurelia/metadata": "2.1.0-dev.202204221016",
-    "@aurelia/platform": "2.1.0-dev.202204221016",
-    "@aurelia/runtime": "2.1.0-dev.202204221016",
-    "jsdom": "^15.2.1",
-    "typescript": "^4.6.2"
-=======
     "@aurelia/kernel": "2.0.0-alpha.28",
     "@aurelia/metadata": "2.0.0-alpha.28",
     "@aurelia/platform": "2.0.0-alpha.28",
     "@aurelia/runtime": "2.0.0-alpha.28",
     "jsdom": "^19.0.0",
     "typescript": "^4.6.3"
->>>>>>> a19ed3a9
   },
   "devDependencies": {
     "@types/node": "^14.18.14"
