--- conflicted
+++ resolved
@@ -1,10 +1,6 @@
 {
   "name": "@aurelia/aot",
-<<<<<<< HEAD
-  "version": "2.1.0-dev.202107311402",
-=======
   "version": "2.0.0-alpha.15",
->>>>>>> 284d2e67
   "main": "dist/cjs/index.js",
   "module": "dist/esm/index.js",
   "types": "dist/types/index.d.ts",
@@ -44,17 +40,10 @@
     "access": "public"
   },
   "dependencies": {
-<<<<<<< HEAD
-    "@aurelia/kernel": "2.1.0-dev.202107311402",
-    "@aurelia/metadata": "2.1.0-dev.202107311402",
-    "@aurelia/platform": "2.1.0-dev.202107311402",
-    "@aurelia/runtime": "2.1.0-dev.202107311402",
-=======
     "@aurelia/kernel": "2.0.0-alpha.15",
     "@aurelia/metadata": "2.0.0-alpha.15",
     "@aurelia/platform": "2.0.0-alpha.15",
     "@aurelia/runtime": "2.0.0-alpha.15",
->>>>>>> 284d2e67
     "jsdom": "^15.2.1",
     "typescript": "^4.0.3"
   },
