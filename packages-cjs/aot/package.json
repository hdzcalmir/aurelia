--- conflicted
+++ resolved
@@ -1,10 +1,6 @@
 {
   "name": "@aurelia/aot",
-<<<<<<< HEAD
-  "version": "2.0.1-dev.202107231013",
-=======
   "version": "2.0.0-alpha.14",
->>>>>>> 6bcff8da
   "main": "dist/cjs/index.js",
   "module": "dist/esm/index.js",
   "types": "dist/types/index.d.ts",
@@ -44,17 +40,10 @@
     "access": "public"
   },
   "dependencies": {
-<<<<<<< HEAD
-    "@aurelia/kernel": "2.0.1-dev.202107231013",
-    "@aurelia/metadata": "2.0.1-dev.202107231013",
-    "@aurelia/platform": "2.0.1-dev.202107231013",
-    "@aurelia/runtime": "2.0.1-dev.202107231013",
-=======
     "@aurelia/kernel": "2.0.0-alpha.14",
     "@aurelia/metadata": "2.0.0-alpha.14",
     "@aurelia/platform": "2.0.0-alpha.14",
     "@aurelia/runtime": "2.0.0-alpha.14",
->>>>>>> 6bcff8da
     "jsdom": "^15.2.1",
     "typescript": "^4.0.3"
   },
