{
  "name": "@aurelia/aot",
<<<<<<< HEAD
  "version": "0.9.0-dev.202101301811",
=======
  "version": "0.9.0",
>>>>>>> d6d01cdb
  "main": "dist/cjs/index.js",
  "module": "dist/esm/index.js",
  "types": "dist/index.d.ts",
  "typings": "dist/index.d.ts",
  "license": "MIT",
  "homepage": "https://aurelia.io",
  "repository": {
    "type": "git",
    "url": "https://github.com/aurelia/aurelia"
  },
  "bugs": {
    "url": "https://github.com/aurelia/aurelia/issues"
  },
  "keywords": [
    "aurelia",
    "aot"
  ],
  "files": [
    "dist",
    "src",
    "README.md",
    "CHANGELOG.md",
    "LICENSE"
  ],
  "scripts": {
    "lint": "eslint --cache --ext .js,.ts src/",
    "lint:ci": "eslint --cache --ext .js,.ts --quiet --report-unused-disable-directives src/",
    "build": "tsc -b",
    "dev": "tsc -b -w --preserveWatchOutput",
    "test": "node dist/cjs/test.js",
    "publish:dev": "npm publish --tag dev",
    "publish:latest": "npm publish --tag latest"
  },
  "publishConfig": {
    "access": "public"
  },
  "dependencies": {
<<<<<<< HEAD
    "@aurelia/kernel": "0.9.0-dev.202101301811",
    "@aurelia/metadata": "0.9.0-dev.202101301811",
    "@aurelia/platform": "0.9.0-dev.202101301811",
    "@aurelia/runtime": "0.9.0-dev.202101301811",
=======
    "@aurelia/kernel": "0.9.0",
    "@aurelia/metadata": "0.9.0",
    "@aurelia/platform": "0.9.0",
    "@aurelia/runtime": "0.9.0",
>>>>>>> d6d01cdb
    "jsdom": "^15.2.1",
    "typescript": "^4.0.3"
  },
  "devDependencies": {
    "@types/node": "^14.11.5"
  },
  "engines": {
    "node": ">=14.15.0"
  }
}<|MERGE_RESOLUTION|>--- conflicted
+++ resolved
@@ -1,10 +1,6 @@
 {
   "name": "@aurelia/aot",
-<<<<<<< HEAD
-  "version": "0.9.0-dev.202101301811",
-=======
   "version": "0.9.0",
->>>>>>> d6d01cdb
   "main": "dist/cjs/index.js",
   "module": "dist/esm/index.js",
   "types": "dist/index.d.ts",
@@ -42,17 +38,10 @@
     "access": "public"
   },
   "dependencies": {
-<<<<<<< HEAD
-    "@aurelia/kernel": "0.9.0-dev.202101301811",
-    "@aurelia/metadata": "0.9.0-dev.202101301811",
-    "@aurelia/platform": "0.9.0-dev.202101301811",
-    "@aurelia/runtime": "0.9.0-dev.202101301811",
-=======
     "@aurelia/kernel": "0.9.0",
     "@aurelia/metadata": "0.9.0",
     "@aurelia/platform": "0.9.0",
     "@aurelia/runtime": "0.9.0",
->>>>>>> d6d01cdb
     "jsdom": "^15.2.1",
     "typescript": "^4.0.3"
   },
