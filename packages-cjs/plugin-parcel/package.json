{
  "name": "@aurelia/plugin-parcel",
<<<<<<< HEAD
  "version": "2.0.1-dev.202108270612",
=======
  "version": "2.0.0-alpha.19",
>>>>>>> 085f5d1f
  "main": "dist/cjs/index.js",
  "module": "dist/esm/index.js",
  "types": "dist/types/index.d.ts",
  "typings": "dist/types/index.d.ts",
  "license": "MIT",
  "homepage": "https://aurelia.io",
  "repository": {
    "type": "git",
    "url": "https://github.com/aurelia/aurelia"
  },
  "bugs": {
    "url": "https://github.com/aurelia/aurelia/issues"
  },
  "keywords": [
    "aurelia",
    "plugin-parcel"
  ],
  "files": [
    "dist",
    "src",
    "README.md",
    "CHANGELOG.md",
    "LICENSE"
  ],
  "scripts": {
    "lint": "eslint --cache --ext .js,.ts src/",
    "lint:ci": "eslint --cache --ext .js,.ts --quiet --report-unused-disable-directives src/",
    "build": "tsc -b",
    "dev": "tsc -b -w --preserveWatchOutput",
    "publish:dev": "npm publish --tag dev",
    "publish:latest": "npm publish --tag latest",
    "rollup": "rollup -c",
    "postrollup": "tsc --emitDeclarationOnly"
  },
  "publishConfig": {
    "access": "public"
  },
  "dependencies": {
<<<<<<< HEAD
    "@aurelia/kernel": "2.0.1-dev.202108270612",
    "@aurelia/metadata": "2.0.1-dev.202108270612",
    "@aurelia/platform": "2.0.1-dev.202108270612",
    "@aurelia/runtime": "2.0.1-dev.202108270612"
=======
    "@aurelia/kernel": "2.0.0-alpha.19",
    "@aurelia/metadata": "2.0.0-alpha.19",
    "@aurelia/platform": "2.0.0-alpha.19",
    "@aurelia/runtime": "2.0.0-alpha.19"
>>>>>>> 085f5d1f
  },
  "devDependencies": {
    "@types/node": "^14.11.5",
    "typescript": "^4.0.3"
  },
  "engines": {
    "node": ">=14.17.0"
  }
}<|MERGE_RESOLUTION|>--- conflicted
+++ resolved
@@ -1,10 +1,6 @@
 {
   "name": "@aurelia/plugin-parcel",
-<<<<<<< HEAD
-  "version": "2.0.1-dev.202108270612",
-=======
   "version": "2.0.0-alpha.19",
->>>>>>> 085f5d1f
   "main": "dist/cjs/index.js",
   "module": "dist/esm/index.js",
   "types": "dist/types/index.d.ts",
@@ -43,17 +39,10 @@
     "access": "public"
   },
   "dependencies": {
-<<<<<<< HEAD
-    "@aurelia/kernel": "2.0.1-dev.202108270612",
-    "@aurelia/metadata": "2.0.1-dev.202108270612",
-    "@aurelia/platform": "2.0.1-dev.202108270612",
-    "@aurelia/runtime": "2.0.1-dev.202108270612"
-=======
     "@aurelia/kernel": "2.0.0-alpha.19",
     "@aurelia/metadata": "2.0.0-alpha.19",
     "@aurelia/platform": "2.0.0-alpha.19",
     "@aurelia/runtime": "2.0.0-alpha.19"
->>>>>>> 085f5d1f
   },
   "devDependencies": {
     "@types/node": "^14.11.5",
