{
  "name": "@aurelia/babel-jest",
  "version": "2.1.0-dev.202204221016",
  "main": "dist/cjs/index.js",
  "module": "dist/esm/index.js",
  "types": "dist/types/index.d.ts",
  "typings": "dist/types/index.d.ts",
  "license": "MIT",
  "homepage": "https://aurelia.io",
  "repository": {
    "type": "git",
    "url": "https://github.com/aurelia/aurelia"
  },
  "bugs": {
    "url": "https://github.com/aurelia/aurelia/issues"
  },
  "keywords": [
    "aurelia",
    "jest"
  ],
  "files": [
    "dist",
    "src",
    "README.md",
    "CHANGELOG.md",
    "LICENSE"
  ],
  "scripts": {
    "lint": "eslint --cache --ext .js,.ts src/",
    "lint:ci": "eslint --cache --ext .js,.ts --quiet --report-unused-disable-directives src/",
    "build": "tsc -b",
    "dev": "tsc -b -w --preserveWatchOutput",
    "publish:dev": "npm publish --tag dev",
    "publish:latest": "npm publish --tag latest",
    "rollup": "rollup -c",
    "postrollup": "tsc --emitDeclarationOnly"
  },
  "publishConfig": {
    "access": "public"
  },
  "dependencies": {
<<<<<<< HEAD
    "@aurelia/kernel": "2.1.0-dev.202204221016",
    "@aurelia/metadata": "2.1.0-dev.202204221016",
    "@aurelia/platform": "2.1.0-dev.202204221016",
    "@aurelia/plugin-conventions": "2.1.0-dev.202204221016",
    "@aurelia/runtime": "2.1.0-dev.202204221016",
    "@babel/core": "^7.12.10",
    "babel-jest": "^27.0.2"
=======
    "@aurelia/kernel": "2.0.0-alpha.28",
    "@aurelia/metadata": "2.0.0-alpha.28",
    "@aurelia/platform": "2.0.0-alpha.28",
    "@aurelia/plugin-conventions": "2.0.0-alpha.28",
    "@aurelia/runtime": "2.0.0-alpha.28",
    "@babel/core": "^7.17.9",
    "babel-jest": "^27.5.1"
>>>>>>> a19ed3a9
  },
  "devDependencies": {
    "@jest/transform": "^27.5.1",
    "@jest/types": "^27.5.1",
    "@types/node": "^14.18.14",
    "typescript": "^4.6.3"
  },
  "engines": {
    "node": ">=14.17.0"
  }
}<|MERGE_RESOLUTION|>--- conflicted
+++ resolved
@@ -39,15 +39,6 @@
     "access": "public"
   },
   "dependencies": {
-<<<<<<< HEAD
-    "@aurelia/kernel": "2.1.0-dev.202204221016",
-    "@aurelia/metadata": "2.1.0-dev.202204221016",
-    "@aurelia/platform": "2.1.0-dev.202204221016",
-    "@aurelia/plugin-conventions": "2.1.0-dev.202204221016",
-    "@aurelia/runtime": "2.1.0-dev.202204221016",
-    "@babel/core": "^7.12.10",
-    "babel-jest": "^27.0.2"
-=======
     "@aurelia/kernel": "2.0.0-alpha.28",
     "@aurelia/metadata": "2.0.0-alpha.28",
     "@aurelia/platform": "2.0.0-alpha.28",
@@ -55,7 +46,6 @@
     "@aurelia/runtime": "2.0.0-alpha.28",
     "@babel/core": "^7.17.9",
     "babel-jest": "^27.5.1"
->>>>>>> a19ed3a9
   },
   "devDependencies": {
     "@jest/transform": "^27.5.1",
