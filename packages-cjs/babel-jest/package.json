{
  "name": "@aurelia/babel-jest",
  "version": "2.0.1-dev.202106160945",
  "main": "dist/cjs/index.js",
  "module": "dist/esm/index.js",
  "types": "dist/index.d.ts",
  "typings": "dist/index.d.ts",
  "license": "MIT",
  "homepage": "https://aurelia.io",
  "repository": {
    "type": "git",
    "url": "https://github.com/aurelia/aurelia"
  },
  "bugs": {
    "url": "https://github.com/aurelia/aurelia/issues"
  },
  "keywords": [
    "aurelia",
    "jest"
  ],
  "files": [
    "dist",
    "src",
    "README.md",
    "CHANGELOG.md",
    "LICENSE"
  ],
  "scripts": {
    "lint": "eslint --cache --ext .js,.ts src/",
    "lint:ci": "eslint --cache --ext .js,.ts --quiet --report-unused-disable-directives src/",
    "build": "tsc -b",
    "dev": "tsc -b -w --preserveWatchOutput",
    "publish:dev": "npm publish --tag dev",
    "publish:latest": "npm publish --tag latest"
  },
  "publishConfig": {
    "access": "public"
  },
  "dependencies": {
<<<<<<< HEAD
    "@aurelia/kernel": "2.0.1-dev.202106160945",
    "@aurelia/metadata": "2.0.1-dev.202106160945",
    "@aurelia/platform": "2.0.1-dev.202106160945",
    "@aurelia/plugin-conventions": "2.0.1-dev.202106160945",
    "@aurelia/runtime": "2.0.1-dev.202106160945",
    "babel-jest": "^26.3.0"
=======
    "@aurelia/kernel": "2.0.0-alpha.6",
    "@aurelia/metadata": "2.0.0-alpha.6",
    "@aurelia/platform": "2.0.0-alpha.6",
    "@aurelia/plugin-conventions": "2.0.0-alpha.6",
    "@aurelia/runtime": "2.0.0-alpha.6",
    "@babel/core": "^7.12.10",
    "babel-jest": "^27.0.2"
>>>>>>> d29f353b
  },
  "devDependencies": {
    "@jest/transform": "^27.0.2",
    "@jest/types": "^27.0.2",
    "@types/node": "^14.11.5",
    "typescript": "^4.0.3"
  },
  "engines": {
    "node": ">=14.15.0"
  }
}<|MERGE_RESOLUTION|>--- conflicted
+++ resolved
@@ -37,14 +37,6 @@
     "access": "public"
   },
   "dependencies": {
-<<<<<<< HEAD
-    "@aurelia/kernel": "2.0.1-dev.202106160945",
-    "@aurelia/metadata": "2.0.1-dev.202106160945",
-    "@aurelia/platform": "2.0.1-dev.202106160945",
-    "@aurelia/plugin-conventions": "2.0.1-dev.202106160945",
-    "@aurelia/runtime": "2.0.1-dev.202106160945",
-    "babel-jest": "^26.3.0"
-=======
     "@aurelia/kernel": "2.0.0-alpha.6",
     "@aurelia/metadata": "2.0.0-alpha.6",
     "@aurelia/platform": "2.0.0-alpha.6",
@@ -52,7 +44,6 @@
     "@aurelia/runtime": "2.0.0-alpha.6",
     "@babel/core": "^7.12.10",
     "babel-jest": "^27.0.2"
->>>>>>> d29f353b
   },
   "devDependencies": {
     "@jest/transform": "^27.0.2",
