--- conflicted
+++ resolved
@@ -3,14 +3,10 @@
   "version": "2.0.0-alpha.30",
   "main": "dist/cjs/index.js",
   "module": "dist/esm/index.js",
-<<<<<<< HEAD
-  "types": "dist/types/index.d.ts",
-=======
   "exports": {
     "require": "./dist/cjs/index.js",
     "import": "./dist/esm/index.js"
   },
->>>>>>> 44d3057a
   "typings": "dist/types/index.d.ts",
   "license": "MIT",
   "homepage": "https://aurelia.io",
