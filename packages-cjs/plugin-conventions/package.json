--- conflicted
+++ resolved
@@ -1,10 +1,6 @@
 {
   "name": "@aurelia/plugin-conventions",
-<<<<<<< HEAD
-  "version": "2.1.0-dev.202204160902",
-=======
   "version": "2.0.0-alpha.28",
->>>>>>> b7df59e6
   "main": "dist/cjs/index.js",
   "module": "dist/esm/index.js",
   "types": "dist/types/index.d.ts",
@@ -43,19 +39,11 @@
     "access": "public"
   },
   "dependencies": {
-<<<<<<< HEAD
-    "@aurelia/kernel": "2.1.0-dev.202204160902",
-    "@aurelia/metadata": "2.1.0-dev.202204160902",
-    "@aurelia/platform": "2.1.0-dev.202204160902",
-    "@aurelia/runtime": "2.1.0-dev.202204160902",
-    "@aurelia/runtime-html": "2.1.0-dev.202204160902",
-=======
     "@aurelia/kernel": "2.0.0-alpha.28",
     "@aurelia/metadata": "2.0.0-alpha.28",
     "@aurelia/platform": "2.0.0-alpha.28",
     "@aurelia/runtime": "2.0.0-alpha.28",
     "@aurelia/runtime-html": "2.0.0-alpha.28",
->>>>>>> b7df59e6
     "modify-code": "^1.2.0",
     "parse5": "^5.1.1",
     "typescript": "^4.6.2"
