{
  "name": "@aurelia/plugin-conventions",
<<<<<<< HEAD
  "version": "2.1.0-dev.202204271157",
  "main": "dist/cjs/index.js",
  "module": "dist/esm/index.js",
  "types": "dist/types/index.d.ts",
=======
  "version": "2.0.0-alpha.29",
  "main": "dist/cjs/index.js",
  "module": "dist/esm/index.js",
  "exports": {
    "require": "./dist/cjs/index.js",
    "import": "./dist/esm/index.js"
  },
>>>>>>> 54ec724f
  "typings": "dist/types/index.d.ts",
  "license": "MIT",
  "homepage": "https://aurelia.io",
  "repository": {
    "type": "git",
    "url": "https://github.com/aurelia/aurelia"
  },
  "bugs": {
    "url": "https://github.com/aurelia/aurelia/issues"
  },
  "keywords": [
    "aurelia",
    "plugin-conventions"
  ],
  "files": [
    "dist",
    "src",
    "README.md",
    "CHANGELOG.md",
    "LICENSE"
  ],
  "scripts": {
    "lint": "eslint --cache --ext .js,.ts src/",
    "lint:ci": "eslint --cache --ext .js,.ts --quiet --report-unused-disable-directives src/",
    "build": "tsc -b",
    "dev": "tsc -b -w --preserveWatchOutput",
    "publish:dev": "npm publish --tag dev",
    "publish:latest": "npm publish --tag latest",
    "rollup": "rollup -c",
    "postrollup": "tsc --emitDeclarationOnly",
    "build:packages-cjs": "npm run rollup"
  },
  "publishConfig": {
    "access": "public"
  },
  "dependencies": {
<<<<<<< HEAD
    "@aurelia/kernel": "2.1.0-dev.202204271157",
    "@aurelia/metadata": "2.1.0-dev.202204271157",
    "@aurelia/platform": "2.1.0-dev.202204271157",
    "@aurelia/runtime": "2.1.0-dev.202204271157",
    "@aurelia/runtime-html": "2.1.0-dev.202204271157",
=======
    "@aurelia/kernel": "2.0.0-alpha.29",
    "@aurelia/metadata": "2.0.0-alpha.29",
    "@aurelia/platform": "2.0.0-alpha.29",
    "@aurelia/runtime": "2.0.0-alpha.29",
    "@aurelia/runtime-html": "2.0.0-alpha.29",
>>>>>>> 54ec724f
    "modify-code": "^1.2.0",
    "parse5": "^5.1.1",
    "typescript": "^4.6.3"
  },
  "devDependencies": {
    "@types/node": "^14.18.14",
    "@types/parse5": "^5.0.2"
  },
  "engines": {
    "node": ">=14.17.0"
  }
}<|MERGE_RESOLUTION|>--- conflicted
+++ resolved
@@ -1,11 +1,5 @@
 {
   "name": "@aurelia/plugin-conventions",
-<<<<<<< HEAD
-  "version": "2.1.0-dev.202204271157",
-  "main": "dist/cjs/index.js",
-  "module": "dist/esm/index.js",
-  "types": "dist/types/index.d.ts",
-=======
   "version": "2.0.0-alpha.29",
   "main": "dist/cjs/index.js",
   "module": "dist/esm/index.js",
@@ -13,7 +7,6 @@
     "require": "./dist/cjs/index.js",
     "import": "./dist/esm/index.js"
   },
->>>>>>> 54ec724f
   "typings": "dist/types/index.d.ts",
   "license": "MIT",
   "homepage": "https://aurelia.io",
@@ -50,19 +43,11 @@
     "access": "public"
   },
   "dependencies": {
-<<<<<<< HEAD
-    "@aurelia/kernel": "2.1.0-dev.202204271157",
-    "@aurelia/metadata": "2.1.0-dev.202204271157",
-    "@aurelia/platform": "2.1.0-dev.202204271157",
-    "@aurelia/runtime": "2.1.0-dev.202204271157",
-    "@aurelia/runtime-html": "2.1.0-dev.202204271157",
-=======
     "@aurelia/kernel": "2.0.0-alpha.29",
     "@aurelia/metadata": "2.0.0-alpha.29",
     "@aurelia/platform": "2.0.0-alpha.29",
     "@aurelia/runtime": "2.0.0-alpha.29",
     "@aurelia/runtime-html": "2.0.0-alpha.29",
->>>>>>> 54ec724f
     "modify-code": "^1.2.0",
     "parse5": "^5.1.1",
     "typescript": "^4.6.3"
