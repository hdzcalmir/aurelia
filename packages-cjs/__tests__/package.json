{
  "name": "@aurelia/__tests__cjs",
  "private": true,
  "license": "MIT",
  "engines": {
    "node": ">=12.0.0",
    "npm": ">=6.1.0"
  },
  "scripts": {
    "lint": "eslint --cache --ext .js,.ts .",
    "lint:ci": "eslint --cache --ext .js,.ts --quiet --report-unused-disable-directives .",
    "test-262": "node dist/cjs/__tests__/setup-test262.js",
    "::mocha": "mocha --ui bdd --reporter min --colors --recursive --timeout 5000 --watch-extensions js",
    "test-node": "npm run ::mocha -- dist/cjs/__tests__/**/*.spec.js",
    "test-node:aot": "npm run ::mocha -- dist/cjs/__tests__/aot/**/*.spec.js",
    "test-node:plugin-conventions": "npm run ::mocha -- dist/cjs/__tests__/plugin-conventions/**/*.spec.js",
    "test-node:plugin-gulp": "npm run ::mocha -- dist/cjs/__tests__/plugin-gulp/**/*.spec.js",
    "test-node:webpack-loader": "npm run ::mocha -- dist/cjs/__tests__/webpack-loader/**/*.spec.js",
    "test-node:babel-jest": "npm run ::mocha -- dist/cjs/__tests__/babel-jest/**/*.spec.js",
    "test-node:ts-jest": "npm run ::mocha -- dist/cjs/__tests__/ts-jest/**/*.spec.js",
    "build": "tsc --build",
    "dev": "tsc --build -w --preserveWatchOutput"
  },
  "dependencies": {
<<<<<<< HEAD
    "@aurelia/aot": "2.1.0-dev.202106201333",
    "@aurelia/babel-jest": "2.1.0-dev.202106201333",
    "@aurelia/kernel": "2.1.0-dev.202106201333",
    "@aurelia/metadata": "2.1.0-dev.202106201333",
    "@aurelia/platform": "2.1.0-dev.202106201333",
    "@aurelia/platform-browser": "2.1.0-dev.202106201333",
    "@aurelia/plugin-conventions": "2.1.0-dev.202106201333",
    "@aurelia/plugin-gulp": "2.1.0-dev.202106201333",
    "@aurelia/runtime-html": "2.1.0-dev.202106201333",
    "@aurelia/runtime": "2.1.0-dev.202106201333",
    "@aurelia/testing": "2.1.0-dev.202106201333",
    "@aurelia/ts-jest": "2.1.0-dev.202106201333",
    "@aurelia/webpack-loader": "2.1.0-dev.202106201333",
=======
    "@aurelia/aot": "2.0.0-alpha.7",
    "@aurelia/babel-jest": "2.0.0-alpha.7",
    "@aurelia/kernel": "2.0.0-alpha.7",
    "@aurelia/metadata": "2.0.0-alpha.7",
    "@aurelia/platform": "2.0.0-alpha.7",
    "@aurelia/platform-browser": "2.0.0-alpha.7",
    "@aurelia/plugin-conventions": "2.0.0-alpha.7",
    "@aurelia/plugin-gulp": "2.0.0-alpha.7",
    "@aurelia/runtime-html": "2.0.0-alpha.7",
    "@aurelia/runtime": "2.0.0-alpha.7",
    "@aurelia/testing": "2.0.0-alpha.7",
    "@aurelia/ts-jest": "2.0.0-alpha.7",
    "@aurelia/webpack-loader": "2.0.0-alpha.7",
>>>>>>> 89adf8f6
    "@babel/core": "^7.12.10",
    "@jest/transform": "^27.0.2",
    "@jest/types": "^27.0.2",
    "i18next": "^17.0.0",
    "jsdom": "^15.2.1",
    "typescript": "^4.0.3",
    "vinyl": "^2.2.0"
  },
  "devDependencies": {
    "@types/jsdom": "^16.2.4",
    "@types/karma": "^5.0.0",
    "@types/mocha": "^8.0.3",
    "@types/node": "^14.11.5",
    "@types/vinyl": "^2.0.4",
    "mocha": "^8.1.3",
    "source-map": "^0.7.3",
    "ts-node": "^9.0.0",
    "tsconfig-paths": "^3.9.0",
    "vinyl": "^2.2.0"
  },
  "version": "0.8.0"
}<|MERGE_RESOLUTION|>--- conflicted
+++ resolved
@@ -22,21 +22,6 @@
     "dev": "tsc --build -w --preserveWatchOutput"
   },
   "dependencies": {
-<<<<<<< HEAD
-    "@aurelia/aot": "2.1.0-dev.202106201333",
-    "@aurelia/babel-jest": "2.1.0-dev.202106201333",
-    "@aurelia/kernel": "2.1.0-dev.202106201333",
-    "@aurelia/metadata": "2.1.0-dev.202106201333",
-    "@aurelia/platform": "2.1.0-dev.202106201333",
-    "@aurelia/platform-browser": "2.1.0-dev.202106201333",
-    "@aurelia/plugin-conventions": "2.1.0-dev.202106201333",
-    "@aurelia/plugin-gulp": "2.1.0-dev.202106201333",
-    "@aurelia/runtime-html": "2.1.0-dev.202106201333",
-    "@aurelia/runtime": "2.1.0-dev.202106201333",
-    "@aurelia/testing": "2.1.0-dev.202106201333",
-    "@aurelia/ts-jest": "2.1.0-dev.202106201333",
-    "@aurelia/webpack-loader": "2.1.0-dev.202106201333",
-=======
     "@aurelia/aot": "2.0.0-alpha.7",
     "@aurelia/babel-jest": "2.0.0-alpha.7",
     "@aurelia/kernel": "2.0.0-alpha.7",
@@ -50,7 +35,6 @@
     "@aurelia/testing": "2.0.0-alpha.7",
     "@aurelia/ts-jest": "2.0.0-alpha.7",
     "@aurelia/webpack-loader": "2.0.0-alpha.7",
->>>>>>> 89adf8f6
     "@babel/core": "^7.12.10",
     "@jest/transform": "^27.0.2",
     "@jest/types": "^27.0.2",
