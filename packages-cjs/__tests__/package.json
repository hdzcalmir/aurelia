{
  "name": "@aurelia/__tests__cjs",
  "private": true,
  "license": "MIT",
  "engines": {
    "node": ">=12.0.0",
    "npm": ">=6.1.0"
  },
  "scripts": {
    "lint": "eslint --cache --ext .js,.ts .",
    "lint:ci": "eslint --cache --ext .js,.ts --quiet --report-unused-disable-directives .",
    "test-262": "node dist/cjs/__tests__/setup-test262.js",
    "::mocha": "mocha --ui bdd --reporter min --colors --recursive --timeout 5000 --watch-extensions js",
    "test-node": "npm run ::mocha -- dist/cjs/__tests__/**/*.spec.js",
    "test-node:aot": "npm run ::mocha -- dist/cjs/__tests__/aot/**/*.spec.js",
    "test-node:plugin-conventions": "npm run ::mocha -- dist/cjs/__tests__/plugin-conventions/**/*.spec.js",
    "test-node:plugin-gulp": "npm run ::mocha -- dist/cjs/__tests__/plugin-gulp/**/*.spec.js",
    "test-node:webpack-loader": "npm run ::mocha -- dist/cjs/__tests__/webpack-loader/**/*.spec.js",
    "test-node:babel-jest": "npm run ::mocha -- dist/cjs/__tests__/babel-jest/**/*.spec.js",
    "test-node:ts-jest": "npm run ::mocha -- dist/cjs/__tests__/ts-jest/**/*.spec.js",
    "build": "tsc --build",
    "dev": "tsc --build -w --preserveWatchOutput"
  },
  "dependencies": {
<<<<<<< HEAD
    "@aurelia/aot": "v2.0.0-alpha.4",
    "@aurelia/babel-jest": "v2.0.0-alpha.4",
    "@aurelia/kernel": "v2.0.0-alpha.4",
    "@aurelia/metadata": "v2.0.0-alpha.4",
    "@aurelia/platform": "v2.0.0-alpha.4",
    "@aurelia/platform-browser": "v2.0.0-alpha.4",
    "@aurelia/plugin-conventions": "v2.0.0-alpha.4",
    "@aurelia/plugin-gulp": "v2.0.0-alpha.4",
    "@aurelia/runtime-html": "v2.0.0-alpha.4",
    "@aurelia/runtime": "v2.0.0-alpha.4",
    "@aurelia/testing": "v2.0.0-alpha.4",
    "@aurelia/ts-jest": "v2.0.0-alpha.4",
    "@aurelia/webpack-loader": "v2.0.0-alpha.4",
=======
    "@aurelia/aot": "2.0.0-alpha.4",
    "@aurelia/babel-jest": "2.0.0-alpha.4",
    "@aurelia/kernel": "2.0.0-alpha.4",
    "@aurelia/metadata": "2.0.0-alpha.4",
    "@aurelia/platform": "2.0.0-alpha.4",
    "@aurelia/platform-browser": "2.0.0-alpha.4",
    "@aurelia/plugin-conventions": "2.0.0-alpha.4",
    "@aurelia/plugin-gulp": "2.0.0-alpha.4",
    "@aurelia/runtime-html": "2.0.0-alpha.4",
    "@aurelia/runtime": "2.0.0-alpha.4",
    "@aurelia/testing": "2.0.0-alpha.4",
    "@aurelia/ts-jest": "2.0.0-alpha.4",
    "@aurelia/webpack-loader": "2.0.0-alpha.4",
>>>>>>> 0bedb6d2
    "@jest/transform": "^26.3.0",
    "@jest/types": "^26.3.0",
    "i18next": "^17.0.0",
    "jsdom": "^15.2.1",
    "typescript": "^4.0.3",
    "vinyl": "^2.2.0"
  },
  "devDependencies": {
    "@types/jsdom": "^16.2.4",
    "@types/karma": "^5.0.0",
    "@types/mocha": "^8.0.3",
    "@types/node": "^14.11.5",
    "@types/vinyl": "^2.0.4",
    "mocha": "^8.1.3",
    "source-map": "^0.7.3",
    "ts-node": "^9.0.0",
    "tsconfig-paths": "^3.9.0",
    "vinyl": "^2.2.0"
  },
  "version": "0.8.0"
}<|MERGE_RESOLUTION|>--- conflicted
+++ resolved
@@ -22,21 +22,6 @@
     "dev": "tsc --build -w --preserveWatchOutput"
   },
   "dependencies": {
-<<<<<<< HEAD
-    "@aurelia/aot": "v2.0.0-alpha.4",
-    "@aurelia/babel-jest": "v2.0.0-alpha.4",
-    "@aurelia/kernel": "v2.0.0-alpha.4",
-    "@aurelia/metadata": "v2.0.0-alpha.4",
-    "@aurelia/platform": "v2.0.0-alpha.4",
-    "@aurelia/platform-browser": "v2.0.0-alpha.4",
-    "@aurelia/plugin-conventions": "v2.0.0-alpha.4",
-    "@aurelia/plugin-gulp": "v2.0.0-alpha.4",
-    "@aurelia/runtime-html": "v2.0.0-alpha.4",
-    "@aurelia/runtime": "v2.0.0-alpha.4",
-    "@aurelia/testing": "v2.0.0-alpha.4",
-    "@aurelia/ts-jest": "v2.0.0-alpha.4",
-    "@aurelia/webpack-loader": "v2.0.0-alpha.4",
-=======
     "@aurelia/aot": "2.0.0-alpha.4",
     "@aurelia/babel-jest": "2.0.0-alpha.4",
     "@aurelia/kernel": "2.0.0-alpha.4",
@@ -50,7 +35,6 @@
     "@aurelia/testing": "2.0.0-alpha.4",
     "@aurelia/ts-jest": "2.0.0-alpha.4",
     "@aurelia/webpack-loader": "2.0.0-alpha.4",
->>>>>>> 0bedb6d2
     "@jest/transform": "^26.3.0",
     "@jest/types": "^26.3.0",
     "i18next": "^17.0.0",
