{
  "name": "@aurelia/__tests__cjs",
  "private": true,
  "license": "MIT",
  "engines": {
    "node": ">=12.0.0",
    "npm": ">=6.1.0"
  },
  "scripts": {
    "lint": "eslint --cache --ext .js,.ts .",
    "lint:ci": "eslint --cache --ext .js,.ts --quiet --report-unused-disable-directives .",
    "test-262": "node dist/cjs/__tests__/setup-test262.js",
    "::mocha": "mocha --ui bdd --reporter min --colors --recursive --timeout 5000 --watch-extensions js",
    "test-node": "npm run ::mocha -- dist/cjs/__tests__/**/*.spec.js",
    "test-node:aot": "npm run ::mocha -- dist/cjs/__tests__/aot/**/*.spec.js",
    "test-node:plugin-conventions": "npm run ::mocha -- dist/cjs/__tests__/plugin-conventions/**/*.spec.js",
    "test-node:plugin-gulp": "npm run ::mocha -- dist/cjs/__tests__/plugin-gulp/**/*.spec.js",
    "test-node:webpack-loader": "npm run ::mocha -- dist/cjs/__tests__/webpack-loader/**/*.spec.js",
    "test-node:babel-jest": "npm run ::mocha -- dist/cjs/__tests__/babel-jest/**/*.spec.js",
    "test-node:ts-jest": "npm run ::mocha -- dist/cjs/__tests__/ts-jest/**/*.spec.js",
    "test-node:parcel-transformer": "npm run ::mocha -- dist/cjs/__tests__/parcel-transformer/**/*.spec.js",
    "build": "tsc --build",
    "dev": "tsc --build -w --preserveWatchOutput",
    "rollup": "npm run build"
  },
  "dependencies": {
<<<<<<< HEAD
    "@aurelia/aot": "2.1.0-dev.202204160902",
    "@aurelia/babel-jest": "2.1.0-dev.202204160902",
    "@aurelia/kernel": "2.1.0-dev.202204160902",
    "@aurelia/metadata": "2.1.0-dev.202204160902",
    "@aurelia/platform": "2.1.0-dev.202204160902",
    "@aurelia/platform-browser": "2.1.0-dev.202204160902",
    "@aurelia/plugin-conventions": "2.1.0-dev.202204160902",
    "@aurelia/plugin-gulp": "2.1.0-dev.202204160902",
    "@aurelia/runtime": "2.1.0-dev.202204160902",
    "@aurelia/runtime-html": "2.1.0-dev.202204160902",
    "@aurelia/testing": "2.1.0-dev.202204160902",
    "@aurelia/ts-jest": "2.1.0-dev.202204160902",
    "@aurelia/webpack-loader": "2.1.0-dev.202204160902",
    "@aurelia/parcel-transformer": "2.1.0-dev.202204160902",
=======
    "@aurelia/aot": "2.0.0-alpha.28",
    "@aurelia/babel-jest": "2.0.0-alpha.28",
    "@aurelia/kernel": "2.0.0-alpha.28",
    "@aurelia/metadata": "2.0.0-alpha.28",
    "@aurelia/platform": "2.0.0-alpha.28",
    "@aurelia/platform-browser": "2.0.0-alpha.28",
    "@aurelia/plugin-conventions": "2.0.0-alpha.28",
    "@aurelia/plugin-gulp": "2.0.0-alpha.28",
    "@aurelia/runtime": "2.0.0-alpha.28",
    "@aurelia/runtime-html": "2.0.0-alpha.28",
    "@aurelia/testing": "2.0.0-alpha.28",
    "@aurelia/ts-jest": "2.0.0-alpha.28",
    "@aurelia/webpack-loader": "2.0.0-alpha.28",
    "@aurelia/parcel-transformer": "2.0.0-alpha.28",
>>>>>>> b7df59e6
    "@babel/core": "^7.12.10",
    "@jest/transform": "^27.0.2",
    "@jest/types": "^27.0.6",
    "i18next": "^17.0.0",
    "jsdom": "^15.2.1",
    "typescript": "^4.6.2",
    "vinyl": "^2.2.0"
  },
  "devDependencies": {
    "@types/jsdom": "^16.2.4",
    "@types/karma": "^5.0.0",
    "@types/mocha": "^8.0.3",
    "@types/node": "^14.11.5",
    "@types/vinyl": "^2.0.5",
    "mocha": "^8.4.0",
    "source-map": "^0.7.3",
    "ts-node": "^9.0.0",
    "tsconfig-paths": "^3.9.0",
    "vinyl": "^2.2.0"
  },
  "version": "0.8.0"
}<|MERGE_RESOLUTION|>--- conflicted
+++ resolved
@@ -24,22 +24,6 @@
     "rollup": "npm run build"
   },
   "dependencies": {
-<<<<<<< HEAD
-    "@aurelia/aot": "2.1.0-dev.202204160902",
-    "@aurelia/babel-jest": "2.1.0-dev.202204160902",
-    "@aurelia/kernel": "2.1.0-dev.202204160902",
-    "@aurelia/metadata": "2.1.0-dev.202204160902",
-    "@aurelia/platform": "2.1.0-dev.202204160902",
-    "@aurelia/platform-browser": "2.1.0-dev.202204160902",
-    "@aurelia/plugin-conventions": "2.1.0-dev.202204160902",
-    "@aurelia/plugin-gulp": "2.1.0-dev.202204160902",
-    "@aurelia/runtime": "2.1.0-dev.202204160902",
-    "@aurelia/runtime-html": "2.1.0-dev.202204160902",
-    "@aurelia/testing": "2.1.0-dev.202204160902",
-    "@aurelia/ts-jest": "2.1.0-dev.202204160902",
-    "@aurelia/webpack-loader": "2.1.0-dev.202204160902",
-    "@aurelia/parcel-transformer": "2.1.0-dev.202204160902",
-=======
     "@aurelia/aot": "2.0.0-alpha.28",
     "@aurelia/babel-jest": "2.0.0-alpha.28",
     "@aurelia/kernel": "2.0.0-alpha.28",
@@ -54,7 +38,6 @@
     "@aurelia/ts-jest": "2.0.0-alpha.28",
     "@aurelia/webpack-loader": "2.0.0-alpha.28",
     "@aurelia/parcel-transformer": "2.0.0-alpha.28",
->>>>>>> b7df59e6
     "@babel/core": "^7.12.10",
     "@jest/transform": "^27.0.2",
     "@jest/types": "^27.0.6",
