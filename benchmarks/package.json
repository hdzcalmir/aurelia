--- conflicted
+++ resolved
@@ -17,9 +17,5 @@
   "dependencies": {
     "tachometer": "0.7.0"
   },
-<<<<<<< HEAD
-  "version": "2.1.0-dev.202404150648"
-=======
   "version": "2.0.0-beta.15"
->>>>>>> 5cd0c0d7
 }