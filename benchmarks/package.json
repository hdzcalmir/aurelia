{
  "scripts": {
    "build": "npm run build:local && npm run build:latest",
    "build:local": "cd local && npm run build",
    "build:latest": "cd latest && npm run build",
    "build:kernel": "cd ../packages/kernel && npm run build",
    "build:runtime": "cd ../packages/runtime && npm run build",
    "build:runtime-html": "cd ../packages/runtime-html && npm run build",
    "build:all": "concurrently \"npm run build:kernel\" \"npm run build:runtime\" \"npm run build:runtime-html\"",
    "bench": "npm run bench rerender1k && npm run bench:startup1k && npm run bench:update1k && npm run bench:rerender1k-big && npm run bench:startup1k-big",
    "bench:rerender1k-big": "tach --config rerender-1k-big-template.json --json-file results/rerender-1k-big-template.json",
    "bench:startup1k-big": "tach --config startup-1k-big-template.json --json-file results/startup-1k-big-template.json",
    "bench:rerender10k": "tach --config rerender-10k.json --json-file results/rerender-10k.json",
    "bench:startup10k": "tach --config startup-10k.json --json-file results/startup-10k.json",
    "bench:update1k": "tach --config update-1k.json --json-file results/update-1k.json"
  },
  "dependencies": {
    "tachometer": "0.7.0"
  },
<<<<<<< HEAD
  "version": "2.1.0-dev.202401310648"
=======
  "version": "2.0.0-beta.11"
>>>>>>> 3c74be97
}<|MERGE_RESOLUTION|>--- conflicted
+++ resolved
@@ -17,9 +17,5 @@
   "dependencies": {
     "tachometer": "0.7.0"
   },
-<<<<<<< HEAD
-  "version": "2.1.0-dev.202401310648"
-=======
   "version": "2.0.0-beta.11"
->>>>>>> 3c74be97
 }