{
  "scripts": {
    "build": "npm run build:local && npm run build:latest",
    "build:local": "cd local && npm run build",
    "build:latest": "cd latest && npm run build",
    "build:kernel": "cd ../packages/kernel && npm run build",
    "build:runtime": "cd ../packages/runtime && npm run build",
    "build:runtime-html": "cd ../packages/runtime-html && npm run build",
    "build:all": "concurrently \"npm run build:kernel\" \"npm run build:runtime\" \"npm run build:runtime-html\"",
    "bench": "npm run bench rerender1k && npm run bench:startup1k && npm run bench:update1k && npm run bench:rerender1k-big && npm run bench:startup1k-big",
    "bench:rerender1k-big": "tach --config rerender-1k-big-template.json --json-file results/rerender-1k-big-template.json",
    "bench:startup1k-big": "tach --config startup-1k-big-template.json --json-file results/startup-1k-big-template.json",
    "bench:rerender10k": "tach --config rerender-10k.json --json-file results/rerender-10k.json",
    "bench:startup10k": "tach --config startup-10k.json --json-file results/startup-10k.json",
    "bench:update1k": "tach --config update-1k.json --json-file results/update-1k.json"
  },
  "dependencies": {
    "tachometer": "0.7.0"
  },
<<<<<<< HEAD
  "version": "2.1.0-dev.202405130849"
=======
  "version": "2.0.0-beta.18"
>>>>>>> 8fe53d14
}<|MERGE_RESOLUTION|>--- conflicted
+++ resolved
@@ -17,9 +17,5 @@
   "dependencies": {
     "tachometer": "0.7.0"
   },
-<<<<<<< HEAD
-  "version": "2.1.0-dev.202405130849"
-=======
   "version": "2.0.0-beta.18"
->>>>>>> 8fe53d14
 }