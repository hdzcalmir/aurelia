--- conflicted
+++ resolved
@@ -17,9 +17,5 @@
   "dependencies": {
     "tachometer": "0.7.0"
   },
-<<<<<<< HEAD
-  "version": "2.1.0-dev.202405060015"
-=======
   "version": "2.0.0-beta.17"
->>>>>>> 4b0281e0
 }