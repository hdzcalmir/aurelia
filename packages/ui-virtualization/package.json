--- conflicted
+++ resolved
@@ -1,11 +1,7 @@
 {
   "name": "@aurelia/ui-virtualization",
   "private": true,
-<<<<<<< HEAD
-  "version": "2.1.0-dev.202209070449",
-=======
   "version": "2.0.0-alpha.40",
->>>>>>> d65a5ec7
   "main": "dist/cjs/index.cjs",
   "module": "dist/esm/index.mjs",
   "exports": {
@@ -48,21 +44,12 @@
     "access": "public"
   },
   "dependencies": {
-<<<<<<< HEAD
-    "@aurelia/kernel": "2.1.0-dev.202209070449",
-    "@aurelia/metadata": "2.1.0-dev.202209070449",
-    "@aurelia/platform": "2.1.0-dev.202209070449",
-    "@aurelia/platform-browser": "2.1.0-dev.202209070449",
-    "@aurelia/runtime": "2.1.0-dev.202209070449",
-    "@aurelia/runtime-html": "2.1.0-dev.202209070449"
-=======
     "@aurelia/kernel": "2.0.0-alpha.40",
     "@aurelia/metadata": "2.0.0-alpha.40",
     "@aurelia/platform": "2.0.0-alpha.40",
     "@aurelia/platform-browser": "2.0.0-alpha.40",
     "@aurelia/runtime": "2.0.0-alpha.40",
     "@aurelia/runtime-html": "2.0.0-alpha.40"
->>>>>>> d65a5ec7
   },
   "devDependencies": {
     "typescript": "4.7.3"
