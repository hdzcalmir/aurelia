--- conflicted
+++ resolved
@@ -1,10 +1,6 @@
 {
   "name": "@aurelia/ui-virtualization",
-<<<<<<< HEAD
-  "version": "2.1.0-dev.202405130849",
-=======
   "version": "2.0.0-beta.18",
->>>>>>> 8fe53d14
   "main": "dist/cjs/index.cjs",
   "module": "dist/esm/index.mjs",
   "exports": {
@@ -57,16 +53,6 @@
     "access": "public"
   },
   "dependencies": {
-<<<<<<< HEAD
-    "@aurelia/kernel": "2.1.0-dev.202405130849",
-    "@aurelia/metadata": "2.1.0-dev.202405130849",
-    "@aurelia/platform": "2.1.0-dev.202405130849",
-    "@aurelia/platform-browser": "2.1.0-dev.202405130849",
-    "@aurelia/expression-parser": "2.1.0-dev.202405130849",
-    "@aurelia/runtime": "2.1.0-dev.202405130849",
-    "@aurelia/template-compiler": "2.1.0-dev.202405130849",
-    "@aurelia/runtime-html": "2.1.0-dev.202405130849"
-=======
     "@aurelia/kernel": "2.0.0-beta.18",
     "@aurelia/metadata": "2.0.0-beta.18",
     "@aurelia/platform": "2.0.0-beta.18",
@@ -75,7 +61,6 @@
     "@aurelia/runtime": "2.0.0-beta.18",
     "@aurelia/template-compiler": "2.0.0-beta.18",
     "@aurelia/runtime-html": "2.0.0-beta.18"
->>>>>>> 8fe53d14
   },
   "devDependencies": {
     "typescript": "5.4.2"
