--- conflicted
+++ resolved
@@ -1,11 +1,7 @@
 {
   "name": "@aurelia/ui-virtualization",
   "private": true,
-<<<<<<< HEAD
-  "version": "2.1.0-dev.202205261133",
-=======
   "version": "2.0.0-alpha.33",
->>>>>>> 232f995b
   "main": "dist/cjs/index.cjs",
   "module": "dist/esm/index.mjs",
   "exports": {
@@ -48,21 +44,12 @@
     "access": "public"
   },
   "dependencies": {
-<<<<<<< HEAD
-    "@aurelia/kernel": "2.1.0-dev.202205261133",
-    "@aurelia/metadata": "2.1.0-dev.202205261133",
-    "@aurelia/platform": "2.1.0-dev.202205261133",
-    "@aurelia/platform-browser": "2.1.0-dev.202205261133",
-    "@aurelia/runtime": "2.1.0-dev.202205261133",
-    "@aurelia/runtime-html": "2.1.0-dev.202205261133"
-=======
     "@aurelia/kernel": "2.0.0-alpha.33",
     "@aurelia/metadata": "2.0.0-alpha.33",
     "@aurelia/platform": "2.0.0-alpha.33",
     "@aurelia/platform-browser": "2.0.0-alpha.33",
     "@aurelia/runtime": "2.0.0-alpha.33",
     "@aurelia/runtime-html": "2.0.0-alpha.33"
->>>>>>> 232f995b
   },
   "devDependencies": {
     "typescript": "4.7.2"
