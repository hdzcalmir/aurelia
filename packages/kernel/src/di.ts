/// <reference types="reflect-metadata" />
import { Class, Constructable, IIndexable, Injectable, InterfaceSymbol, Primitive } from './interfaces';
import { PLATFORM } from './platform';
import { Reporter, Tracer } from './reporter';
import { IResourceType } from './resource';

// tslint:disable: no-any

const slice = Array.prototype.slice;

export type ResolveCallback<T = any> = (handler?: IContainer, requestor?: IContainer, resolver?: IResolver) => T;

export type Key<T> = InterfaceSymbol<T> | Primitive | IIndexable | Constructable;

export interface IDefaultableInterfaceSymbol<T> extends InterfaceSymbol<T> {
  withDefault(configure: (builder: IResolverBuilder<T>) => IResolver): InterfaceSymbol<T>;
  noDefault(): InterfaceSymbol<T>;
}

// This interface exists only to break a circular type referencing issue in the IServiceLocator interface.
// Otherwise IServiceLocator references IResolver, which references IContainer, which extends IServiceLocator.
interface IResolverLike<TValue, TContainer> {
  resolve(handler: TContainer, requestor: TContainer): TValue;
  getFactory?(container: TContainer): IFactory<TValue> | null;
}

export interface IResolver<T = any> extends IResolverLike<T, IContainer> { }

export interface IRegistration<T = any> {
  register(container: IContainer, key?: Key<T>): IResolver<T>;
}

export interface IFactory<T = any> {
  readonly Type: Constructable;
  registerTransformer(transformer: (instance: T) => T): boolean;
  construct(container: IContainer, dynamicDependencies?: Key<unknown>[]): T;
}

export interface IServiceLocator {
  has<K>(key: Constructable | Key<unknown> | IResolver<unknown> | K, searchAncestors: boolean): boolean;

  get<K>(key: Constructable | Key<unknown> | IResolver<unknown> | K):
    K extends InterfaceSymbol<infer T> ? T :
    K extends Constructable ? InstanceType<K> :
    K extends IResolverLike<infer T1, unknown> ? T1 extends Constructable ? InstanceType<T1> : T1 :
    K;

  getAll<K>(key: Constructable | Key<unknown> | IResolver<unknown> | K):
    K extends InterfaceSymbol<infer T> ? ReadonlyArray<T> :
    K extends Constructable ? ReadonlyArray<InstanceType<K>> :
    K extends IResolverLike<infer T1, unknown> ? T1 extends Constructable ? ReadonlyArray<InstanceType<T1>> : ReadonlyArray<T1> :
    ReadonlyArray<K>;
}

export interface IRegistry {
  register(container: IContainer): void;
}

export interface IContainer extends IServiceLocator {
  register(...params: object[]): IContainer;
  register(...params: Record<string, object>[]): IContainer;
  register(...params: (object | Record<string, object>)[]): IContainer;
  register(registry: Record<string, object>): IContainer;
  register(registry: object): IContainer;
  register(registry: object | Record<string, object>): IContainer;

  registerResolver<T>(key: Key<T>, resolver: IResolver<T>): IResolver<T>;
  registerResolver<T extends Constructable>(key: T, resolver: IResolver<InstanceType<T>>): IResolver<InstanceType<T>>;

  registerTransformer<T>(key: Key<T>, transformer: (instance: T) => T): boolean;
  registerTransformer<T extends Constructable>(key: T, transformer: (instance: InstanceType<T>) => T): boolean;

  getResolver<T>(key: Key<T>, autoRegister?: boolean): IResolver<T> | null;
  getResolver<T extends Constructable>(key: T, autoRegister?: boolean): IResolver<InstanceType<T>> | null;

  getFactory<T extends Constructable>(Type: T): IFactory<InstanceType<T>>;

  createChild(): IContainer;
}

export interface IResolverBuilder<T> {
  instance(value: T & IIndexable): IResolver;
  singleton(value: Constructable): IResolver;
  transient(value: Constructable): IResolver;
  callback(value: ResolveCallback<T>): IResolver;
  aliasTo(destinationKey: Key<T>): IResolver;
}

export type RegisterSelf<T extends Constructable> = {
  register(container: IContainer): IResolver<InstanceType<T>>;
};

// Shims to augment the Reflect object with methods used from the Reflect Metadata API proposal:
// https://www.typescriptlang.org/docs/handbook/decorators.html#metadata
// https://rbuckton.github.io/reflect-metadata/
// As the official spec proposal uses "any", we use it here as well and suppress related typedef linting warnings.
// tslint:disable:no-any ban-types
if (!('getOwnMetadata' in Reflect)) {
  Reflect.getOwnMetadata = function(metadataKey: any, target: Object): any {
    return (target as IIndexable)[metadataKey];
  };

  Reflect.metadata = function(metadataKey: any, metadataValue: any): (target: Function) => void {
    return function(target: Function): void {
      (target as IIndexable)[metadataKey] = metadataValue;
    };
  } as (metadataKey: any, metadataValue: any) => {
    (target: Function): void;
    (target: Object, propertyKey: string | symbol): void;
  };
}
// tslint:enable:no-any ban-types

function createContainer(...params: IRegistry[]): IContainer;
function createContainer(...params: Record<string, Partial<IRegistry>>[]): IContainer;
function createContainer(...params: (IRegistry | Record<string, Partial<IRegistry>>)[]): IContainer;
function createContainer(registry: Record<string, Partial<IRegistry>>): IContainer;
function createContainer(registry: IRegistry): IContainer;
function createContainer(registry: IRegistry | Record<string, Partial<IRegistry>>): IContainer;
function createContainer(...params: (IRegistry | Record<string, Partial<IRegistry>>)[]): IContainer {
  if (arguments.length === 0) {
    return new Container();
  } else {
    return new Container().register(...params);
  }
}

type InternalDefaultableInterfaceSymbol<T> = IDefaultableInterfaceSymbol<T> & Partial<IRegistration<T> & {friendlyName: string}>;

const hasOwnProperty = PLATFORM.hasOwnProperty;

export const DI = {
  createContainer,

  getDesignParamTypes(target: Constructable): Key<unknown>[] {
    const paramTypes = Reflect.getOwnMetadata('design:paramtypes', target);
    if (paramTypes == null) {
      return PLATFORM.emptyArray as typeof PLATFORM.emptyArray & Key<unknown>[];
    }
    return paramTypes;
  },

  getDependencies(Type: Constructable | Injectable): Key<unknown>[] {
    let dependencies: Key<unknown>[];

    if ((Type as Injectable).inject == null) {
      dependencies = DI.getDesignParamTypes(Type);
    } else {
      dependencies = [];
      let ctor = Type as Injectable;

      while (typeof ctor === 'function') {
        if (hasOwnProperty.call(ctor, 'inject')) {
          dependencies.push(...ctor.inject);
        }

        ctor = Object.getPrototypeOf(ctor);
      }
    }

    return dependencies;
  },

<<<<<<< HEAD
  createInterface<T>(friendlyName?: string): IDefaultableInterfaceSymbol<T> {
    const Interface: InternalDefaultableInterfaceSymbol<T> = function(target: Injectable<T>, property: string, index: number): Injectable<T> {
      if (target == null) {
=======
  createInterface<T = any>(friendlyName?: string): IDefaultableInterfaceSymbol<T> {
    const Interface: IDefaultableInterfaceSymbol<T> & Partial<IRegistration<T> & {friendlyName: string}> = function(target: Injectable, property: string, index: number): any {
      if (target === undefined) {
>>>>>>> 2df25543
        throw Reporter.error(16, Interface.friendlyName, Interface); // TODO: add error (trying to resolve an InterfaceSymbol that has no registrations)
      }
      if (target.inject == null) {
        target.inject = [];
      }
      target.inject[index] = Interface;
      return target;
    };
    Interface.friendlyName = friendlyName == null ? 'Interface' : friendlyName;

    Interface.noDefault = function (): InterfaceSymbol<T> {
      return Interface;
    };

    Interface.withDefault = function(configure: (builder: IResolverBuilder<T>) => IResolver): InterfaceSymbol<T> {
      Interface.withDefault = function (): InterfaceSymbol<T> {
        throw Reporter.error(17, Interface);
      };

      Interface.register = function(container: IContainer, key?: Key<T>): IResolver<T> {
        const trueKey = key == null ? Interface : key;
        return configure({
          instance(value: T): IResolver {
            return container.registerResolver(trueKey, new Resolver(trueKey, ResolverStrategy.instance, value));
          },
          singleton(value: Constructable): IResolver {
            return container.registerResolver(trueKey, new Resolver(trueKey, ResolverStrategy.singleton, value));
          },
          transient(value: Constructable): IResolver {
            return container.registerResolver(trueKey, new Resolver(trueKey, ResolverStrategy.transient, value));
          },
          callback(value: ResolveCallback): IResolver {
            return container.registerResolver(trueKey, new Resolver(trueKey, ResolverStrategy.callback, value));
          },
          aliasTo(destinationKey: T): IResolver {
            return container.registerResolver(trueKey, new Resolver(trueKey, ResolverStrategy.alias, destinationKey));
          },
        });
      };

      return Interface;
    };

    return Interface;
  },

  inject(...dependencies: Key<any>[]): (target: Injectable, key?: string, descriptor?: PropertyDescriptor | number) => void {
    return function(target: Injectable, key?: string, descriptor?: PropertyDescriptor | number): void {
      if (typeof descriptor === 'number') { // It's a parameter decorator.
        if (!hasOwnProperty.call(target, 'inject')) {
          const types = DI.getDesignParamTypes(target);
          target.inject = types.slice() as Constructable[];
        }

        if (dependencies.length === 1) {
          // We know for sure that it's not void 0 due to the above check.
          // tslint:disable-next-line: no-non-null-assertion
          target.inject![descriptor] = dependencies[0] as Constructable;
        }
      } else if (key) { // It's a property decorator. Not supported by the container without plugins.
        const actualTarget = target.constructor as Injectable;
        if (actualTarget.inject == null) {
          (actualTarget as { inject: IIndexable }).inject = {};
        }
        (actualTarget as { inject: IIndexable }).inject[key] = dependencies[0];
      } else if (descriptor) { // It's a function decorator (not a Class constructor)
        const fn = descriptor.value;
        fn.inject = dependencies;
      } else { // It's a class decorator.
        if (dependencies.length === 0) {
          const types = DI.getDesignParamTypes(target);
          target.inject = types.slice() as Constructable[];
        } else {
          target.inject = dependencies as Constructable[];
        }
      }
    };
  },

  // tslint:disable:jsdoc-format
  /**
   * Registers the `target` class as a transient dependency; each time the dependency is resolved
   * a new instance will be created.
   *
   * @param target The class / constructor function to register as transient.
   * @returns The same class, with a static `register` method that takes a container and returns the appropriate resolver.
   *
   * Example usage:
```ts
// On an existing class
class Foo { }
DI.transient(Foo);

// Inline declaration
const Foo = DI.transient(class { });
// Foo is now strongly typed with register
Foo.register(container);
```
   */
  // tslint:enable:jsdoc-format
  transient<T extends Constructable>(target: T & Partial<RegisterSelf<T>>): T & RegisterSelf<T> {
    target.register = function register(container: IContainer): IResolver<InstanceType<T>> {
      const registration = Registration.transient(target, target);
      return registration.register(container, target);
    };
    return target as T & RegisterSelf<T>;
  },

  // tslint:disable:jsdoc-format
  /**
   * Registers the `target` class as a singleton dependency; the class will only be created once. Each
   * consecutive time the dependency is resolved, the same instance will be returned.
   *
   * @param target The class / constructor function to register as a singleton.
   * @returns The same class, with a static `register` method that takes a container and returns the appropriate resolver.
   * Example usage:
```ts
// On an existing class
class Foo { }
DI.singleton(Foo);

// Inline declaration
const Foo = DI.singleton(class { });
// Foo is now strongly typed with register
Foo.register(container);
```
   */
  // tslint:enable:jsdoc-format
  singleton<T extends Constructable>(target: T & Partial<RegisterSelf<T>>): T & RegisterSelf<T> {
    target.register = function register(container: IContainer): IResolver<InstanceType<T>> {
      const registration = Registration.singleton(target, target);
      return registration.register(container, target);
    };
    return target as T & RegisterSelf<T>;
  }
};

export const IContainer = DI.createInterface<IContainer>('IContainer').noDefault();
export const IServiceLocator = IContainer as unknown as InterfaceSymbol<IServiceLocator>;

function createResolver(getter: (key: any, handler: IContainer, requestor: IContainer) => any): (key: any) => any {
  return function (key: any): ReturnType<typeof DI.inject> {
    const resolver: ReturnType<typeof DI.inject> & Partial<Pick<IResolver, 'resolve'>> = function (target: Injectable, property?: string, descriptor?: PropertyDescriptor | number): void {
      DI.inject(resolver)(target, property, descriptor);
    };

    resolver.resolve = function(handler: IContainer, requestor: IContainer): any {
      return getter(key, handler, requestor);
    };

    return resolver;
  };
}

export const inject = DI.inject;

function transientDecorator<T extends Constructable>(target: T & Partial<RegisterSelf<T>>): T & RegisterSelf<T> {
  return DI.transient(target);
}
// tslint:disable:jsdoc-format
/**
 * Registers the decorated class as a transient dependency; each time the dependency is resolved
 * a new instance will be created.
 *
 * Example usage:
```ts
@transient
class Foo { }
```
 */
// tslint:enable:jsdoc-format
export function transient<T extends Constructable>(): typeof transientDecorator;
// tslint:disable:jsdoc-format
/**
 * Registers the `target` class as a transient dependency; each time the dependency is resolved
 * a new instance will be created.
 *
 * @param target The class / constructor function to register as transient.
 *
 * Example usage:
```ts
@transient()
class Foo { }
```
 */
// tslint:enable:jsdoc-format
export function transient<T extends Constructable>(target: T & Partial<RegisterSelf<T>>): T & RegisterSelf<T>;
export function transient<T extends Constructable>(target?: T & Partial<RegisterSelf<T>>): T & RegisterSelf<T> | typeof transientDecorator {
  return target == null ? transientDecorator : transientDecorator(target);
}

function singletonDecorator<T extends Constructable>(target: T & Partial<RegisterSelf<T>>): T & RegisterSelf<T> {
  return DI.singleton(target);
}
// tslint:disable:jsdoc-format
/**
 * Registers the decorated class as a singleton dependency; the class will only be created once. Each
 * consecutive time the dependency is resolved, the same instance will be returned.
 *
 * Example usage:
```ts
@singleton
class Foo { }
```
 */
// tslint:enable:jsdoc-format
export function singleton<T extends Constructable>(): typeof singletonDecorator;
// tslint:disable:jsdoc-format
/**
 * Registers the `target` class as a singleton dependency; the class will only be created once. Each
 * consecutive time the dependency is resolved, the same instance will be returned.
 *
 * @param target The class / constructor function to register as a singleton.
 *
 * Example usage:
```ts
@singleton()
class Foo { }
```
 */
// tslint:enable:jsdoc-format
export function singleton<T extends Constructable>(target: T & Partial<RegisterSelf<T>>): T & RegisterSelf<T>;
export function singleton<T extends Constructable>(target?: T & Partial<RegisterSelf<T>>): T & RegisterSelf<T> | typeof singletonDecorator {
  return target == null ? singletonDecorator : singletonDecorator(target);
}

export const all = createResolver((key: unknown, handler: IContainer, requestor: IContainer) => requestor.getAll(key));

export const lazy = createResolver((key: unknown, handler: IContainer, requestor: IContainer) =>  {
  let instance: unknown = null; // cache locally so that lazy always returns the same instance once resolved
  return () => {
    if (instance == null) {
      instance = requestor.get(key);
    }

    return instance;
  };
});

export const optional = createResolver((key: unknown, handler: IContainer, requestor: IContainer) =>  {
  if (requestor.has(key, true)) {
    return requestor.get(key);
  } else {
    return null;
  }
});

/** @internal */
export const enum ResolverStrategy {
  instance = 0,
  singleton = 1,
  transient = 2,
  callback = 3,
  array = 4,
  alias = 5
}

/** @internal */
export class Resolver implements IResolver, IRegistration {
  public key: Key<unknown>;
  public strategy: ResolverStrategy;
  public state: unknown;
  constructor(key: Key<unknown>, strategy: ResolverStrategy, state: unknown) {
    this.key = key;
    this.strategy = strategy;
    this.state = state;
  }

  public register(container: IContainer, key?: Key<unknown>): IResolver {
    return container.registerResolver(key || this.key, this);
  }

  public resolve(handler: IContainer, requestor: IContainer): unknown {
    switch (this.strategy) {
      case ResolverStrategy.instance:
        return this.state;
      case ResolverStrategy.singleton: {
        this.strategy = ResolverStrategy.instance;
        const factory = handler.getFactory(this.state as Constructable);
        return this.state = factory.construct(handler);
      }
      case ResolverStrategy.transient: {
        // Always create transients from the requesting container
        const factory = handler.getFactory(this.state as Constructable);
        return factory.construct(requestor);
      }
      case ResolverStrategy.callback:
        return (this.state as ResolveCallback)(handler, requestor, this);
      case ResolverStrategy.array:
        return (this.state as IResolver[])[0].resolve(handler, requestor);
      case ResolverStrategy.alias:
        return handler.get(this.state);
      default:
        throw Reporter.error(6, this.strategy);
    }
  }

  public getFactory(container: IContainer): IFactory | null {
    switch (this.strategy) {
      case ResolverStrategy.singleton:
      case ResolverStrategy.transient:
        return container.getFactory(this.state as Constructable);
      default:
        return null;
    }
  }
}

/** @internal */
export interface IInvoker<T = {}> {
  invoke(container: IContainer, fn: Constructable<T>, dependencies: Key<unknown>[]): T;
  invokeWithDynamicDependencies(
    container: IContainer,
    fn: Constructable<T>,
    staticDependencies: Key<unknown>[],
    dynamicDependencies: Key<unknown>[]
  ): T;
}

/** @internal */
export class Factory implements IFactory {
  public Type: Constructable;
  private readonly invoker: IInvoker;
  private readonly dependencies: Key<unknown>[];
  private transformers: ((instance: any) => any)[] | null;

  constructor(Type: Constructable, invoker: IInvoker, dependencies: Key<unknown>[]) {
    this.Type = Type;
    this.invoker = invoker;
    this.dependencies = dependencies;
    this.transformers = null;
  }

  public static create(Type: Constructable): IFactory {
    const dependencies = DI.getDependencies(Type);
    const invoker = classInvokers.length > dependencies.length ? classInvokers[dependencies.length] : fallbackInvoker;
    return new Factory(Type, invoker, dependencies);
  }

  public construct(container: IContainer, dynamicDependencies?: Key<unknown>[]): {} {
    if (Tracer.enabled) { Tracer.enter('Factory', 'construct', [this.Type, ...slice.call(arguments)]); }
    const transformers = this.transformers;
    let instance = dynamicDependencies !== void 0
      ? this.invoker.invokeWithDynamicDependencies(container, this.Type, this.dependencies, dynamicDependencies)
      : this.invoker.invoke(container, this.Type, this.dependencies);

    if (transformers == null) {
      if (Tracer.enabled) { Tracer.leave(); }
      return instance;
    }

    for (let i = 0, ii = transformers.length; i < ii; ++i) {
      instance = transformers[i](instance);
    }

    if (Tracer.enabled) { Tracer.leave(); }
    return instance;
  }

  public registerTransformer(transformer: (instance: any) => any): boolean {
    if (this.transformers == null) {
      this.transformers = [];
    }

    this.transformers.push(transformer);
    return true;
  }
}

/** @internal */
export interface IContainerConfiguration {
  factories?: Map<Constructable, IFactory>;
  resourceLookup?: Record<string, IResourceType<unknown, unknown>>;
}

const containerResolver: IResolver = {
  resolve(handler: IContainer, requestor: IContainer): IContainer {
    return requestor;
  }
};

function isRegistry(obj: IRegistry | Record<string, IRegistry>): obj is IRegistry {
  return typeof obj.register === 'function';
}

function isClass<T extends { prototype?: unknown }>(obj: T): obj is Class<unknown, T> {
  return obj.prototype !== void 0;
}

/** @internal */
export class Container implements IContainer {
  private parent: Container | null;
  private registerDepth: number;
  private readonly resolvers: Map<InterfaceSymbol<IContainer>, IResolver>;
  private readonly factories: Map<Constructable, IFactory>;
  private readonly configuration: IContainerConfiguration;
  private readonly resourceLookup: Record<string, IResolver>;

  constructor(configuration: IContainerConfiguration = {}) {
    this.parent = null;
    this.registerDepth = 0;
    this.resolvers = new Map<InterfaceSymbol<IContainer>, IResolver>();
    this.configuration = configuration;
    if (configuration.factories == null) {
      configuration.factories = new Map();
    }
    this.factories = configuration.factories;
    this.resourceLookup = configuration.resourceLookup || (configuration.resourceLookup = Object.create(null));
    this.resolvers.set(IContainer, containerResolver);
  }

  public register(...params: IRegistry[]): this;
  public register(...params: Record<string, Partial<IRegistry>>[]): this;
  public register(...params: (IRegistry | Record<string, Partial<IRegistry>>)[]): this;
  public register(registry: Record<string, Partial<IRegistry>>): this;
  public register(registry: IRegistry): this;
  public register(registry: IRegistry | Record<string, Partial<IRegistry>>): this;
  public register(...params: (IRegistry | Record<string, Partial<IRegistry>>)[]): this {
    if (Tracer.enabled) { Tracer.enter('Container', 'register', slice.call(arguments)); }
    if (++this.registerDepth === 100) {
      throw new Error('Unable to autoregister dependency');
      // TODO: change to reporter.error and add various possible causes in description.
      // Most likely cause is trying to register a plain object that does not have a
      // register method and is not a class constructor
    }
    let current: IRegistry | Record<string, IRegistry>;
    let keys: string[];
    let value: IRegistry;
    let j: number;
    let jj: number;
    for (let i = 0, ii = params.length; i < ii; ++i) {
      current = params[i] as IRegistry | Record<string, IRegistry>;
      if (isRegistry(current)) {
        current.register(this);
      } else if (isClass(current)) {
        Registration.singleton(current, current as Constructable).register(this);
      } else {
        keys = Object.keys(current);
        j = 0;
        jj = keys.length;
        for (; j < jj; ++j) {
          value = current[keys[j]];
          // note: we could remove this if-branch and call this.register directly
          // - the extra check is just a perf tweak to create fewer unnecessary arrays by the spread operator
          if (isRegistry(value)) {
            value.register(this);
          } else {
            this.register(value);
          }
        }
      }
    }
    --this.registerDepth;
    if (Tracer.enabled) { Tracer.leave(); }
    return this;
  }

  public registerResolver(key: Key<IContainer>, resolver: IResolver): IResolver {
    validateKey(key);

    const resolvers = this.resolvers;
    const result = resolvers.get(key as InterfaceSymbol<IContainer>);

    if (result == null) {
      resolvers.set(key as InterfaceSymbol<IContainer>, resolver);
      if (typeof key === 'string') {
        this.resourceLookup[key] = resolver;
      }
    } else if (result instanceof Resolver && result.strategy === ResolverStrategy.array) {
      (result.state as IResolver[]).push(resolver);
    } else {
      resolvers.set(key as InterfaceSymbol<IContainer>, new Resolver(key, ResolverStrategy.array, [result, resolver]));
    }

    return resolver;
  }

  public registerTransformer(key: IResolver, transformer: (instance: any) => any): boolean {
    const resolver = this.getResolver(key);

    if (resolver == null) {
      return false;
    }

    if (resolver.getFactory) {
      const handler = resolver.getFactory(this);

      if (handler == null) {
        return false;
      }

      return handler.registerTransformer(transformer);
    }

    return false;
  }

  public getResolver(key: Key<IContainer> | IResolver, autoRegister: boolean = true): IResolver | null {
    validateKey(key);

    if ((key as IResolver).resolve !== void 0) {
      return key as IResolver;
    }

    let current: Container = this;
    let resolver: IResolver | undefined;

    while (current != null) {
      resolver = current.resolvers.get(key as InterfaceSymbol<IContainer>);

      if (resolver == null) {
        if (current.parent == null) {
          return autoRegister ? this.jitRegister(key as InterfaceSymbol<IContainer>, current) : null;
        }

        current = current.parent;
      } else {
        return resolver;
      }
    }

    return null;
  }

  public has(key: Key<IContainer>, searchAncestors: boolean = false): boolean {
    return this.resolvers.has(key as InterfaceSymbol<IContainer>)
      ? true
      : searchAncestors && this.parent != null
      ? this.parent.has(key, true)
      : false;
  }

  public get(key: Key<IContainer>|IResolver): any {
    if (Tracer.enabled) { Tracer.enter('Container', 'get', slice.call(arguments)); }
    validateKey(key);

    if ((key as IResolver).resolve !== void 0) {
      if (Tracer.enabled) { Tracer.leave(); }
      return (key as IResolver).resolve(this, this);
    }

    let current: Container = this;
    let resolver: IResolver | undefined;

    while (current != null) {
      resolver = current.resolvers.get(key as InterfaceSymbol<IContainer>);

      if (resolver == null) {
        if (current.parent == null) {
          resolver = this.jitRegister(key as InterfaceSymbol<IContainer>, current);
          if (Tracer.enabled) { Tracer.leave(); }
          return resolver.resolve(current, this);
        }

        current = current.parent;
      } else {
        if (Tracer.enabled) { Tracer.leave(); }
        return resolver.resolve(current, this);
      }
    }
  }

  public getAll(key: Key<IContainer>): any {
    if (Tracer.enabled) { Tracer.enter('Container', 'getAll', slice.call(arguments)); }
    validateKey(key);

    let current: Container | null = this;
    let resolver: IResolver | undefined;

    while (current != null) {
      resolver = current.resolvers.get(key as InterfaceSymbol<IContainer>);

      if (resolver == null) {
        if (this.parent == null) {
          if (Tracer.enabled) { Tracer.leave(); }
          return PLATFORM.emptyArray;
        }

        current = current.parent;
      } else {
        if (Tracer.enabled) { Tracer.leave(); }
        return buildAllResponse(resolver, current, this);
      }
    }

    if (Tracer.enabled) { Tracer.leave(); }
    return PLATFORM.emptyArray;
  }

  public getFactory(Type: Constructable): IFactory {
    let factory = this.factories.get(Type);

    if (factory == null) {
      factory = Factory.create(Type);
      this.factories.set(Type, factory);
    }

    return factory;
  }

  public createChild(): IContainer {
    if (Tracer.enabled) { Tracer.enter('Container', 'createChild', slice.call(arguments)); }
    const config = this.configuration;
    const childConfig = { factories: config.factories, resourceLookup: Object.assign(Object.create(null), config.resourceLookup) };
    const child = new Container(childConfig);
    child.parent = this;
    if (Tracer.enabled) { Tracer.leave(); }
    return child;
  }

  private jitRegister(keyAsValue: Key<IContainer>|IRegistration, handler: Container): IResolver {
    if ((keyAsValue as IRegistration).register !== void 0) {
      const registrationResolver = (keyAsValue as IRegistration).register(handler, keyAsValue);
      if (!(registrationResolver instanceof Object) || registrationResolver.resolve == null) {
        const newResolver = handler.resolvers.get(keyAsValue as any);
        if (newResolver != void 0) {
          return newResolver;
        }
        throw Reporter.error(40); // did not return a valid resolver from the static register method
      }
      return registrationResolver;
    }

    const resolver = new Resolver(keyAsValue, ResolverStrategy.singleton, keyAsValue);
    handler.resolvers.set(keyAsValue as InterfaceSymbol<IContainer>, resolver);
    return resolver;
  }
}

export const Registration = {
  instance(key: Key<unknown>, value: unknown): IRegistration {
    return new Resolver(key, ResolverStrategy.instance, value);
  },

  singleton(key: Key<unknown>, value: Constructable): IRegistration {
    return new Resolver(key, ResolverStrategy.singleton, value);
  },

  transient(key: Key<unknown>, value: Constructable): IRegistration {
    return new Resolver(key, ResolverStrategy.transient, value);
  },

  callback(key: Key<unknown>, callback: ResolveCallback): IRegistration {
    return new Resolver(key, ResolverStrategy.callback, callback);
  },

  alias(originalKey: Key<unknown>, aliasKey: Key<unknown>): IRegistration {
    return new Resolver(aliasKey, ResolverStrategy.alias, originalKey);
  },

  interpret(interpreterKey: Key<{}>, ...rest: Constructable[]): IRegistry {
    return {
      register(container: IContainer): void {
        const resolver = container.getResolver<IRegistry>(interpreterKey);

        if (resolver != null) {
          let registry: IRegistry | null =  null;

          if (resolver.getFactory) {
            const factory = resolver.getFactory(container);

            if (factory != null) {
              registry = factory.construct(container, rest);
            }
          } else {
            registry = resolver.resolve(container, container);
          }

          if (registry != null) {
            registry.register(container);
          }
        }
      }
    };
  }
};

export class InstanceProvider<T> implements IResolver<T | null> {
  private instance: T | null;

  constructor() {
    this.instance = null;
  }

  public prepare(instance: T): void {
    this.instance = instance;
  }

  public resolve(handler: IContainer, requestor: IContainer): T | null {
    if (this.instance === undefined) { // unmet precondition: call prepare
      throw Reporter.error(50); // TODO: organize error codes
    }
    return this.instance;
  }

  public dispose(): void {
    this.instance = null;
  }
}

/** @internal */
export function validateKey(key: unknown): void {
  // note: design:paramTypes which will default to Object if the param types cannot be statically analyzed by tsc
  // this check is intended to properly report on that problem - under no circumstance should Object be a valid key anyway
  if (key == null || key === Object) {
    throw Reporter.error(5);
  }
}

function buildAllResponse(resolver: IResolver, handler: IContainer, requestor: IContainer): any[] {
  if (resolver instanceof Resolver && resolver.strategy === ResolverStrategy.array) {
    const state = resolver.state as IResolver[];
    let i = state.length;
    const results = new Array(i);

    while (i--) {
      results[i] = state[i].resolve(handler, requestor);
    }

    return results;
  }

  return [resolver.resolve(handler, requestor)];
}

/** @internal */
export const classInvokers: IInvoker[] = [
  {
    invoke<T>(container: IContainer, Type: Constructable<T>): T {
      return new Type();
    },
    invokeWithDynamicDependencies
  },
  {
    invoke<T>(container: IContainer, Type: Constructable<T>, deps: Key<unknown>[]): T {
      return new Type(container.get(deps[0]));
    },
    invokeWithDynamicDependencies
  },
  {
    invoke<T>(container: IContainer, Type: Constructable<T>, deps: Key<unknown>[]): T {
      return new Type(container.get(deps[0]), container.get(deps[1]));
    },
    invokeWithDynamicDependencies
  },
  {
    invoke<T>(container: IContainer, Type: Constructable<T>, deps: Key<unknown>[]): T {
      return new Type(container.get(deps[0]), container.get(deps[1]), container.get(deps[2]));
    },
    invokeWithDynamicDependencies
  },
  {
    invoke<T>(container: IContainer, Type: Constructable<T>, deps: Key<unknown>[]): T {
      return new Type(
        container.get(deps[0]),
        container.get(deps[1]),
        container.get(deps[2]),
        container.get(deps[3])
      );
    },
    invokeWithDynamicDependencies
  },
  {
    invoke<T>(container: IContainer, Type: Constructable<T>, deps: Key<unknown>[]): T {
      return new Type(
        container.get(deps[0]),
        container.get(deps[1]),
        container.get(deps[2]),
        container.get(deps[3]),
        container.get(deps[4])
      );
    },
    invokeWithDynamicDependencies
  }
];

/** @internal */
export const fallbackInvoker: IInvoker = {
  invoke: invokeWithDynamicDependencies as (container: IContainer, fn: Constructable, dependencies: Key<unknown>[]) => Constructable,
  invokeWithDynamicDependencies
};

/** @internal */
export function invokeWithDynamicDependencies<T>(
  container: IContainer,
  Type: Constructable<T>,
  staticDependencies: Key<unknown>[],
  dynamicDependencies: Key<unknown>[]
): T {
  let i = staticDependencies.length;
  let args: Key<unknown>[] = new Array(i);
  let lookup: Key<unknown>;

  while (i--) {
    lookup = staticDependencies[i];

    if (lookup == null) {
      throw Reporter.error(7, `Index ${i}.`);
    } else {
      args[i] = container.get(lookup);
    }
  }

  if (dynamicDependencies !== void 0) {
    args = args.concat(dynamicDependencies);
  }

  return Reflect.construct(Type, args);
}<|MERGE_RESOLUTION|>--- conflicted
+++ resolved
@@ -161,15 +161,9 @@
     return dependencies;
   },
 
-<<<<<<< HEAD
   createInterface<T>(friendlyName?: string): IDefaultableInterfaceSymbol<T> {
     const Interface: InternalDefaultableInterfaceSymbol<T> = function(target: Injectable<T>, property: string, index: number): Injectable<T> {
       if (target == null) {
-=======
-  createInterface<T = any>(friendlyName?: string): IDefaultableInterfaceSymbol<T> {
-    const Interface: IDefaultableInterfaceSymbol<T> & Partial<IRegistration<T> & {friendlyName: string}> = function(target: Injectable, property: string, index: number): any {
-      if (target === undefined) {
->>>>>>> 2df25543
         throw Reporter.error(16, Interface.friendlyName, Interface); // TODO: add error (trying to resolve an InterfaceSymbol that has no registrations)
       }
       if (target.inject == null) {
