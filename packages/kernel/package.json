--- conflicted
+++ resolved
@@ -1,10 +1,6 @@
 {
   "name": "@aurelia/kernel",
-<<<<<<< HEAD
-  "version": "2.0.1-dev.202403021005",
-=======
   "version": "2.0.0-beta.13",
->>>>>>> 49e327e9
   "main": "dist/cjs/index.cjs",
   "module": "dist/esm/index.mjs",
   "exports": {
@@ -56,13 +52,8 @@
     "access": "public"
   },
   "dependencies": {
-<<<<<<< HEAD
-    "@aurelia/metadata": "2.0.1-dev.202403021005",
-    "@aurelia/platform": "2.0.1-dev.202403021005"
-=======
     "@aurelia/metadata": "2.0.0-beta.13",
     "@aurelia/platform": "2.0.0-beta.13"
->>>>>>> 49e327e9
   },
   "devDependencies": {
     "typescript": "5.2.2"
