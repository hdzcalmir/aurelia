{
  "name": "@aurelia/kernel",
<<<<<<< HEAD
  "version": "2.1.0-dev.202205261133",
=======
  "version": "2.0.0-alpha.33",
>>>>>>> 232f995b
  "main": "dist/cjs/index.cjs",
  "module": "dist/esm/index.mjs",
  "exports": {
    "require": "./dist/cjs/index.cjs",
    "import": "./dist/esm/index.mjs"
  },
  "typings": "dist/types/index.d.ts",
  "license": "MIT",
  "homepage": "https://aurelia.io",
  "repository": {
    "type": "git",
    "url": "https://github.com/aurelia/aurelia"
  },
  "bugs": {
    "url": "https://github.com/aurelia/aurelia/issues"
  },
  "keywords": [
    "aurelia",
    "kernel"
  ],
  "files": [
    "dist",
    "src",
    "README.md",
    "CHANGELOG.md",
    "LICENSE"
  ],
  "scripts": {
    "lint": "eslint --cache --ext .js,.ts src/",
    "lint:ci": "eslint --cache --ext .js,.ts --quiet --report-unused-disable-directives src/",
    "build": "rollup -c",
    "dev": "rollup -c -w",
    "publish:dev": "npm publish --tag dev",
    "publish:latest": "npm publish --tag latest",
    "rollup": "rollup -c",
    "postrollup": "tsc --emitDeclarationOnly",
    "build:packages": "npm run rollup"
  },
  "publishConfig": {
    "access": "public"
  },
  "dependencies": {
<<<<<<< HEAD
    "@aurelia/metadata": "2.1.0-dev.202205261133",
    "@aurelia/platform": "2.1.0-dev.202205261133"
=======
    "@aurelia/metadata": "2.0.0-alpha.33",
    "@aurelia/platform": "2.0.0-alpha.33"
>>>>>>> 232f995b
  },
  "devDependencies": {
    "typescript": "4.7.2"
  },
  "engines": {
    "node": ">=14.17.0"
  }
}<|MERGE_RESOLUTION|>--- conflicted
+++ resolved
@@ -1,10 +1,6 @@
 {
   "name": "@aurelia/kernel",
-<<<<<<< HEAD
-  "version": "2.1.0-dev.202205261133",
-=======
   "version": "2.0.0-alpha.33",
->>>>>>> 232f995b
   "main": "dist/cjs/index.cjs",
   "module": "dist/esm/index.mjs",
   "exports": {
@@ -47,13 +43,8 @@
     "access": "public"
   },
   "dependencies": {
-<<<<<<< HEAD
-    "@aurelia/metadata": "2.1.0-dev.202205261133",
-    "@aurelia/platform": "2.1.0-dev.202205261133"
-=======
     "@aurelia/metadata": "2.0.0-alpha.33",
     "@aurelia/platform": "2.0.0-alpha.33"
->>>>>>> 232f995b
   },
   "devDependencies": {
     "typescript": "4.7.2"
