{
  "name": "@aurelia/kernel",
<<<<<<< HEAD
  "version": "2.1.0-dev.202304270200",
=======
  "version": "2.0.0-beta.5",
>>>>>>> 42798514
  "main": "dist/cjs/index.cjs",
  "module": "dist/esm/index.mjs",
  "exports": {
    "types": "./dist/types/index.d.ts",
    "require": "./dist/cjs/index.cjs",
    "import": "./dist/esm/index.mjs"
  },
  "types": "dist/types/index.d.ts",
  "license": "MIT",
  "homepage": "https://aurelia.io",
  "repository": {
    "type": "git",
    "url": "https://github.com/aurelia/aurelia"
  },
  "bugs": {
    "url": "https://github.com/aurelia/aurelia/issues"
  },
  "keywords": [
    "aurelia",
    "kernel"
  ],
  "files": [
    "dist/**/*.cjs",
    "dist/**/*.dev.cjs.map",
    "dist/**/*.mjs",
    "dist/**/*.dev.mjs.map",
    "dist/**/*.d.ts",
    "src/**/*.ts",
    "README.md",
    "CHANGELOG.md",
    "LICENSE"
  ],
  "scripts": {
    "lint": "eslint --cache --ext .js,.ts src/",
    "lint:ci": "eslint --cache --ext .js,.ts --quiet --report-unused-disable-directives src/",
    "build": "rollup -c",
    "dev": "rollup -c -w",
    "publish:dev": "npm publish --tag dev",
    "publish:latest": "npm publish --tag latest",
    "rollup": "rollup -c",
    "postrollup": "tsc --emitDeclarationOnly",
    "build:packages": "npm run rollup"
  },
  "publishConfig": {
    "access": "public"
  },
  "dependencies": {
<<<<<<< HEAD
    "@aurelia/metadata": "2.1.0-dev.202304270200",
    "@aurelia/platform": "2.1.0-dev.202304270200"
=======
    "@aurelia/metadata": "2.0.0-beta.5",
    "@aurelia/platform": "2.0.0-beta.5"
>>>>>>> 42798514
  },
  "devDependencies": {
    "typescript": "5.0.2"
  },
  "engines": {
    "node": ">=14.17.0"
  }
}<|MERGE_RESOLUTION|>--- conflicted
+++ resolved
@@ -1,10 +1,6 @@
 {
   "name": "@aurelia/kernel",
-<<<<<<< HEAD
-  "version": "2.1.0-dev.202304270200",
-=======
   "version": "2.0.0-beta.5",
->>>>>>> 42798514
   "main": "dist/cjs/index.cjs",
   "module": "dist/esm/index.mjs",
   "exports": {
@@ -52,13 +48,8 @@
     "access": "public"
   },
   "dependencies": {
-<<<<<<< HEAD
-    "@aurelia/metadata": "2.1.0-dev.202304270200",
-    "@aurelia/platform": "2.1.0-dev.202304270200"
-=======
     "@aurelia/metadata": "2.0.0-beta.5",
     "@aurelia/platform": "2.0.0-beta.5"
->>>>>>> 42798514
   },
   "devDependencies": {
     "typescript": "5.0.2"
