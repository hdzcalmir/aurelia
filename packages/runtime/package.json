--- conflicted
+++ resolved
@@ -1,10 +1,6 @@
 {
   "name": "@aurelia/runtime",
-<<<<<<< HEAD
-  "version": "2.1.0-dev.202305160723",
-=======
   "version": "2.0.0-beta.6",
->>>>>>> 750210de
   "main": "dist/cjs/index.cjs",
   "module": "dist/esm/index.mjs",
   "exports": {
@@ -54,15 +50,9 @@
     "access": "public"
   },
   "dependencies": {
-<<<<<<< HEAD
-    "@aurelia/kernel": "2.1.0-dev.202305160723",
-    "@aurelia/metadata": "2.1.0-dev.202305160723",
-    "@aurelia/platform": "2.1.0-dev.202305160723"
-=======
     "@aurelia/kernel": "2.0.0-beta.6",
     "@aurelia/metadata": "2.0.0-beta.6",
     "@aurelia/platform": "2.0.0-beta.6"
->>>>>>> 750210de
   },
   "devDependencies": {
     "typescript": "5.0.2"
