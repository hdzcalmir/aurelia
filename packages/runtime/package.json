--- conflicted
+++ resolved
@@ -1,10 +1,6 @@
 {
   "name": "@aurelia/runtime",
-<<<<<<< HEAD
-  "version": "2.1.0-dev.202208032209",
-=======
   "version": "2.0.0-alpha.37",
->>>>>>> 9dbf2870
   "main": "dist/cjs/index.cjs",
   "module": "dist/esm/index.mjs",
   "exports": {
@@ -48,15 +44,9 @@
     "access": "public"
   },
   "dependencies": {
-<<<<<<< HEAD
-    "@aurelia/kernel": "2.1.0-dev.202208032209",
-    "@aurelia/metadata": "2.1.0-dev.202208032209",
-    "@aurelia/platform": "2.1.0-dev.202208032209"
-=======
     "@aurelia/kernel": "2.0.0-alpha.37",
     "@aurelia/metadata": "2.0.0-alpha.37",
     "@aurelia/platform": "2.0.0-alpha.37"
->>>>>>> 9dbf2870
   },
   "devDependencies": {
     "typescript": "4.7.3"
