{
  "name": "@aurelia/runtime",
<<<<<<< HEAD
  "version": "2.1.0-dev.202306161457",
=======
  "version": "2.0.0-beta.7",
>>>>>>> 09237021
  "main": "dist/cjs/index.cjs",
  "module": "dist/esm/index.mjs",
  "exports": {
    "types": "./dist/types/index.d.ts",
    "require": "./dist/cjs/index.cjs",
    "import": "./dist/esm/index.mjs",
    "development": "./dist/esm/index.dev.mjs"
  },
  "types": "dist/types/index.d.ts",
  "license": "MIT",
  "homepage": "https://aurelia.io",
  "repository": {
    "type": "git",
    "url": "https://github.com/aurelia/aurelia"
  },
  "bugs": {
    "url": "https://github.com/aurelia/aurelia/issues"
  },
  "keywords": [
    "aurelia",
    "runtime"
  ],
  "files": [
    "dist/**/*.cjs",
    "dist/**/*.dev.cjs.map",
    "dist/**/*.mjs",
    "dist/**/*.dev.mjs.map",
    "dist/**/*.d.ts",
    "src/**/*.ts",
    "README.md",
    "CHANGELOG.md",
    "LICENSE"
  ],
  "sideEffects": false,
  "scripts": {
    "lint": "eslint --cache --ext .js,.ts src/",
    "lint:ci": "eslint --cache --ext .js,.ts --quiet --report-unused-disable-directives src/",
    "build": "rollup -c",
    "dev": "rollup -c -w",
    "publish:dev": "npm publish --tag dev",
    "publish:latest": "npm publish --tag latest",
    "rollup": "rollup -c",
    "postrollup": "tsc --emitDeclarationOnly",
    "build:packages": "npm run rollup"
  },
  "publishConfig": {
    "access": "public"
  },
  "dependencies": {
<<<<<<< HEAD
    "@aurelia/kernel": "2.1.0-dev.202306161457",
    "@aurelia/metadata": "2.1.0-dev.202306161457",
    "@aurelia/platform": "2.1.0-dev.202306161457"
=======
    "@aurelia/kernel": "2.0.0-beta.7",
    "@aurelia/metadata": "2.0.0-beta.7",
    "@aurelia/platform": "2.0.0-beta.7"
>>>>>>> 09237021
  },
  "devDependencies": {
    "typescript": "5.0.2"
  },
  "engines": {
    "node": ">=14.17.0"
  }
}<|MERGE_RESOLUTION|>--- conflicted
+++ resolved
@@ -1,10 +1,6 @@
 {
   "name": "@aurelia/runtime",
-<<<<<<< HEAD
-  "version": "2.1.0-dev.202306161457",
-=======
   "version": "2.0.0-beta.7",
->>>>>>> 09237021
   "main": "dist/cjs/index.cjs",
   "module": "dist/esm/index.mjs",
   "exports": {
@@ -54,15 +50,9 @@
     "access": "public"
   },
   "dependencies": {
-<<<<<<< HEAD
-    "@aurelia/kernel": "2.1.0-dev.202306161457",
-    "@aurelia/metadata": "2.1.0-dev.202306161457",
-    "@aurelia/platform": "2.1.0-dev.202306161457"
-=======
     "@aurelia/kernel": "2.0.0-beta.7",
     "@aurelia/metadata": "2.0.0-beta.7",
     "@aurelia/platform": "2.0.0-beta.7"
->>>>>>> 09237021
   },
   "devDependencies": {
     "typescript": "5.0.2"
