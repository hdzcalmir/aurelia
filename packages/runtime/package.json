--- conflicted
+++ resolved
@@ -1,10 +1,6 @@
 {
   "name": "@aurelia/runtime",
-<<<<<<< HEAD
-  "version": "2.1.0-dev.202401181956",
-=======
   "version": "2.0.0-beta.10",
->>>>>>> 744e9a26
   "main": "dist/cjs/index.cjs",
   "module": "dist/esm/index.mjs",
   "exports": {
@@ -57,15 +53,9 @@
     "access": "public"
   },
   "dependencies": {
-<<<<<<< HEAD
-    "@aurelia/kernel": "2.1.0-dev.202401181956",
-    "@aurelia/metadata": "2.1.0-dev.202401181956",
-    "@aurelia/platform": "2.1.0-dev.202401181956"
-=======
     "@aurelia/kernel": "2.0.0-beta.10",
     "@aurelia/metadata": "2.0.0-beta.10",
     "@aurelia/platform": "2.0.0-beta.10"
->>>>>>> 744e9a26
   },
   "devDependencies": {
     "typescript": "5.2.2"
