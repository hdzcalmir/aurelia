{
  "name": "@aurelia/runtime",
<<<<<<< HEAD
  "version": "2.1.0-dev.202406051916",
=======
  "version": "2.0.0-beta.19",
>>>>>>> 1a5041d4
  "main": "dist/cjs/index.cjs",
  "module": "dist/esm/index.mjs",
  "exports": {
    ".": {
      "types": "./dist/types/index.d.ts",
      "require": "./dist/cjs/index.cjs",
      "import": "./dist/esm/index.mjs",
      "development": "./dist/esm/index.dev.mjs"
    },
    "./development": {
      "types": "./dist/types/index.d.ts",
      "require": "./dist/cjs/index.dev.cjs",
      "import": "./dist/esm/index.dev.mjs"
    }
  },
  "types": "dist/types/index.d.ts",
  "license": "MIT",
  "homepage": "https://aurelia.io",
  "repository": {
    "type": "git",
    "url": "git+https://github.com/aurelia/aurelia.git",
    "directory": "packages/runtime"
  },
  "bugs": {
    "url": "https://github.com/aurelia/aurelia/issues"
  },
  "keywords": [
    "aurelia",
    "runtime"
  ],
  "files": [
    "dist",
    "src/**/*.ts",
    "README.md",
    "CHANGELOG.md",
    "LICENSE"
  ],
  "sideEffects": false,
  "scripts": {
    "lint": "eslint --cache --ext .js,.ts src/",
    "lint:ci": "eslint --ext .js,.ts --quiet --report-unused-disable-directives src/",
    "build": "rollup -c",
    "dev": "rollup -c -w",
    "publish:dev": "npm publish --tag dev",
    "publish:latest": "npm publish --tag latest",
    "rollup": "rollup -c",
    "postrollup": "tsc --emitDeclarationOnly",
    "build:packages": "npm run rollup"
  },
  "publishConfig": {
    "access": "public"
  },
  "dependencies": {
<<<<<<< HEAD
    "@aurelia/kernel": "2.1.0-dev.202406051916",
    "@aurelia/expression-parser": "2.1.0-dev.202406051916",
    "@aurelia/metadata": "2.1.0-dev.202406051916",
    "@aurelia/platform": "2.1.0-dev.202406051916"
=======
    "@aurelia/kernel": "2.0.0-beta.19",
    "@aurelia/expression-parser": "2.0.0-beta.19",
    "@aurelia/metadata": "2.0.0-beta.19",
    "@aurelia/platform": "2.0.0-beta.19"
>>>>>>> 1a5041d4
  },
  "devDependencies": {
    "typescript": "5.4.2"
  },
  "engines": {
    "node": ">=14.17.0"
  }
}<|MERGE_RESOLUTION|>--- conflicted
+++ resolved
@@ -1,10 +1,6 @@
 {
   "name": "@aurelia/runtime",
-<<<<<<< HEAD
-  "version": "2.1.0-dev.202406051916",
-=======
   "version": "2.0.0-beta.19",
->>>>>>> 1a5041d4
   "main": "dist/cjs/index.cjs",
   "module": "dist/esm/index.mjs",
   "exports": {
@@ -58,17 +54,10 @@
     "access": "public"
   },
   "dependencies": {
-<<<<<<< HEAD
-    "@aurelia/kernel": "2.1.0-dev.202406051916",
-    "@aurelia/expression-parser": "2.1.0-dev.202406051916",
-    "@aurelia/metadata": "2.1.0-dev.202406051916",
-    "@aurelia/platform": "2.1.0-dev.202406051916"
-=======
     "@aurelia/kernel": "2.0.0-beta.19",
     "@aurelia/expression-parser": "2.0.0-beta.19",
     "@aurelia/metadata": "2.0.0-beta.19",
     "@aurelia/platform": "2.0.0-beta.19"
->>>>>>> 1a5041d4
   },
   "devDependencies": {
     "typescript": "5.4.2"
