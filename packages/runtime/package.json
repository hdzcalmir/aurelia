{
  "name": "@aurelia/runtime",
<<<<<<< HEAD
  "version": "2.0.0-alpha.22",
  "main": "dist/cjs/index.js",
=======
  "version": "2.0.0-alpha.23",
  "main": "dist/esm/index.js",
>>>>>>> 91b9a88f
  "module": "dist/esm/index.js",
  "types": "dist/types/index.d.ts",
  "typings": "dist/types/index.d.ts",
  "license": "MIT",
  "homepage": "https://aurelia.io",
  "repository": {
    "type": "git",
    "url": "https://github.com/aurelia/aurelia"
  },
  "bugs": {
    "url": "https://github.com/aurelia/aurelia/issues"
  },
  "keywords": [
    "aurelia",
    "runtime"
  ],
  "files": [
    "dist",
    "src",
    "README.md",
    "CHANGELOG.md",
    "LICENSE"
  ],
  "sideEffects": false,
  "scripts": {
    "lint": "eslint --cache --ext .js,.ts src/",
    "lint:ci": "eslint --cache --ext .js,.ts --quiet --report-unused-disable-directives src/",
    "build": "rollup -c",
    "dev": "rollup -c -w",
    "publish:dev": "npm publish --tag dev",
    "publish:latest": "npm publish --tag latest",
    "rollup": "rollup -c",
    "postrollup": "tsc --emitDeclarationOnly"
  },
  "publishConfig": {
    "access": "public"
  },
  "dependencies": {
    "@aurelia/kernel": "2.0.0-alpha.23",
    "@aurelia/metadata": "2.0.0-alpha.23",
    "@aurelia/platform": "2.0.0-alpha.23"
  },
  "devDependencies": {
    "typescript": "^4.3.5"
  },
  "engines": {
    "node": ">=14.17.0"
  }
}<|MERGE_RESOLUTION|>--- conflicted
+++ resolved
@@ -1,12 +1,7 @@
 {
   "name": "@aurelia/runtime",
-<<<<<<< HEAD
-  "version": "2.0.0-alpha.22",
-  "main": "dist/cjs/index.js",
-=======
   "version": "2.0.0-alpha.23",
   "main": "dist/esm/index.js",
->>>>>>> 91b9a88f
   "module": "dist/esm/index.js",
   "types": "dist/types/index.d.ts",
   "typings": "dist/types/index.d.ts",
