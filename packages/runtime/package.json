--- conflicted
+++ resolved
@@ -1,12 +1,7 @@
 {
   "name": "@aurelia/runtime",
-<<<<<<< HEAD
-  "version": "2.0.1-dev.202203131620",
-  "main": "dist/cjs/index.js",
-=======
   "version": "2.0.0-alpha.26",
   "main": "dist/esm/index.js",
->>>>>>> 09c55304
   "module": "dist/esm/index.js",
   "types": "dist/types/index.d.ts",
   "typings": "dist/types/index.d.ts",
@@ -45,15 +40,9 @@
     "access": "public"
   },
   "dependencies": {
-<<<<<<< HEAD
-    "@aurelia/kernel": "2.0.1-dev.202203131620",
-    "@aurelia/metadata": "2.0.1-dev.202203131620",
-    "@aurelia/platform": "2.0.1-dev.202203131620"
-=======
     "@aurelia/kernel": "2.0.0-alpha.26",
     "@aurelia/metadata": "2.0.0-alpha.26",
     "@aurelia/platform": "2.0.0-alpha.26"
->>>>>>> 09c55304
   },
   "devDependencies": {
     "typescript": "^4.3.5"
