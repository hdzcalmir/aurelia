{
  "name": "@aurelia/runtime",
<<<<<<< HEAD
  "version": "2.1.0-dev.202107031431",
  "main": "dist/cjs/index.js",
=======
  "version": "2.0.0-alpha.10",
  "main": "dist/esm/index.js",
>>>>>>> 49d7b080
  "module": "dist/esm/index.js",
  "types": "dist/index.d.ts",
  "typings": "dist/index.d.ts",
  "license": "MIT",
  "homepage": "https://aurelia.io",
  "repository": {
    "type": "git",
    "url": "https://github.com/aurelia/aurelia"
  },
  "bugs": {
    "url": "https://github.com/aurelia/aurelia/issues"
  },
  "keywords": [
    "aurelia",
    "runtime"
  ],
  "files": [
    "dist",
    "src",
    "README.md",
    "CHANGELOG.md",
    "LICENSE"
  ],
  "sideEffects": false,
  "scripts": {
    "lint": "eslint --cache --ext .js,.ts src/",
    "lint:ci": "eslint --cache --ext .js,.ts --quiet --report-unused-disable-directives src/",
    "build": "tsc -b",
    "dev": "tsc -b -w --preserveWatchOutput",
    "publish:dev": "npm publish --tag dev",
    "publish:latest": "npm publish --tag latest",
    "rollup": "rollup -c"
  },
  "publishConfig": {
    "access": "public"
  },
  "dependencies": {
<<<<<<< HEAD
    "@aurelia/kernel": "2.1.0-dev.202107031431",
    "@aurelia/metadata": "2.1.0-dev.202107031431",
    "@aurelia/platform": "2.1.0-dev.202107031431"
=======
    "@aurelia/kernel": "2.0.0-alpha.10",
    "@aurelia/metadata": "2.0.0-alpha.10",
    "@aurelia/platform": "2.0.0-alpha.10"
>>>>>>> 49d7b080
  },
  "devDependencies": {
    "typescript": "^4.0.3"
  },
  "engines": {
    "node": ">=16.0.0"
  }
}<|MERGE_RESOLUTION|>--- conflicted
+++ resolved
@@ -1,12 +1,7 @@
 {
   "name": "@aurelia/runtime",
-<<<<<<< HEAD
-  "version": "2.1.0-dev.202107031431",
-  "main": "dist/cjs/index.js",
-=======
   "version": "2.0.0-alpha.10",
   "main": "dist/esm/index.js",
->>>>>>> 49d7b080
   "module": "dist/esm/index.js",
   "types": "dist/index.d.ts",
   "typings": "dist/index.d.ts",
@@ -44,15 +39,9 @@
     "access": "public"
   },
   "dependencies": {
-<<<<<<< HEAD
-    "@aurelia/kernel": "2.1.0-dev.202107031431",
-    "@aurelia/metadata": "2.1.0-dev.202107031431",
-    "@aurelia/platform": "2.1.0-dev.202107031431"
-=======
     "@aurelia/kernel": "2.0.0-alpha.10",
     "@aurelia/metadata": "2.0.0-alpha.10",
     "@aurelia/platform": "2.0.0-alpha.10"
->>>>>>> 49d7b080
   },
   "devDependencies": {
     "typescript": "^4.0.3"
