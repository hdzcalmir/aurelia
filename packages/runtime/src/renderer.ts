--- conflicted
+++ resolved
@@ -5,15 +5,11 @@
   IRegistry,
   IResolver,
   Registration,
-  Reporter,
   Metadata,
   IIndexable,
-<<<<<<< HEAD
   IResourceDescriptions,
   DI,
-=======
   IServiceLocator,
->>>>>>> b6742075
 } from '@aurelia/kernel';
 import { AnyBindingExpression, IsBindingBehavior } from './ast';
 import { CallBinding } from './binding/call-binding';
@@ -55,8 +51,9 @@
 } from './resources/custom-element';
 import { Controller } from './templating/controller';
 import { ObserversLookup } from './observation';
-<<<<<<< HEAD
 import { RenderContext } from './templating/render-context';
+import { BindingBehaviorExpression } from './binding/ast';
+import { BindingBehaviorFactory, BindingBehaviorInstance, IInterceptableBinding } from './resources/binding-behavior';
 
 export interface ITemplateCompiler {
   readonly name: string;
@@ -113,10 +110,6 @@
 }
 
 export const IRenderer = DI.createInterface<IRenderer>('IRenderer').noDefault();
-=======
-import { BindingBehaviorExpression } from './binding/ast';
-import { BindingBehaviorFactory, BindingBehaviorInstance, IInterceptableBinding } from './resources/binding-behavior';
->>>>>>> b6742075
 
 type DecoratableInstructionRenderer<TType extends string, TProto, TClass> = Class<TProto & Partial<IInstructionTypeClassifier<TType> & Pick<IInstructionRenderer, 'render'>>, TClass> & Partial<IRegistry>;
 type DecoratedInstructionRenderer<TType extends string, TProto, TClass> =  Class<TProto & IInstructionTypeClassifier<TType> & Pick<IInstructionRenderer, 'render'>, TClass> & IRegistry;
