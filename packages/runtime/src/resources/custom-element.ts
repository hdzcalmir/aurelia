import {
  Constructable,
  DI,
  IContainer,
  IResourceKind,
  ResourceType,
  Registration,
  Protocol,
  Metadata,
  PartialResourceDefinition,
  Key,
  ResourceDefinition,
  mergeArrays,
  fromDefinitionOrDefault,
  pascalCase,
  fromAnnotationOrTypeOrDefault,
  fromAnnotationOrDefinitionOrTypeOrDefault,
  Injectable,
  IResolver,
} from '@aurelia/kernel';
import {
  registerAliases,
  ITargetedInstruction,
  HooksDefinition,
} from '../definitions';
import {
  IDOM,
  INode,
  INodeSequence,
  IRenderLocation,
  DOM
} from '../dom';
import {
  ICustomElementViewModel,
  ICustomElementController,
} from '../lifecycle';
import { BindingStrategy } from '../flags';
import { Bindable, PartialBindableDefinition, BindableDefinition } from '../templating/bindable';
import { PartialChildrenDefinition, ChildrenDefinition, Children } from '../templating/children';

export type PartialCustomElementDefinition = PartialResourceDefinition<{
  readonly cache?: '*' | number;
  readonly template?: unknown;
  readonly instructions?: readonly (readonly ITargetedInstruction[])[];
  readonly dependencies?: readonly Key[];
  readonly injectable?: InjectableToken | null;
  readonly needsCompile?: boolean;
  readonly surrogates?: readonly ITargetedInstruction[];
  readonly bindables?: Record<string, PartialBindableDefinition> | readonly string[];
  readonly childrenObservers?: Record<string, PartialChildrenDefinition>;
  readonly containerless?: boolean;
  readonly isStrictBinding?: boolean;
  readonly shadowOptions?: { mode: 'open' | 'closed' } | null;
  readonly hasSlots?: boolean;
  readonly strategy?: BindingStrategy;
  readonly hooks?: Readonly<HooksDefinition>;
  readonly scopeParts?: readonly string[];
<<<<<<< HEAD
  readonly projections?: CustomElementDefinition[];
=======
  readonly enhance?: boolean;
>>>>>>> d425f662
}>;

export type CustomElementType<T extends Constructable = Constructable> = ResourceType<T, ICustomElementViewModel & (T extends Constructable<infer P> ? P : {}), PartialCustomElementDefinition>;
export type CustomElementKind = IResourceKind<CustomElementType, CustomElementDefinition> & {
  /**
   * Returns the closest controller that is associated with either this node (if it is a custom element) or the first
   * parent node (including containerless) that is a custom element.
   *
   * As long as the provided node was directly or indirectly created by Aurelia, this method is guaranteed to return a controller.
   *
   * @param node - The node relative to which to get the closest controller.
   * @param searchParents - Also search the parent nodes (including containerless).
   * @returns The closest controller relative to the provided node.
   */
  for<T extends INode = INode, C extends ICustomElementViewModel<T> = ICustomElementViewModel<T>>(node: T, searchParents: true): ICustomElementController<T, C>;
  /**
   * Returns the controller that is associated with this node, if it is a custom element with the provided name.
   *
   * @param node - The node to retrieve the controller for, if it is a custom element with the provided name.
   * @returns The controller associated with the provided node, if it is a custom element with the provided name, or otherwise `undefined`.
   */
  for<T extends INode = INode, C extends ICustomElementViewModel<T> = ICustomElementViewModel<T>>(node: T, name: string): ICustomElementController<T, C> | undefined;
  /**
   * Returns the closest controller that is associated with either this node (if it is a custom element) or the first
   * parent node (including containerless) that is a custom element with the provided name.
   *
   * @param node - The node relative to which to get the closest controller of a custom element with the provided name.
   * @param searchParents - Also search the parent nodes (including containerless).
   * @returns The closest controller of a custom element with the provided name, relative to the provided node, if one can be found, or otherwise `undefined`.
   */
  for<T extends INode = INode, C extends ICustomElementViewModel<T> = ICustomElementViewModel<T>>(node: T, name: string, searchParents: true): ICustomElementController<T, C> | undefined;
  /**
   * Returns the controller that is associated with this node, if it is a custom element.
   *
   * @param node - The node to retrieve the controller for, if it is a custom element.
   * @returns The controller associated with the provided node, if it is a custom element, or otherwise `undefined`.
   */
  for<T extends INode = INode, C extends ICustomElementViewModel<T> = ICustomElementViewModel<T>>(node: T): ICustomElementController<T, C> | undefined;
  isType<T>(value: T): value is (T extends Constructable ? CustomElementType<T> : never);
  define<T extends Constructable>(name: string, Type: T): CustomElementType<T>;
  define<T extends Constructable>(def: PartialCustomElementDefinition, Type: T): CustomElementType<T>;
  define<T extends Constructable = Constructable>(def: PartialCustomElementDefinition, Type?: null): CustomElementType<T>;
  define<T extends Constructable>(nameOrDef: string | PartialCustomElementDefinition, Type: T): CustomElementType<T>;
  getDefinition<T extends Constructable>(Type: T): CustomElementDefinition<T>;
  annotate<K extends keyof PartialCustomElementDefinition>(Type: Constructable, prop: K, value: PartialCustomElementDefinition[K]): void;
  getAnnotation<K extends keyof PartialCustomElementDefinition>(Type: Constructable, prop: K): PartialCustomElementDefinition[K];
  generateName(): string;
  createInjectable<T extends Key = Key>(): InjectableToken<T>;
  generateType<P extends {} = {}>(
    name: string,
    proto?: P,
  ): CustomElementType<Constructable<P>>;
};

export type CustomElementDecorator = <T extends Constructable>(Type: T) => CustomElementType<T>;

/**
 * Decorator: Indicates that the decorated class is a custom element.
 */
export function customElement(definition: PartialCustomElementDefinition): CustomElementDecorator;
export function customElement(name: string): CustomElementDecorator;
export function customElement(nameOrDef: string | PartialCustomElementDefinition): CustomElementDecorator;
export function customElement(nameOrDef: string | PartialCustomElementDefinition): CustomElementDecorator {
  return function (target) {
    return CustomElement.define(nameOrDef, target);
  };
}

type ShadowOptions = Pick<PartialCustomElementDefinition, 'shadowOptions'>['shadowOptions'];

/**
 * Decorator: Indicates that the custom element should render its view in ShadowDOM.
 */
export function useShadowDOM(options?: ShadowOptions): (target: Constructable) => void;
/**
 * Decorator: Indicates that the custom element should render its view in ShadowDOM.
 */
export function useShadowDOM(target: Constructable): void;
export function useShadowDOM(targetOrOptions?: Constructable | ShadowOptions): void | ((target: Constructable) => void) {
  if (targetOrOptions === void 0) {
    return function ($target: Constructable) {
      CustomElement.annotate($target, 'shadowOptions', { mode: 'open' });
    };
  }

  if (typeof targetOrOptions !== 'function') {
    return function ($target: Constructable) {
      CustomElement.annotate($target, 'shadowOptions', targetOrOptions);
    };
  }

  CustomElement.annotate(targetOrOptions, 'shadowOptions', { mode: 'open' });
}

/**
 * Decorator: Indicates that the custom element should be rendered without its element container.
 */
export function containerless(target: Constructable): void;
/**
 * Decorator: Indicates that the custom element should be rendered without its element container.
 */
export function containerless(): (target: Constructable) => void;
export function containerless(target?: Constructable): void | ((target: Constructable) => void) {
  if (target === void 0) {
    return function ($target: Constructable) {
      CustomElement.annotate($target, 'containerless', true);
    };
  }

  CustomElement.annotate(target, 'containerless', true);
}

/**
 * Decorator: Indicates that the custom element should be rendered with the strict binding option. undefined/null -> 0 or '' based on type
 */
export function strict(target: Constructable): void;
/**
 * Decorator: Indicates that the custom element should be rendered with the strict binding option. undefined/null -> 0 or '' based on type
 */
export function strict(): (target: Constructable) => void;
export function strict(target?: Constructable): void | ((target: Constructable) => void) {
  if (target === void 0) {
    return function ($target: Constructable) {
      CustomElement.annotate($target, 'isStrictBinding', true);
    };
  }

  CustomElement.annotate(target, 'isStrictBinding', true);
}

const definitionLookup = new WeakMap<PartialCustomElementDefinition, CustomElementDefinition>();

export class CustomElementDefinition<T extends Constructable = Constructable> implements ResourceDefinition<T, ICustomElementViewModel, PartialCustomElementDefinition> {
  private constructor(
    public readonly Type: CustomElementType<T>,
    public readonly name: string,
    public readonly aliases: string[],
    public readonly key: string,
    public readonly cache: '*' | number,
    public readonly template: unknown,
    public readonly instructions: readonly (readonly ITargetedInstruction[])[],
    public readonly dependencies: readonly Key[],
    public readonly injectable: InjectableToken<T> | null,
    public readonly needsCompile: boolean,
    public readonly surrogates: readonly ITargetedInstruction[],
    public readonly bindables: Record<string, BindableDefinition>,
    public readonly childrenObservers: Record<string, ChildrenDefinition>,
    public readonly containerless: boolean,
    public readonly isStrictBinding: boolean,
    public readonly shadowOptions: { mode: 'open' | 'closed' } | null,
    public readonly hasSlots: boolean,
    public readonly strategy: BindingStrategy,
    public readonly hooks: Readonly<HooksDefinition>,
    public readonly scopeParts: string[],
<<<<<<< HEAD
    public readonly projections: CustomElementDefinition[],
=======
    public readonly enhance: boolean,
>>>>>>> d425f662
  ) {}

  public static create<T extends Constructable = Constructable>(
    def: PartialCustomElementDefinition,
    Type?: null,
  ): CustomElementDefinition<T>;
  public static create<T extends Constructable = Constructable>(
    name: string,
    Type: CustomElementType<T>,
  ): CustomElementDefinition<T>;
  public static create<T extends Constructable = Constructable>(
    nameOrDef: string | PartialCustomElementDefinition,
    Type?: CustomElementType<T> | null,
  ): CustomElementDefinition<T>;
  public static create<T extends Constructable = Constructable>(
    nameOrDef: string | PartialCustomElementDefinition,
    Type: CustomElementType<T> | null = null,
  ): CustomElementDefinition<T> {
    if (Type === null) {
      const def = nameOrDef;
      if (typeof def === 'string') {
        throw new Error(`Cannot create a custom element definition with only a name and no type: ${nameOrDef}`);
      }

      // eslint-disable-next-line @typescript-eslint/unbound-method
      const name = fromDefinitionOrDefault('name', def, CustomElement.generateName);
      if (typeof (def as CustomElementDefinition).Type === 'function') {
        // This needs to be a clone (it will usually be the compiler calling this signature)

        // TODO: we need to make sure it's documented that passing in the type via the definition (while passing in null
        // as the "Type" parameter) effectively skips type analysis, so it should only be used this way for cloning purposes.
        Type = (def as CustomElementDefinition).Type as CustomElementType<T>;
      } else {
        Type = CustomElement.generateType(pascalCase(name)) as CustomElementType<T>;
      }

      return new CustomElementDefinition(
        Type,
        name,
        mergeArrays(def.aliases),
        fromDefinitionOrDefault('key', def as CustomElementDefinition, () => CustomElement.keyFrom(name)),
        fromDefinitionOrDefault('cache', def, () => 0),
        fromDefinitionOrDefault('template', def, () => null),
        mergeArrays(def.instructions),
        mergeArrays(def.dependencies),
        fromDefinitionOrDefault('injectable', def, () => null),
        fromDefinitionOrDefault('needsCompile', def, () => true),
        mergeArrays(def.surrogates),
        Bindable.from(def.bindables),
        Children.from(def.childrenObservers),
        fromDefinitionOrDefault('containerless', def, () => false),
        fromDefinitionOrDefault('isStrictBinding', def, () => false),
        fromDefinitionOrDefault('shadowOptions', def, () => null),
        fromDefinitionOrDefault('hasSlots', def, () => false),
        fromDefinitionOrDefault('strategy', def, () => BindingStrategy.getterSetter),
        fromDefinitionOrDefault('hooks', def, () => HooksDefinition.none),
        mergeArrays(def.scopeParts),
<<<<<<< HEAD
        mergeArrays(def.projections),
=======
        fromDefinitionOrDefault('enhance', def, () => false),
>>>>>>> d425f662
      );
    }

    // If a type is passed in, we ignore the Type property on the definition if it exists.
    // TODO: document this behavior

    if (typeof nameOrDef === 'string') {
      return new CustomElementDefinition(
        Type,
        nameOrDef,
        mergeArrays(CustomElement.getAnnotation(Type, 'aliases'), Type.aliases),
        CustomElement.keyFrom(nameOrDef),
        fromAnnotationOrTypeOrDefault('cache', Type, () => 0),
        fromAnnotationOrTypeOrDefault('template', Type, () => null),
        mergeArrays(CustomElement.getAnnotation(Type, 'instructions'), Type.instructions),
        mergeArrays(CustomElement.getAnnotation(Type, 'dependencies'), Type.dependencies),
        fromAnnotationOrTypeOrDefault('injectable', Type, () => null),
        fromAnnotationOrTypeOrDefault('needsCompile', Type, () => true),
        mergeArrays(CustomElement.getAnnotation(Type, 'surrogates'), Type.surrogates),
        Bindable.from(
          ...Bindable.getAll(Type),
          CustomElement.getAnnotation(Type, 'bindables'),
          Type.bindables,
        ),
        Children.from(
          ...Children.getAll(Type),
          CustomElement.getAnnotation(Type, 'childrenObservers'),
          Type.childrenObservers,
        ),
        fromAnnotationOrTypeOrDefault('containerless', Type, () => false),
        fromAnnotationOrTypeOrDefault('isStrictBinding', Type, () => false),
        fromAnnotationOrTypeOrDefault('shadowOptions', Type, () => null),
        fromAnnotationOrTypeOrDefault('hasSlots', Type, () => false),
        fromAnnotationOrTypeOrDefault('strategy', Type, () => BindingStrategy.getterSetter),
        // eslint-disable-next-line @typescript-eslint/no-unnecessary-type-assertion
        fromAnnotationOrTypeOrDefault('hooks', Type, () => new HooksDefinition(Type!.prototype)),
        mergeArrays(CustomElement.getAnnotation(Type, 'scopeParts'), Type.scopeParts),
<<<<<<< HEAD
        mergeArrays(CustomElement.getAnnotation(Type, 'projections'), Type.projections),
=======
        fromAnnotationOrTypeOrDefault('enhance', Type, () => false),
>>>>>>> d425f662
      );
    }

    // This is the typical default behavior, e.g. from regular CustomElement.define invocations or from @customElement deco
    // The ViewValueConverter also uses this signature and passes in a definition where everything except for the 'hooks'
    // property needs to be copied. So we have that exception for 'hooks', but we may need to revisit that default behavior
    // if this turns out to be too opinionated.

    // eslint-disable-next-line @typescript-eslint/unbound-method
    const name = fromDefinitionOrDefault('name', nameOrDef, CustomElement.generateName);
    return new CustomElementDefinition(
      Type,
      name,
      mergeArrays(CustomElement.getAnnotation(Type, 'aliases'), nameOrDef.aliases, Type.aliases),
      CustomElement.keyFrom(name),
      fromAnnotationOrDefinitionOrTypeOrDefault('cache', nameOrDef, Type, () => 0),
      fromAnnotationOrDefinitionOrTypeOrDefault('template', nameOrDef, Type, () => null),
      mergeArrays(CustomElement.getAnnotation(Type, 'instructions'), nameOrDef.instructions, Type.instructions),
      mergeArrays(CustomElement.getAnnotation(Type, 'dependencies'), nameOrDef.dependencies, Type.dependencies),
      fromAnnotationOrDefinitionOrTypeOrDefault('injectable', nameOrDef, Type, () => null),
      fromAnnotationOrDefinitionOrTypeOrDefault('needsCompile', nameOrDef, Type, () => true),
      mergeArrays(CustomElement.getAnnotation(Type, 'surrogates'), nameOrDef.surrogates, Type.surrogates),
      Bindable.from(
        ...Bindable.getAll(Type),
        CustomElement.getAnnotation(Type, 'bindables'),
        Type.bindables,
        nameOrDef.bindables,
      ),
      Children.from(
        ...Children.getAll(Type),
        CustomElement.getAnnotation(Type, 'childrenObservers'),
        Type.childrenObservers,
        nameOrDef.childrenObservers,
      ),
      fromAnnotationOrDefinitionOrTypeOrDefault('containerless', nameOrDef, Type, () => false),
      fromAnnotationOrDefinitionOrTypeOrDefault('isStrictBinding', nameOrDef, Type, () => false),
      fromAnnotationOrDefinitionOrTypeOrDefault('shadowOptions', nameOrDef, Type, () => null),
      fromAnnotationOrDefinitionOrTypeOrDefault('hasSlots', nameOrDef, Type, () => false),
      fromAnnotationOrDefinitionOrTypeOrDefault('strategy', nameOrDef, Type, () => BindingStrategy.getterSetter),
      // eslint-disable-next-line @typescript-eslint/no-unnecessary-type-assertion
      fromAnnotationOrTypeOrDefault('hooks', Type, () => new HooksDefinition(Type!.prototype)),
      mergeArrays(CustomElement.getAnnotation(Type, 'scopeParts'), nameOrDef.scopeParts, Type.scopeParts),
<<<<<<< HEAD
      mergeArrays(CustomElement.getAnnotation(Type, 'projections'), nameOrDef.projections, Type.projections),
=======
      fromAnnotationOrDefinitionOrTypeOrDefault('enhance', nameOrDef, Type, () => false),
>>>>>>> d425f662
    );
  }

  public static getOrCreate(partialDefinition: PartialCustomElementDefinition): CustomElementDefinition {
    if (partialDefinition instanceof CustomElementDefinition) {
      return partialDefinition;
    }

    if (definitionLookup.has(partialDefinition)) {
      return definitionLookup.get(partialDefinition)!;
    }

    const definition = CustomElementDefinition.create(partialDefinition);
    definitionLookup.set(partialDefinition, definition);
    // Make sure the full definition can be retrieved from dynamically created classes as well
    Metadata.define(CustomElement.name, definition, definition.Type);
    return definition;
  }

  public register(container: IContainer): void {
    const { Type, key, aliases } = this;
    Registration.transient(key, Type).register(container);
    Registration.aliasTo(key, Type).register(container);
    registerAliases(aliases, CustomElement, key, container);
  }
}

export type InjectableToken<K = any> = (target: Injectable<K>, property: string, index: number) => void;
type InternalInjectableToken<K = any> = InjectableToken<K> & {
  register?(container: IContainer): IResolver<K>;
};

export const CustomElement: CustomElementKind = {
  name: Protocol.resource.keyFor('custom-element'),
  keyFrom(name: string): string {
    return `${CustomElement.name}:${name}`;
  },
  isType<T>(value: T): value is (T extends Constructable ? CustomElementType<T> : never) {
    return typeof value === 'function' && Metadata.hasOwn(CustomElement.name, value);
  },
  for<T extends INode = INode, C extends ICustomElementViewModel<T> = ICustomElementViewModel<T>>(node: T, nameOrSearchParents?: string | boolean, searchParents?: boolean): ICustomElementController<T, C> {
    if (nameOrSearchParents === void 0) {
      return Metadata.getOwn(CustomElement.name, node)!;
    }
    if (typeof nameOrSearchParents === 'string') {
      if (searchParents !== true) {
        const controller = Metadata.getOwn(CustomElement.name, node);
        if (controller === void 0) {
          return (void 0)!;
        }

        if (controller.is(nameOrSearchParents)) {
          return controller;
        }

        return (void 0)!;
      }

      let cur = node as INode | null;
      while (cur !== null) {
        const controller = Metadata.getOwn(CustomElement.name, cur);
        if (controller !== void 0 && controller.is(nameOrSearchParents)) {
          return controller;
        }

        cur = DOM.getEffectiveParentNode(cur);
      }

      return (void 0)!;
    }

    let cur = node as INode | null;
    while (cur !== null) {
      const controller = Metadata.getOwn(CustomElement.name, cur);
      if (controller !== void 0) {
        return controller;
      }

      cur = DOM.getEffectiveParentNode(cur);
    }

    return (void 0)!;
  },
  define<T extends Constructable>(nameOrDef: string | PartialCustomElementDefinition, Type?: T | null): CustomElementType<T> {
    const definition = CustomElementDefinition.create(nameOrDef, Type as Constructable | null);
    Metadata.define(CustomElement.name, definition, definition.Type);
    Metadata.define(CustomElement.name, definition, definition);
    Protocol.resource.appendTo(definition.Type, CustomElement.name);

    return definition.Type as CustomElementType<T>;
  },
  getDefinition<T extends Constructable>(Type: T): CustomElementDefinition<T> {
    const def = Metadata.getOwn(CustomElement.name, Type) as CustomElementDefinition<T>;
    if (def === void 0) {
      throw new Error(`No definition found for type ${Type.name}`);
    }

    return def;
  },
  annotate<K extends keyof PartialCustomElementDefinition>(Type: Constructable, prop: K, value: PartialCustomElementDefinition[K]): void {
    Metadata.define(Protocol.annotation.keyFor(prop), value, Type);
  },
  getAnnotation<K extends keyof PartialCustomElementDefinition>(Type: Constructable, prop: K): PartialCustomElementDefinition[K] {
    return Metadata.getOwn(Protocol.annotation.keyFor(prop), Type);
  },
  generateName: (function () {
    let id = 0;

    return function () {
      return `unnamed-${++id}`;
    };
  })(),
  createInjectable<K extends Key = Key>(): InjectableToken<K> {
    const $injectable: InternalInjectableToken<K> = function (target, property, index): any {
      const annotationParamtypes = DI.getOrCreateAnnotationParamTypes(target);
      annotationParamtypes[index] = $injectable;
      return target;
    };

    $injectable.register = function (container) {
      // eslint-disable-next-line @typescript-eslint/consistent-type-assertions
      return {
        resolve(container, requestor) {
          if (requestor.has($injectable, true)) {
            return requestor.get($injectable);
          } else {
            return null;
          }
        },
      } as IResolver;
    };

    return $injectable;
  },
  generateType: (function () {
    const nameDescriptor: PropertyDescriptor = {
      value: '',
      writable: false,
      enumerable: false,
      configurable: true,
    };

    // eslint-disable-next-line @typescript-eslint/no-explicit-any
    const defaultProto = {} as any;

    return function <P extends {} = {}> (
      name: string,
      proto: P = defaultProto,
    ): CustomElementType<Constructable<P>> {
      // Anonymous class ensures that minification cannot cause unintended side-effects, and keeps the class
      // looking similarly from the outside (when inspected via debugger, etc).
      const Type = class {} as CustomElementType<Constructable<P>>;

      // Define the name property so that Type.name can be used by end users / plugin authors if they really need to,
      // even when minified.
      nameDescriptor.value = name;
      Reflect.defineProperty(Type, 'name', nameDescriptor);

      // Assign anything from the prototype that was passed in
      if (proto !== defaultProto) {
        Object.assign(Type.prototype, proto);
      }

      return Type;
    };
  })(),
};

export type CustomElementHost<T extends INode = INode> = IRenderLocation<T> & T & {
  $controller?: ICustomElementController<T>;
};

export interface IElementProjector<T extends INode = INode> {
  readonly host: CustomElementHost<T>;
  readonly children: ArrayLike<CustomElementHost<T>>;

  provideEncapsulationSource(): T;
  project(nodes: INodeSequence<T>): void;
  take(nodes: INodeSequence<T>): void;

  subscribeToChildrenChange(callback: () => void, options?: any): void;
}

export const IProjectorLocator = DI.createInterface<IProjectorLocator>('IProjectorLocator').noDefault();

export interface IProjectorLocator<T extends INode = INode> {
  getElementProjector(dom: IDOM<T>, $component: ICustomElementController<T>, host: CustomElementHost<T>, def: CustomElementDefinition): IElementProjector<T>;
}<|MERGE_RESOLUTION|>--- conflicted
+++ resolved
@@ -55,11 +55,8 @@
   readonly strategy?: BindingStrategy;
   readonly hooks?: Readonly<HooksDefinition>;
   readonly scopeParts?: readonly string[];
-<<<<<<< HEAD
+  readonly enhance?: boolean;
   readonly projections?: CustomElementDefinition[];
-=======
-  readonly enhance?: boolean;
->>>>>>> d425f662
 }>;
 
 export type CustomElementType<T extends Constructable = Constructable> = ResourceType<T, ICustomElementViewModel & (T extends Constructable<infer P> ? P : {}), PartialCustomElementDefinition>;
@@ -214,11 +211,8 @@
     public readonly strategy: BindingStrategy,
     public readonly hooks: Readonly<HooksDefinition>,
     public readonly scopeParts: string[],
-<<<<<<< HEAD
+    public readonly enhance: boolean,
     public readonly projections: CustomElementDefinition[],
-=======
-    public readonly enhance: boolean,
->>>>>>> d425f662
   ) {}
 
   public static create<T extends Constructable = Constructable>(
@@ -276,11 +270,8 @@
         fromDefinitionOrDefault('strategy', def, () => BindingStrategy.getterSetter),
         fromDefinitionOrDefault('hooks', def, () => HooksDefinition.none),
         mergeArrays(def.scopeParts),
-<<<<<<< HEAD
+        fromDefinitionOrDefault('enhance', def, () => false),
         mergeArrays(def.projections),
-=======
-        fromDefinitionOrDefault('enhance', def, () => false),
->>>>>>> d425f662
       );
     }
 
@@ -318,11 +309,8 @@
         // eslint-disable-next-line @typescript-eslint/no-unnecessary-type-assertion
         fromAnnotationOrTypeOrDefault('hooks', Type, () => new HooksDefinition(Type!.prototype)),
         mergeArrays(CustomElement.getAnnotation(Type, 'scopeParts'), Type.scopeParts),
-<<<<<<< HEAD
+        fromAnnotationOrTypeOrDefault('enhance', Type, () => false),
         mergeArrays(CustomElement.getAnnotation(Type, 'projections'), Type.projections),
-=======
-        fromAnnotationOrTypeOrDefault('enhance', Type, () => false),
->>>>>>> d425f662
       );
     }
 
@@ -365,11 +353,8 @@
       // eslint-disable-next-line @typescript-eslint/no-unnecessary-type-assertion
       fromAnnotationOrTypeOrDefault('hooks', Type, () => new HooksDefinition(Type!.prototype)),
       mergeArrays(CustomElement.getAnnotation(Type, 'scopeParts'), nameOrDef.scopeParts, Type.scopeParts),
-<<<<<<< HEAD
+      fromAnnotationOrDefinitionOrTypeOrDefault('enhance', nameOrDef, Type, () => false),
       mergeArrays(CustomElement.getAnnotation(Type, 'projections'), nameOrDef.projections, Type.projections),
-=======
-      fromAnnotationOrDefinitionOrTypeOrDefault('enhance', nameOrDef, Type, () => false),
->>>>>>> d425f662
     );
   }
 
