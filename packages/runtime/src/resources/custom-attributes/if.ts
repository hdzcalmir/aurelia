import { nextId, onResolve } from '@aurelia/kernel';
import { INode, IRenderLocation } from '../../dom';
import { LifecycleFlags } from '../../flags';
import { ISyntheticView, IViewFactory, MountStrategy, ICustomAttributeController, ICustomAttributeViewModel, IHydratedController, IHydratedParentController, ControllerVisitor } from '../../lifecycle';
import { bindable } from '../../templating/bindable';
import { templateController } from '../custom-attribute';

@templateController('if')
export class If<T extends INode = INode> implements ICustomAttributeViewModel<T> {
  public readonly id: number = nextId('au$component');

  public elseFactory?: IViewFactory<T> = void 0;
  public elseView?: ISyntheticView<T> = void 0;
  public ifView?: ISyntheticView<T> = void 0;
  public view?: ISyntheticView<T> = void 0;

  public readonly $controller!: ICustomAttributeController<T, this>; // This is set by the controller after this instance is constructed

  @bindable public value: boolean = false;

  public constructor(
    @IViewFactory private readonly ifFactory: IViewFactory<T>,
    @IRenderLocation private readonly location: IRenderLocation<T>,
  ) {}

  public afterAttach(
    initiator: IHydratedController<T>,
    parent: IHydratedParentController<T>,
    flags: LifecycleFlags,
  ): void | Promise<void> {
    const view = this.view = this.updateView(this.value, flags);
    if (view !== void 0) {
      const { $controller } = this;
      return view.activate(initiator, $controller, flags, $controller.scope, $controller.part);
    }
  }

  public afterUnbind(
    initiator: IHydratedController<T>,
    parent: IHydratedParentController<T>,
    flags: LifecycleFlags,
  ): void | Promise<void> {
    if (this.view !== void 0) {
      return this.view.deactivate(initiator, this.$controller, flags);
    }
  }

  public valueChanged(
    newValue: boolean,
    oldValue: boolean,
    flags: LifecycleFlags,
  ): void {
    const { $controller } = this;
    if (!$controller.isActive) {
      return;
    }
    const ret = onResolve(
      this.view?.deactivate(this.view, $controller, flags),
      () => {
        const view = this.view = this.updateView(this.value, flags);
        if (view !== void 0) {
          // TODO(fkleuver): add logic to the controller that ensures correct handling of race conditions and add a variety of `if` integration tests
          return view.activate(view, $controller, flags, $controller.scope, $controller.part);
        }
      },
    );
    if (ret instanceof Promise) { ret.catch(err => { throw err; }); }
  }

  /** @internal */
  public updateView(
    value: boolean,
    flags: LifecycleFlags,
  ): ISyntheticView<T> | undefined {
    if (value) {
      return this.ifView = this.ensureView(this.ifView, this.ifFactory, flags);
    }

    if (this.elseFactory != void 0) {
      return this.elseView  = this.ensureView(this.elseView, this.elseFactory, flags);
    }

    return void 0;
  }

  /** @internal */
  public ensureView(
    view: ISyntheticView<T> | undefined,
    factory: IViewFactory<T>,
    flags: LifecycleFlags,
  ): ISyntheticView<T> {
    if (view === void 0) {
      view = factory.create(flags);
    }

    view.setLocation(this.location, MountStrategy.insertBefore);

    return view;
  }

  public onCancel(
    initiator: IHydratedController<T>,
    parent: IHydratedParentController<T>,
    flags: LifecycleFlags,
  ): void {
    this.view?.cancel(initiator, this.$controller, flags);
  }

  public dispose(): void {
    if (this.ifView !== void 0) {
      this.ifView.dispose();
      this.ifView = void 0;
    }

    if (this.elseView !== void 0) {
      this.elseView.dispose();
      this.elseView = void 0;
    }

<<<<<<< HEAD
  private bindView(flags: LifecycleFlags): ILifecycleTask {
    if (this.view !== void 0 && (this.$controller.state & State.isBoundOrBinding) > 0) {
      this.view.parent = this.$controller;
      return this.view.bind(flags, this.$controller.scope, this.$controller.hostScope);
    }
    return LifecycleTask.done;
=======
    this.view = void 0;
>>>>>>> 54611ecd
  }

  public accept(visitor: ControllerVisitor<T>): void | true {
    if (this.view?.accept(visitor) === true) {
      return true;
    }
  }
}

@templateController('else')
export class Else<T extends INode = INode> {
  public readonly id: number = nextId('au$component');

  public constructor(
    @IViewFactory private readonly factory: IViewFactory<T>,
  ) {}

  public link(ifBehavior: If<T> | ICustomAttributeController<T>): void {
    if (ifBehavior instanceof If) {
      ifBehavior.elseFactory = this.factory;
    } else if (ifBehavior.viewModel instanceof If) {
      ifBehavior.viewModel.elseFactory = this.factory;
    } else {
      throw new Error(`Unsupported IfBehavior`); // TODO: create error code
    }
  }
}<|MERGE_RESOLUTION|>--- conflicted
+++ resolved
@@ -31,7 +31,7 @@
     const view = this.view = this.updateView(this.value, flags);
     if (view !== void 0) {
       const { $controller } = this;
-      return view.activate(initiator, $controller, flags, $controller.scope, $controller.part);
+      return view.activate(initiator, $controller, flags, $controller.scope, $controller.hostScope);
     }
   }
 
@@ -60,7 +60,7 @@
         const view = this.view = this.updateView(this.value, flags);
         if (view !== void 0) {
           // TODO(fkleuver): add logic to the controller that ensures correct handling of race conditions and add a variety of `if` integration tests
-          return view.activate(view, $controller, flags, $controller.scope, $controller.part);
+          return view.activate(view, $controller, flags, $controller.scope, $controller.hostScope);
         }
       },
     );
@@ -117,16 +117,7 @@
       this.elseView = void 0;
     }
 
-<<<<<<< HEAD
-  private bindView(flags: LifecycleFlags): ILifecycleTask {
-    if (this.view !== void 0 && (this.$controller.state & State.isBoundOrBinding) > 0) {
-      this.view.parent = this.$controller;
-      return this.view.bind(flags, this.$controller.scope, this.$controller.hostScope);
-    }
-    return LifecycleTask.done;
-=======
     this.view = void 0;
->>>>>>> 54611ecd
   }
 
   public accept(visitor: ControllerVisitor<T>): void | true {
