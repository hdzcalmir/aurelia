--- conflicted
+++ resolved
@@ -251,29 +251,6 @@
 } from './bindable';
 
 export {
-<<<<<<< HEAD
-  PartialChildrenDefinition,
-  ChildrenDefinition,
-  Children,
-  children,
-  ChildrenObserver,
-} from './templating/children';
-
-// These exports are temporary until we have a proper way to unit test them
-export {
-  Controller,
-  isCustomElementController,
-  isCustomElementViewModel,
-} from './templating/controller';
-export {
-  ViewFactory,
-  IViewLocator,
-  ViewLocator,
-  view,
-  Views,
-} from './templating/view';
-
-export {
   watch,
   Watch,
   IWatchDefinition,
@@ -282,99 +259,6 @@
 } from './templating/watch';
 
 export {
-  Aurelia,
-  IAurelia,
-  IDOMInitializer,
-  ISinglePageApp,
-  CompositionRoot,
-  ICompositionRoot,
-} from './aurelia';
-export {
-  RefAttributePatternRegistration,
-  DotSeparatedAttributePatternRegistration,
-
-  DefaultBindingSyntax,
-
-  AtPrefixedTriggerAttributePatternRegistration,
-  ColonPrefixedBindAttributePatternRegistration,
-
-  ShortHandBindingSyntax,
-
-  CallBindingCommandRegistration,
-  DefaultBindingCommandRegistration,
-  ForBindingCommandRegistration,
-  FromViewBindingCommandRegistration,
-  OneTimeBindingCommandRegistration,
-  ToViewBindingCommandRegistration,
-  TwoWayBindingCommandRegistration,
-
-  DefaultBindingLanguage,
-
-  IfRegistration,
-  ElseRegistration,
-  RepeatRegistration,
-  WithRegistration,
-
-  SanitizeValueConverterRegistration,
-
-  DebounceBindingBehaviorRegistration,
-  OneTimeBindingBehaviorRegistration,
-  ToViewBindingBehaviorRegistration,
-  FromViewBindingBehaviorRegistration,
-  SignalBindingBehaviorRegistration,
-  ThrottleBindingBehaviorRegistration,
-  TwoWayBindingBehaviorRegistration,
-
-  RefBindingRendererRegistration,
-  CallBindingRendererRegistration,
-  CustomAttributeRendererRegistration,
-  CustomElementRendererRegistration,
-  InterpolationBindingRendererRegistration,
-  IteratorBindingRendererRegistration,
-  LetElementRendererRegistration,
-  PropertyBindingRendererRegistration,
-  SetPropertyRendererRegistration,
-  TemplateControllerRendererRegistration,
-
-  DefaultResources,
-  RuntimeConfiguration
-} from './configuration';
-export {
-  AttributeInstruction,
-  HooksDefinition,
-  ICallBindingInstruction,
-  IHydrateAttributeInstruction,
-  IHydrateElementInstruction,
-  IHydrateLetElementInstruction,
-  IHydrateTemplateController,
-  IInterpolationInstruction,
-  IIteratorBindingInstruction,
-  ILetBindingInstruction,
-  InstructionRow,
-  InstructionTypeName,
-  IPropertyBindingInstruction,
-  IRefBindingInstruction,
-  ISetPropertyInstruction,
-  isTargetedInstruction,
-  ITargetedInstruction,
-  NodeInstruction,
-  TargetedInstruction,
-  TargetedInstructionType,
-  alias,
-  registerAliases,
-} from './definitions';
-export {
-  DOM,
-  INode,
-  IRenderLocation,
-  IDOM,
-  NodeSequence,
-  INodeSequence,
-  INodeSequenceFactory
-} from './dom';
-export {
-=======
->>>>>>> aff61c87
   BindingMode,
   BindingStrategy,
   LifecycleFlags,
