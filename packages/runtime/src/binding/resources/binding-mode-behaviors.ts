--- conflicted
+++ resolved
@@ -10,20 +10,12 @@
 export abstract class BindingModeBehavior {
   constructor(private mode: BindingMode) {}
 
-<<<<<<< HEAD
-  public bind(flags: LifecycleFlags, scope: IScope, binding: Binding & WithMode) {
-=======
-  public bind(flags: BindingFlags, scope: IScope, binding: Binding & WithMode): void {
->>>>>>> ca6d56c2
+  public bind(flags: LifecycleFlags, scope: IScope, binding: Binding & WithMode): void {
     binding.originalMode = binding.mode;
     binding.mode = this.mode;
   }
 
-<<<<<<< HEAD
-  public unbind(flags: LifecycleFlags, scope: IScope, binding: Binding & WithMode) {
-=======
-  public unbind(flags: BindingFlags, scope: IScope, binding: Binding & WithMode): void {
->>>>>>> ca6d56c2
+  public unbind(flags: LifecycleFlags, scope: IScope, binding: Binding & WithMode): void {
     binding.mode = binding.originalMode;
     binding.originalMode = null;
   }
