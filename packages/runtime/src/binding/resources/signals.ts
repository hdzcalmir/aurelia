import { inject, Reporter } from '@aurelia/kernel';
import { IScope, LifecycleFlags } from '../../observation';
import { Binding } from '../binding';
import { bindingBehavior } from '../binding-behavior';
import { ISignaler } from '../signaler';

export type SignalableBinding = Binding & {
  signal: string | string[];
};

@bindingBehavior('signal')
@inject(ISignaler)
export class SignalBindingBehavior {
  constructor(private signaler: ISignaler) {}

<<<<<<< HEAD
  public bind(flags: LifecycleFlags, scope: IScope, binding: SignalableBinding) {
=======
  public bind(flags: BindingFlags, scope: IScope, binding: SignalableBinding): void {
>>>>>>> ca6d56c2
    if (!binding.updateTarget) {
      throw Reporter.error(11);
    }

    if (arguments.length === 4) {
      const name = arguments[3];
      this.signaler.addSignalListener(name, binding);
      binding.signal = name;
    } else if (arguments.length > 4) {
      const names = Array.prototype.slice.call(arguments, 3);
      let i = names.length;

      while (i--) {
        const name = names[i];
        this.signaler.addSignalListener(name, binding);
      }

      binding.signal = names;
    } else {
      throw Reporter.error(12);
    }
  }

<<<<<<< HEAD
  public unbind(flags: LifecycleFlags, scope: IScope, binding: SignalableBinding) {
    let name = binding.signal;
=======
  public unbind(flags: BindingFlags, scope: IScope, binding: SignalableBinding): void {
    const name = binding.signal;
>>>>>>> ca6d56c2
    binding.signal = null;

    if (Array.isArray(name)) {
      const names = name;
      let i = names.length;

      while (i--) {
        this.signaler.removeSignalListener(names[i], binding);
      }
    } else {
      this.signaler.removeSignalListener(name, binding);
    }
  }
}<|MERGE_RESOLUTION|>--- conflicted
+++ resolved
@@ -13,11 +13,7 @@
 export class SignalBindingBehavior {
   constructor(private signaler: ISignaler) {}
 
-<<<<<<< HEAD
-  public bind(flags: LifecycleFlags, scope: IScope, binding: SignalableBinding) {
-=======
-  public bind(flags: BindingFlags, scope: IScope, binding: SignalableBinding): void {
->>>>>>> ca6d56c2
+  public bind(flags: LifecycleFlags, scope: IScope, binding: SignalableBinding): void {
     if (!binding.updateTarget) {
       throw Reporter.error(11);
     }
@@ -41,13 +37,8 @@
     }
   }
 
-<<<<<<< HEAD
-  public unbind(flags: LifecycleFlags, scope: IScope, binding: SignalableBinding) {
-    let name = binding.signal;
-=======
-  public unbind(flags: BindingFlags, scope: IScope, binding: SignalableBinding): void {
+  public unbind(flags: LifecycleFlags, scope: IScope, binding: SignalableBinding): void {
     const name = binding.signal;
->>>>>>> ca6d56c2
     binding.signal = null;
 
     if (Array.isArray(name)) {
