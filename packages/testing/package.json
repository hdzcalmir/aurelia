{
  "name": "@aurelia/testing",
<<<<<<< HEAD
  "version": "2.1.0-dev.202206080345",
=======
  "version": "2.0.0-alpha.35",
>>>>>>> ffacade3
  "main": "dist/cjs/index.cjs",
  "module": "dist/esm/index.mjs",
  "exports": {
    "require": "./dist/cjs/index.cjs",
    "import": "./dist/esm/index.mjs"
  },
  "typings": "dist/types/index.d.ts",
  "license": "MIT",
  "homepage": "https://aurelia.io",
  "repository": {
    "type": "git",
    "url": "https://github.com/aurelia/aurelia"
  },
  "bugs": {
    "url": "https://github.com/aurelia/aurelia/issues"
  },
  "keywords": [
    "aurelia",
    "testing"
  ],
  "files": [
    "dist",
    "src",
    "README.md",
    "CHANGELOG.md",
    "LICENSE"
  ],
  "scripts": {
    "lint": "eslint --cache --ext .js,.ts src/",
    "lint:ci": "eslint --cache --ext .js,.ts --quiet --report-unused-disable-directives src/",
    "build": "rollup -c",
    "dev": "rollup -c -w",
    "publish:dev": "npm publish --tag dev",
    "publish:latest": "npm publish --tag latest",
    "rollup": "rollup -c",
    "postrollup": "tsc --emitDeclarationOnly",
    "build:packages": "npm run rollup"
  },
  "publishConfig": {
    "access": "public"
  },
  "dependencies": {
<<<<<<< HEAD
    "@aurelia/kernel": "2.1.0-dev.202206080345",
    "@aurelia/metadata": "2.1.0-dev.202206080345",
    "@aurelia/platform": "2.1.0-dev.202206080345",
    "@aurelia/platform-browser": "2.1.0-dev.202206080345",
    "@aurelia/runtime": "2.1.0-dev.202206080345",
    "@aurelia/runtime-html": "2.1.0-dev.202206080345"
=======
    "@aurelia/kernel": "2.0.0-alpha.35",
    "@aurelia/metadata": "2.0.0-alpha.35",
    "@aurelia/platform": "2.0.0-alpha.35",
    "@aurelia/platform-browser": "2.0.0-alpha.35",
    "@aurelia/runtime": "2.0.0-alpha.35",
    "@aurelia/runtime-html": "2.0.0-alpha.35"
>>>>>>> ffacade3
  },
  "devDependencies": {
    "@types/mocha": "^9.1.1",
    "jsdom": "^19.0.0",
    "mocha": "^9.2.2",
    "typescript": "4.7.3"
  },
  "engines": {
    "node": ">=14.17.0"
  }
}<|MERGE_RESOLUTION|>--- conflicted
+++ resolved
@@ -1,10 +1,6 @@
 {
   "name": "@aurelia/testing",
-<<<<<<< HEAD
-  "version": "2.1.0-dev.202206080345",
-=======
   "version": "2.0.0-alpha.35",
->>>>>>> ffacade3
   "main": "dist/cjs/index.cjs",
   "module": "dist/esm/index.mjs",
   "exports": {
@@ -47,21 +43,12 @@
     "access": "public"
   },
   "dependencies": {
-<<<<<<< HEAD
-    "@aurelia/kernel": "2.1.0-dev.202206080345",
-    "@aurelia/metadata": "2.1.0-dev.202206080345",
-    "@aurelia/platform": "2.1.0-dev.202206080345",
-    "@aurelia/platform-browser": "2.1.0-dev.202206080345",
-    "@aurelia/runtime": "2.1.0-dev.202206080345",
-    "@aurelia/runtime-html": "2.1.0-dev.202206080345"
-=======
     "@aurelia/kernel": "2.0.0-alpha.35",
     "@aurelia/metadata": "2.0.0-alpha.35",
     "@aurelia/platform": "2.0.0-alpha.35",
     "@aurelia/platform-browser": "2.0.0-alpha.35",
     "@aurelia/runtime": "2.0.0-alpha.35",
     "@aurelia/runtime-html": "2.0.0-alpha.35"
->>>>>>> ffacade3
   },
   "devDependencies": {
     "@types/mocha": "^9.1.1",
