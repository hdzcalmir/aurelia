{
  "name": "@aurelia/testing",
<<<<<<< HEAD
  "version": "v2.0.0-alpha.4",
  "main": "dist/cjs/index.js",
=======
  "version": "2.0.0-alpha.4",
  "main": "dist/esm/index.js",
>>>>>>> 0bedb6d2
  "module": "dist/esm/index.js",
  "types": "dist/index.d.ts",
  "typings": "dist/index.d.ts",
  "license": "MIT",
  "homepage": "https://aurelia.io",
  "repository": {
    "type": "git",
    "url": "https://github.com/aurelia/aurelia"
  },
  "bugs": {
    "url": "https://github.com/aurelia/aurelia/issues"
  },
  "keywords": [
    "aurelia",
    "testing"
  ],
  "files": [
    "dist",
    "src",
    "README.md",
    "CHANGELOG.md",
    "LICENSE"
  ],
  "scripts": {
    "lint": "eslint --cache --ext .js,.ts src/",
    "lint:ci": "eslint --cache --ext .js,.ts --quiet --report-unused-disable-directives src/",
    "build": "tsc -b",
    "dev": "tsc -b -w --preserveWatchOutput",
    "publish:dev": "npm publish --tag dev",
    "publish:latest": "npm publish --tag latest"
  },
  "publishConfig": {
    "access": "public"
  },
  "dependencies": {
<<<<<<< HEAD
    "@aurelia/kernel": "v2.0.0-alpha.4",
    "@aurelia/metadata": "v2.0.0-alpha.4",
    "@aurelia/platform": "v2.0.0-alpha.4",
    "@aurelia/platform-browser": "v2.0.0-alpha.4",
    "@aurelia/runtime-html": "v2.0.0-alpha.4",
    "@aurelia/runtime": "v2.0.0-alpha.4"
=======
    "@aurelia/kernel": "2.0.0-alpha.4",
    "@aurelia/metadata": "2.0.0-alpha.4",
    "@aurelia/platform": "2.0.0-alpha.4",
    "@aurelia/platform-browser": "2.0.0-alpha.4",
    "@aurelia/runtime-html": "2.0.0-alpha.4",
    "@aurelia/runtime": "2.0.0-alpha.4"
>>>>>>> 0bedb6d2
  },
  "devDependencies": {
    "@types/mocha": "^8.0.3",
    "jsdom": "^15.2.1",
    "mocha": "^8.1.3",
    "typescript": "^4.0.3"
  },
  "engines": {
    "node": ">=14.15.0"
  }
}<|MERGE_RESOLUTION|>--- conflicted
+++ resolved
@@ -1,12 +1,7 @@
 {
   "name": "@aurelia/testing",
-<<<<<<< HEAD
-  "version": "v2.0.0-alpha.4",
-  "main": "dist/cjs/index.js",
-=======
   "version": "2.0.0-alpha.4",
   "main": "dist/esm/index.js",
->>>>>>> 0bedb6d2
   "module": "dist/esm/index.js",
   "types": "dist/index.d.ts",
   "typings": "dist/index.d.ts",
@@ -42,21 +37,12 @@
     "access": "public"
   },
   "dependencies": {
-<<<<<<< HEAD
-    "@aurelia/kernel": "v2.0.0-alpha.4",
-    "@aurelia/metadata": "v2.0.0-alpha.4",
-    "@aurelia/platform": "v2.0.0-alpha.4",
-    "@aurelia/platform-browser": "v2.0.0-alpha.4",
-    "@aurelia/runtime-html": "v2.0.0-alpha.4",
-    "@aurelia/runtime": "v2.0.0-alpha.4"
-=======
     "@aurelia/kernel": "2.0.0-alpha.4",
     "@aurelia/metadata": "2.0.0-alpha.4",
     "@aurelia/platform": "2.0.0-alpha.4",
     "@aurelia/platform-browser": "2.0.0-alpha.4",
     "@aurelia/runtime-html": "2.0.0-alpha.4",
     "@aurelia/runtime": "2.0.0-alpha.4"
->>>>>>> 0bedb6d2
   },
   "devDependencies": {
     "@types/mocha": "^8.0.3",
