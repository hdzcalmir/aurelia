{
  "name": "@aurelia/testing",
<<<<<<< HEAD
  "version": "2.0.1-dev.202103040359",
  "main": "dist/cjs/index.js",
=======
  "version": "2.0.0-alpha.2",
  "main": "dist/esm/index.js",
>>>>>>> 28839cbc
  "module": "dist/esm/index.js",
  "types": "dist/index.d.ts",
  "typings": "dist/index.d.ts",
  "license": "MIT",
  "homepage": "https://aurelia.io",
  "repository": {
    "type": "git",
    "url": "https://github.com/aurelia/aurelia"
  },
  "bugs": {
    "url": "https://github.com/aurelia/aurelia/issues"
  },
  "keywords": [
    "aurelia",
    "testing"
  ],
  "files": [
    "dist",
    "src",
    "README.md",
    "CHANGELOG.md",
    "LICENSE"
  ],
  "scripts": {
    "lint": "eslint --cache --ext .js,.ts src/",
    "lint:ci": "eslint --cache --ext .js,.ts --quiet --report-unused-disable-directives src/",
    "build": "tsc -b",
    "dev": "tsc -b -w --preserveWatchOutput",
    "publish:dev": "npm publish --tag dev",
    "publish:latest": "npm publish --tag latest"
  },
  "publishConfig": {
    "access": "public"
  },
  "dependencies": {
<<<<<<< HEAD
    "@aurelia/kernel": "2.0.1-dev.202103040359",
    "@aurelia/metadata": "2.0.1-dev.202103040359",
    "@aurelia/platform": "2.0.1-dev.202103040359",
    "@aurelia/platform-browser": "2.0.1-dev.202103040359",
    "@aurelia/runtime-html": "2.0.1-dev.202103040359",
    "@aurelia/runtime": "2.0.1-dev.202103040359"
=======
    "@aurelia/kernel": "2.0.0-alpha.2",
    "@aurelia/metadata": "2.0.0-alpha.2",
    "@aurelia/platform": "2.0.0-alpha.2",
    "@aurelia/platform-browser": "2.0.0-alpha.2",
    "@aurelia/runtime-html": "2.0.0-alpha.2",
    "@aurelia/runtime": "2.0.0-alpha.2"
>>>>>>> 28839cbc
  },
  "devDependencies": {
    "@types/mocha": "^8.0.3",
    "jsdom": "^15.2.1",
    "mocha": "^8.1.3",
    "typescript": "^4.0.3"
  },
  "engines": {
    "node": ">=14.15.0"
  }
}<|MERGE_RESOLUTION|>--- conflicted
+++ resolved
@@ -1,12 +1,7 @@
 {
   "name": "@aurelia/testing",
-<<<<<<< HEAD
-  "version": "2.0.1-dev.202103040359",
-  "main": "dist/cjs/index.js",
-=======
   "version": "2.0.0-alpha.2",
   "main": "dist/esm/index.js",
->>>>>>> 28839cbc
   "module": "dist/esm/index.js",
   "types": "dist/index.d.ts",
   "typings": "dist/index.d.ts",
@@ -42,21 +37,12 @@
     "access": "public"
   },
   "dependencies": {
-<<<<<<< HEAD
-    "@aurelia/kernel": "2.0.1-dev.202103040359",
-    "@aurelia/metadata": "2.0.1-dev.202103040359",
-    "@aurelia/platform": "2.0.1-dev.202103040359",
-    "@aurelia/platform-browser": "2.0.1-dev.202103040359",
-    "@aurelia/runtime-html": "2.0.1-dev.202103040359",
-    "@aurelia/runtime": "2.0.1-dev.202103040359"
-=======
     "@aurelia/kernel": "2.0.0-alpha.2",
     "@aurelia/metadata": "2.0.0-alpha.2",
     "@aurelia/platform": "2.0.0-alpha.2",
     "@aurelia/platform-browser": "2.0.0-alpha.2",
     "@aurelia/runtime-html": "2.0.0-alpha.2",
     "@aurelia/runtime": "2.0.0-alpha.2"
->>>>>>> 28839cbc
   },
   "devDependencies": {
     "@types/mocha": "^8.0.3",
