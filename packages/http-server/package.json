--- conflicted
+++ resolved
@@ -44,17 +44,10 @@
     "access": "public"
   },
   "dependencies": {
-<<<<<<< HEAD
-    "@aurelia/metadata": "2.0.1-dev.202203150557",
-    "@aurelia/platform": "2.0.1-dev.202203150557",
-    "@aurelia/kernel": "2.0.1-dev.202203150557",
-    "@aurelia/runtime": "2.0.1-dev.202203150557"
-=======
     "@aurelia/kernel": "2.0.0-alpha.26",
     "@aurelia/metadata": "2.0.0-alpha.26",
     "@aurelia/platform": "2.0.0-alpha.26",
     "@aurelia/runtime": "2.0.0-alpha.26"
->>>>>>> e25deca3
   },
   "devDependencies": {
     "@types/node": "^14.11.5",
