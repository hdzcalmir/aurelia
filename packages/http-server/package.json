{
  "name": "@aurelia/http-server",
<<<<<<< HEAD
  "version": "2.0.1-dev.202107112350",
  "main": "dist/cjs/index.js",
=======
  "version": "2.0.0-alpha.12",
  "main": "dist/esm/index.js",
>>>>>>> 7ac21f8b
  "module": "dist/esm/index.js",
  "type": "module",
  "types": "dist/types/index.d.ts",
  "typings": "dist/types/index.d.ts",
  "license": "MIT",
  "homepage": "https://aurelia.io",
  "repository": {
    "type": "git",
    "url": "https://github.com/aurelia/aurelia"
  },
  "bugs": {
    "url": "https://github.com/aurelia/aurelia/issues"
  },
  "keywords": [
    "aurelia",
    "http-server"
  ],
  "files": [
    "bin",
    "dist",
    "src",
    "README.md",
    "CHANGELOG.md",
    "LICENSE"
  ],
  "bin": {
    "au-http-server": "./bin/cli.js"
  },
  "scripts": {
    "lint": "eslint --cache --ext .js,.ts src/",
    "lint:ci": "eslint --cache --ext .js,.ts --quiet --report-unused-disable-directives src/",
    "build:tsc": "tsc -b",
    "build": "rollup -c",
    "build:release": "npm run build",
    "postbuild": "tsc --emitDeclarationOnly",
    "dev:tsc": "tsc -b -w --preserveWatchOutput",
    "dev": "rollup -c -w",
    "publish:dev": "npm publish --tag dev",
    "publish:latest": "npm publish --tag latest",
    "rollup": "rollup -c"
  },
  "publishConfig": {
    "access": "public"
  },
  "dependencies": {
<<<<<<< HEAD
    "@aurelia/metadata": "2.0.1-dev.202107112350",
    "@aurelia/platform": "2.0.1-dev.202107112350",
    "@aurelia/kernel": "2.0.1-dev.202107112350",
    "@aurelia/runtime": "2.0.1-dev.202107112350"
=======
    "@aurelia/metadata": "2.0.0-alpha.12",
    "@aurelia/platform": "2.0.0-alpha.12",
    "@aurelia/kernel": "2.0.0-alpha.12",
    "@aurelia/runtime": "2.0.0-alpha.12"
>>>>>>> 7ac21f8b
  },
  "devDependencies": {
    "@types/node": "^14.11.5",
    "tslib": "^1.10.0",
    "typescript": "^4.0.3"
  },
  "engines": {
    "node": ">=14.17.0"
  }
}<|MERGE_RESOLUTION|>--- conflicted
+++ resolved
@@ -1,12 +1,7 @@
 {
   "name": "@aurelia/http-server",
-<<<<<<< HEAD
-  "version": "2.0.1-dev.202107112350",
-  "main": "dist/cjs/index.js",
-=======
   "version": "2.0.0-alpha.12",
   "main": "dist/esm/index.js",
->>>>>>> 7ac21f8b
   "module": "dist/esm/index.js",
   "type": "module",
   "types": "dist/types/index.d.ts",
@@ -52,17 +47,10 @@
     "access": "public"
   },
   "dependencies": {
-<<<<<<< HEAD
-    "@aurelia/metadata": "2.0.1-dev.202107112350",
-    "@aurelia/platform": "2.0.1-dev.202107112350",
-    "@aurelia/kernel": "2.0.1-dev.202107112350",
-    "@aurelia/runtime": "2.0.1-dev.202107112350"
-=======
     "@aurelia/metadata": "2.0.0-alpha.12",
     "@aurelia/platform": "2.0.0-alpha.12",
     "@aurelia/kernel": "2.0.0-alpha.12",
     "@aurelia/runtime": "2.0.0-alpha.12"
->>>>>>> 7ac21f8b
   },
   "devDependencies": {
     "@types/node": "^14.11.5",
