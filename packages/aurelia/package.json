--- conflicted
+++ resolved
@@ -1,10 +1,6 @@
 {
   "name": "aurelia",
-<<<<<<< HEAD
-  "version": "2.1.0-dev.202303150804",
-=======
   "version": "2.0.0-beta.3",
->>>>>>> 1eb9fe84
   "main": "dist/cjs/index.cjs",
   "module": "dist/esm/index.mjs",
   "exports": {
@@ -52,15 +48,6 @@
     "access": "public"
   },
   "dependencies": {
-<<<<<<< HEAD
-    "@aurelia/fetch-client": "2.1.0-dev.202303150804",
-    "@aurelia/kernel": "2.1.0-dev.202303150804",
-    "@aurelia/metadata": "2.1.0-dev.202303150804",
-    "@aurelia/platform": "2.1.0-dev.202303150804",
-    "@aurelia/platform-browser": "2.1.0-dev.202303150804",
-    "@aurelia/runtime": "2.1.0-dev.202303150804",
-    "@aurelia/runtime-html": "2.1.0-dev.202303150804"
-=======
     "@aurelia/fetch-client": "2.0.0-beta.3",
     "@aurelia/kernel": "2.0.0-beta.3",
     "@aurelia/metadata": "2.0.0-beta.3",
@@ -68,7 +55,6 @@
     "@aurelia/platform-browser": "2.0.0-beta.3",
     "@aurelia/runtime": "2.0.0-beta.3",
     "@aurelia/runtime-html": "2.0.0-beta.3"
->>>>>>> 1eb9fe84
   },
   "devDependencies": {
     "typescript": "4.9.5"
