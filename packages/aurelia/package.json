--- conflicted
+++ resolved
@@ -1,12 +1,7 @@
 {
   "name": "aurelia",
-<<<<<<< HEAD
-  "version": "2.0.0-alpha.4",
-  "main": "dist/cjs/index.js",
-=======
   "version": "2.0.0-alpha.5",
   "main": "dist/esm/index.js",
->>>>>>> 8dbbe8a6
   "module": "dist/esm/index.js",
   "types": "dist/index.d.ts",
   "typings": "dist/index.d.ts",
