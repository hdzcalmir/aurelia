{
  "name": "aurelia",
  "version": "2.1.0-dev.202301072025",
  "main": "dist/cjs/index.cjs",
  "module": "dist/esm/index.mjs",
  "exports": {
    "require": "./dist/cjs/index.cjs",
    "import": "./dist/esm/index.mjs"
  },
  "typings": "dist/types/index.d.ts",
  "license": "MIT",
  "homepage": "https://aurelia.io",
  "repository": {
    "type": "git",
    "url": "https://github.com/aurelia/aurelia"
  },
  "bugs": {
    "url": "https://github.com/aurelia/aurelia/issues"
  },
  "keywords": [
    "aurelia"
  ],
  "files": [
    "dist/**/*.cjs",
    "dist/**/*.dev.cjs.map",
    "dist/**/*.mjs",
    "dist/**/*.dev.mjs.map",
    "dist/**/*.d.ts",
    "src/**/*.ts",
    "README.md",
    "CHANGELOG.md",
    "LICENSE"
  ],
  "sideEffects": false,
  "scripts": {
    "lint": "eslint --cache --ext .js,.ts src/",
    "lint:ci": "eslint --cache --ext .js,.ts --quiet --report-unused-disable-directives src/",
    "build": "rollup -c",
    "dev": "rollup -c -w",
    "publish:dev": "npm publish --tag dev",
    "publish:latest": "npm publish --tag latest",
    "rollup": "rollup -c",
    "postrollup": "tsc --emitDeclarationOnly",
    "build:packages": "npm run rollup"
  },
  "publishConfig": {
    "access": "public"
  },
  "dependencies": {
<<<<<<< HEAD
    "@aurelia/fetch-client": "2.1.0-dev.202301072025",
    "@aurelia/kernel": "2.1.0-dev.202301072025",
    "@aurelia/metadata": "2.1.0-dev.202301072025",
    "@aurelia/platform": "2.1.0-dev.202301072025",
    "@aurelia/platform-browser": "2.1.0-dev.202301072025",
    "@aurelia/route-recognizer": "2.1.0-dev.202301072025",
    "@aurelia/router": "2.1.0-dev.202301072025",
    "@aurelia/router-lite": "2.1.0-dev.202301072025",
    "@aurelia/runtime": "2.1.0-dev.202301072025",
    "@aurelia/runtime-html": "2.1.0-dev.202301072025"
=======
    "@aurelia/fetch-client": "2.0.0-alpha.41",
    "@aurelia/kernel": "2.0.0-alpha.41",
    "@aurelia/metadata": "2.0.0-alpha.41",
    "@aurelia/platform": "2.0.0-alpha.41",
    "@aurelia/platform-browser": "2.0.0-alpha.41",
    "@aurelia/runtime": "2.0.0-alpha.41",
    "@aurelia/runtime-html": "2.0.0-alpha.41"
>>>>>>> 03987fe8
  },
  "devDependencies": {
    "typescript": "4.7.3"
  },
  "engines": {
    "node": ">=14.17.0"
  }
}<|MERGE_RESOLUTION|>--- conflicted
+++ resolved
@@ -47,18 +47,6 @@
     "access": "public"
   },
   "dependencies": {
-<<<<<<< HEAD
-    "@aurelia/fetch-client": "2.1.0-dev.202301072025",
-    "@aurelia/kernel": "2.1.0-dev.202301072025",
-    "@aurelia/metadata": "2.1.0-dev.202301072025",
-    "@aurelia/platform": "2.1.0-dev.202301072025",
-    "@aurelia/platform-browser": "2.1.0-dev.202301072025",
-    "@aurelia/route-recognizer": "2.1.0-dev.202301072025",
-    "@aurelia/router": "2.1.0-dev.202301072025",
-    "@aurelia/router-lite": "2.1.0-dev.202301072025",
-    "@aurelia/runtime": "2.1.0-dev.202301072025",
-    "@aurelia/runtime-html": "2.1.0-dev.202301072025"
-=======
     "@aurelia/fetch-client": "2.0.0-alpha.41",
     "@aurelia/kernel": "2.0.0-alpha.41",
     "@aurelia/metadata": "2.0.0-alpha.41",
@@ -66,7 +54,6 @@
     "@aurelia/platform-browser": "2.0.0-alpha.41",
     "@aurelia/runtime": "2.0.0-alpha.41",
     "@aurelia/runtime-html": "2.0.0-alpha.41"
->>>>>>> 03987fe8
   },
   "devDependencies": {
     "typescript": "4.7.3"
