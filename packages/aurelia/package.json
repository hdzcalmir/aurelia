{
  "name": "aurelia",
  "version": "0.8.0-dev.202010151053",
  "main": "dist/umd/index.js",
  "module": "dist/esnext/index.js",
  "types": "dist/index.d.ts",
  "typings": "dist/index.d.ts",
  "license": "MIT",
  "homepage": "https://aurelia.io",
  "repository": {
    "type": "git",
    "url": "https://github.com/aurelia/aurelia"
  },
  "bugs": {
    "url": "https://github.com/aurelia/aurelia/issues"
  },
  "keywords": [
    "aurelia"
  ],
  "files": [
    "dist",
    "src",
    "README.md",
    "CHANGELOG.md",
    "LICENSE"
  ],
  "scripts": {
    "lint": "eslint --cache --ext .js,.ts src/",
    "build": "tsc -b",
    "dev": "tsc -b -w --preserveWatchOutput"
  },
  "publishConfig": {
    "access": "public"
  },
  "dependencies": {
<<<<<<< HEAD
    "@aurelia/debug": "0.8.0-dev.202010151053",
    "@aurelia/fetch-client": "0.8.0-dev.202010151053",
    "@aurelia/kernel": "0.8.0-dev.202010151053",
    "@aurelia/metadata": "0.8.0-dev.202010151053",
    "@aurelia/route-recognizer": "0.8.0-dev.202010151053",
    "@aurelia/router": "0.8.0-dev.202010151053",
    "@aurelia/runtime-html-browser": "0.8.0-dev.202010151053",
    "@aurelia/runtime-html": "0.8.0-dev.202010151053",
    "@aurelia/runtime": "0.8.0-dev.202010151053",
    "@aurelia/scheduler-dom": "0.8.0-dev.202010151053",
    "@aurelia/scheduler": "0.8.0-dev.202010151053"
=======
    "@aurelia/fetch-client": "0.7.0",
    "@aurelia/kernel": "0.7.0",
    "@aurelia/metadata": "0.7.0",
    "@aurelia/platform": "0.7.0",
    "@aurelia/platform-browser": "0.7.0",
    "@aurelia/route-recognizer": "0.7.0",
    "@aurelia/router": "0.7.0",
    "@aurelia/runtime-html": "0.7.0",
    "@aurelia/runtime": "0.7.0"
>>>>>>> fddd8c75
  },
  "devDependencies": {
    "typescript": "^4.0.3"
  }
}<|MERGE_RESOLUTION|>--- conflicted
+++ resolved
@@ -33,19 +33,6 @@
     "access": "public"
   },
   "dependencies": {
-<<<<<<< HEAD
-    "@aurelia/debug": "0.8.0-dev.202010151053",
-    "@aurelia/fetch-client": "0.8.0-dev.202010151053",
-    "@aurelia/kernel": "0.8.0-dev.202010151053",
-    "@aurelia/metadata": "0.8.0-dev.202010151053",
-    "@aurelia/route-recognizer": "0.8.0-dev.202010151053",
-    "@aurelia/router": "0.8.0-dev.202010151053",
-    "@aurelia/runtime-html-browser": "0.8.0-dev.202010151053",
-    "@aurelia/runtime-html": "0.8.0-dev.202010151053",
-    "@aurelia/runtime": "0.8.0-dev.202010151053",
-    "@aurelia/scheduler-dom": "0.8.0-dev.202010151053",
-    "@aurelia/scheduler": "0.8.0-dev.202010151053"
-=======
     "@aurelia/fetch-client": "0.7.0",
     "@aurelia/kernel": "0.7.0",
     "@aurelia/metadata": "0.7.0",
@@ -55,7 +42,6 @@
     "@aurelia/router": "0.7.0",
     "@aurelia/runtime-html": "0.7.0",
     "@aurelia/runtime": "0.7.0"
->>>>>>> fddd8c75
   },
   "devDependencies": {
     "typescript": "^4.0.3"
