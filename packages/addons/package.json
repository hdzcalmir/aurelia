{
  "name": "@aurelia/addons",
<<<<<<< HEAD
  "version": "2.1.0-dev.202406051916",
=======
  "version": "2.0.0-beta.19",
>>>>>>> 1a5041d4
  "private": true,
  "main": "dist/cjs/index.cjs",
  "module": "dist/esm/index.mjs",
  "exports": {
    ".": {
      "types": "./dist/types/index.d.ts",
      "require": "./dist/cjs/index.cjs",
      "import": "./dist/esm/index.mjs",
      "development": "./dist/esm/index.dev.mjs"
    },
    "./development": {
      "types": "./dist/types/index.d.ts",
      "require": "./dist/cjs/index.dev.cjs",
      "import": "./dist/esm/index.dev.mjs"
    }
  },
  "types": "dist/types/index.d.ts",
  "license": "MIT",
  "homepage": "https://aurelia.io",
  "repository": {
    "type": "git",
    "url": "https://github.com/aurelia/aurelia.git",
    "directory": "packages/addons"
  },
  "bugs": {
    "url": "https://github.com/aurelia/aurelia/issues"
  },
  "keywords": [
    "aurelia",
    "addons"
  ],
  "files": [
    "dist",
    "src/**/*.ts",
    "README.md",
    "CHANGELOG.md",
    "LICENSE"
  ],
  "scripts": {
    "lint": "eslint --cache --ext .js,.ts src/",
    "lint:ci": "eslint --ext .js,.ts --quiet --report-unused-disable-directives src/",
    "build": "rollup -c",
    "dev": "rollup -c -w",
    "publish:dev": "npm publish --tag dev",
    "publish:latest": "npm publish --tag latest",
    "rollup": "rollup -c",
    "postrollup": "tsc --emitDeclarationOnly",
    "build:packages": "npm run rollup"
  },
  "publishConfig": {
    "access": "public"
  },
  "dependencies": {
<<<<<<< HEAD
    "@aurelia/kernel": "2.1.0-dev.202406051916",
    "@aurelia/metadata": "2.1.0-dev.202406051916",
    "@aurelia/platform": "2.1.0-dev.202406051916",
    "@aurelia/platform-browser": "2.1.0-dev.202406051916",
    "@aurelia/runtime": "2.1.0-dev.202406051916",
    "@aurelia/runtime-html": "2.1.0-dev.202406051916"
=======
    "@aurelia/kernel": "2.0.0-beta.19",
    "@aurelia/metadata": "2.0.0-beta.19",
    "@aurelia/platform": "2.0.0-beta.19",
    "@aurelia/platform-browser": "2.0.0-beta.19",
    "@aurelia/runtime": "2.0.0-beta.19",
    "@aurelia/runtime-html": "2.0.0-beta.19"
>>>>>>> 1a5041d4
  },
  "devDependencies": {
    "typescript": "5.4.2"
  },
  "engines": {
    "node": ">=14.17.0"
  }
}<|MERGE_RESOLUTION|>--- conflicted
+++ resolved
@@ -1,10 +1,6 @@
 {
   "name": "@aurelia/addons",
-<<<<<<< HEAD
-  "version": "2.1.0-dev.202406051916",
-=======
   "version": "2.0.0-beta.19",
->>>>>>> 1a5041d4
   "private": true,
   "main": "dist/cjs/index.cjs",
   "module": "dist/esm/index.mjs",
@@ -58,21 +54,12 @@
     "access": "public"
   },
   "dependencies": {
-<<<<<<< HEAD
-    "@aurelia/kernel": "2.1.0-dev.202406051916",
-    "@aurelia/metadata": "2.1.0-dev.202406051916",
-    "@aurelia/platform": "2.1.0-dev.202406051916",
-    "@aurelia/platform-browser": "2.1.0-dev.202406051916",
-    "@aurelia/runtime": "2.1.0-dev.202406051916",
-    "@aurelia/runtime-html": "2.1.0-dev.202406051916"
-=======
     "@aurelia/kernel": "2.0.0-beta.19",
     "@aurelia/metadata": "2.0.0-beta.19",
     "@aurelia/platform": "2.0.0-beta.19",
     "@aurelia/platform-browser": "2.0.0-beta.19",
     "@aurelia/runtime": "2.0.0-beta.19",
     "@aurelia/runtime-html": "2.0.0-beta.19"
->>>>>>> 1a5041d4
   },
   "devDependencies": {
     "typescript": "5.4.2"
