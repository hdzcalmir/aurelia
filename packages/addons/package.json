--- conflicted
+++ resolved
@@ -1,10 +1,6 @@
 {
   "name": "@aurelia/addons",
-<<<<<<< HEAD
-  "version": "2.1.0-dev.202302232352",
-=======
   "version": "2.0.0-beta.2",
->>>>>>> b957744d
   "private": true,
   "main": "dist/cjs/index.cjs",
   "module": "dist/esm/index.mjs",
@@ -53,21 +49,12 @@
     "access": "public"
   },
   "dependencies": {
-<<<<<<< HEAD
-    "@aurelia/kernel": "2.1.0-dev.202302232352",
-    "@aurelia/metadata": "2.1.0-dev.202302232352",
-    "@aurelia/platform": "2.1.0-dev.202302232352",
-    "@aurelia/platform-browser": "2.1.0-dev.202302232352",
-    "@aurelia/runtime": "2.1.0-dev.202302232352",
-    "@aurelia/runtime-html": "2.1.0-dev.202302232352"
-=======
     "@aurelia/kernel": "2.0.0-beta.2",
     "@aurelia/metadata": "2.0.0-beta.2",
     "@aurelia/platform": "2.0.0-beta.2",
     "@aurelia/platform-browser": "2.0.0-beta.2",
     "@aurelia/runtime": "2.0.0-beta.2",
     "@aurelia/runtime-html": "2.0.0-beta.2"
->>>>>>> b957744d
   },
   "devDependencies": {
     "typescript": "4.9.5"
