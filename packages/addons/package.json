{
  "name": "@aurelia/addons",
<<<<<<< HEAD
  "version": "2.0.1-dev.202312050532",
=======
  "version": "2.0.0-beta.9",
>>>>>>> 010a4ad6
  "private": true,
  "main": "dist/cjs/index.cjs",
  "module": "dist/esm/index.mjs",
  "exports": {
    "types": "./dist/types/index.d.ts",
    "require": "./dist/cjs/index.cjs",
    "import": "./dist/esm/index.mjs",
    "development": "./dist/esm/index.dev.mjs"
  },
  "types": "dist/types/index.d.ts",
  "license": "MIT",
  "homepage": "https://aurelia.io",
  "repository": {
    "type": "git",
    "url": "https://github.com/aurelia/aurelia"
  },
  "bugs": {
    "url": "https://github.com/aurelia/aurelia/issues"
  },
  "keywords": [
    "aurelia",
    "addons"
  ],
  "files": [
    "dist",
    "src/**/*.ts",
    "README.md",
    "CHANGELOG.md",
    "LICENSE"
  ],
  "scripts": {
    "lint": "eslint --cache --ext .js,.ts src/",
    "lint:ci": "eslint --ext .js,.ts --quiet --report-unused-disable-directives src/",
    "build": "rollup -c",
    "dev": "rollup -c -w",
    "publish:dev": "npm publish --tag dev",
    "publish:latest": "npm publish --tag latest",
    "rollup": "rollup -c",
    "postrollup": "tsc --emitDeclarationOnly",
    "build:packages": "npm run rollup"
  },
  "publishConfig": {
    "access": "public"
  },
  "dependencies": {
<<<<<<< HEAD
    "@aurelia/kernel": "2.0.1-dev.202312050532",
    "@aurelia/metadata": "2.0.1-dev.202312050532",
    "@aurelia/platform": "2.0.1-dev.202312050532",
    "@aurelia/platform-browser": "2.0.1-dev.202312050532",
    "@aurelia/runtime": "2.0.1-dev.202312050532",
    "@aurelia/runtime-html": "2.0.1-dev.202312050532"
=======
    "@aurelia/kernel": "2.0.0-beta.9",
    "@aurelia/metadata": "2.0.0-beta.9",
    "@aurelia/platform": "2.0.0-beta.9",
    "@aurelia/platform-browser": "2.0.0-beta.9",
    "@aurelia/runtime": "2.0.0-beta.9",
    "@aurelia/runtime-html": "2.0.0-beta.9"
>>>>>>> 010a4ad6
  },
  "devDependencies": {
    "typescript": "5.2.2"
  },
  "engines": {
    "node": ">=14.17.0"
  }
}<|MERGE_RESOLUTION|>--- conflicted
+++ resolved
@@ -1,10 +1,6 @@
 {
   "name": "@aurelia/addons",
-<<<<<<< HEAD
-  "version": "2.0.1-dev.202312050532",
-=======
   "version": "2.0.0-beta.9",
->>>>>>> 010a4ad6
   "private": true,
   "main": "dist/cjs/index.cjs",
   "module": "dist/esm/index.mjs",
@@ -50,21 +46,12 @@
     "access": "public"
   },
   "dependencies": {
-<<<<<<< HEAD
-    "@aurelia/kernel": "2.0.1-dev.202312050532",
-    "@aurelia/metadata": "2.0.1-dev.202312050532",
-    "@aurelia/platform": "2.0.1-dev.202312050532",
-    "@aurelia/platform-browser": "2.0.1-dev.202312050532",
-    "@aurelia/runtime": "2.0.1-dev.202312050532",
-    "@aurelia/runtime-html": "2.0.1-dev.202312050532"
-=======
     "@aurelia/kernel": "2.0.0-beta.9",
     "@aurelia/metadata": "2.0.0-beta.9",
     "@aurelia/platform": "2.0.0-beta.9",
     "@aurelia/platform-browser": "2.0.0-beta.9",
     "@aurelia/runtime": "2.0.0-beta.9",
     "@aurelia/runtime-html": "2.0.0-beta.9"
->>>>>>> 010a4ad6
   },
   "devDependencies": {
     "typescript": "5.2.2"
