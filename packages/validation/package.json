--- conflicted
+++ resolved
@@ -1,10 +1,6 @@
 {
   "name": "@aurelia/validation",
-<<<<<<< HEAD
-  "version": "2.1.0-dev.202205061251",
-=======
   "version": "2.0.0-alpha.30",
->>>>>>> 44d3057a
   "main": "dist/cjs/index.cjs",
   "module": "dist/esm/index.mjs",
   "exports": {
@@ -48,17 +44,10 @@
     "access": "public"
   },
   "dependencies": {
-<<<<<<< HEAD
-    "@aurelia/kernel": "2.1.0-dev.202205061251",
-    "@aurelia/metadata": "2.1.0-dev.202205061251",
-    "@aurelia/platform": "2.1.0-dev.202205061251",
-    "@aurelia/runtime": "2.1.0-dev.202205061251"
-=======
     "@aurelia/kernel": "2.0.0-alpha.30",
     "@aurelia/metadata": "2.0.0-alpha.30",
     "@aurelia/platform": "2.0.0-alpha.30",
     "@aurelia/runtime": "2.0.0-alpha.30"
->>>>>>> 44d3057a
   },
   "devDependencies": {
     "typescript": "^4.6.3"
