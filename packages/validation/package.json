--- conflicted
+++ resolved
@@ -44,18 +44,11 @@
     "access": "public"
   },
   "dependencies": {
-<<<<<<< HEAD
-    "@aurelia/kernel": "2.1.0-dev.202209101038",
-    "@aurelia/metadata": "2.1.0-dev.202209101038",
-    "@aurelia/platform": "2.1.0-dev.202209101038",
-    "@aurelia/runtime": "2.1.0-dev.202209101038"
-=======
     "@aurelia/kernel": "2.0.0-alpha.40",
     "@aurelia/metadata": "2.0.0-alpha.40",
     "@aurelia/platform": "2.0.0-alpha.40",
     "@aurelia/runtime": "2.0.0-alpha.40",
     "@aurelia/runtime-html": "2.0.0-alpha.40"
->>>>>>> 02ca208e
   },
   "devDependencies": {
     "typescript": "4.7.3"
