{
  "name": "@aurelia/validation",
  "version": "0.8.0-dev.202010151053",
  "main": "dist/umd/index.js",
  "module": "dist/esnext/index.js",
  "types": "dist/index.d.ts",
  "typings": "dist/index.d.ts",
  "license": "MIT",
  "homepage": "https://aurelia.io",
  "repository": {
    "type": "git",
    "url": "https://github.com/aurelia/aurelia"
  },
  "bugs": {
    "url": "https://github.com/aurelia/aurelia/issues"
  },
  "keywords": [
    "aurelia",
    "validation"
  ],
  "files": [
    "dist",
    "src",
    "README.md",
    "CHANGELOG.md",
    "LICENSE"
  ],
  "scripts": {
    "lint": "eslint --cache --ext .js,.ts src/",
    "build": "tsc -b",
    "dev": "tsc -b -w --preserveWatchOutput"
  },
  "publishConfig": {
    "access": "public"
  },
  "dependencies": {
<<<<<<< HEAD
    "@aurelia/kernel": "0.8.0-dev.202010151053",
    "@aurelia/metadata": "0.8.0-dev.202010151053",
    "@aurelia/runtime": "0.8.0-dev.202010151053",
    "@aurelia/scheduler": "0.8.0-dev.202010151053"
=======
    "@aurelia/kernel": "0.7.0",
    "@aurelia/metadata": "0.7.0",
    "@aurelia/platform": "0.7.0",
    "@aurelia/runtime": "0.7.0"
>>>>>>> fddd8c75
  },
  "devDependencies": {
    "typescript": "^4.0.3"
  }
}<|MERGE_RESOLUTION|>--- conflicted
+++ resolved
@@ -34,17 +34,10 @@
     "access": "public"
   },
   "dependencies": {
-<<<<<<< HEAD
-    "@aurelia/kernel": "0.8.0-dev.202010151053",
-    "@aurelia/metadata": "0.8.0-dev.202010151053",
-    "@aurelia/runtime": "0.8.0-dev.202010151053",
-    "@aurelia/scheduler": "0.8.0-dev.202010151053"
-=======
     "@aurelia/kernel": "0.7.0",
     "@aurelia/metadata": "0.7.0",
     "@aurelia/platform": "0.7.0",
     "@aurelia/runtime": "0.7.0"
->>>>>>> fddd8c75
   },
   "devDependencies": {
     "typescript": "^4.0.3"
