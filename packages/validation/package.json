--- conflicted
+++ resolved
@@ -1,12 +1,7 @@
 {
   "name": "@aurelia/validation",
-<<<<<<< HEAD
-  "version": "2.1.0-dev.202107111051",
-  "main": "dist/cjs/index.js",
-=======
   "version": "2.0.0-alpha.11",
   "main": "dist/esm/index.js",
->>>>>>> cf6bed59
   "module": "dist/esm/index.js",
   "types": "dist/types/index.d.ts",
   "typings": "dist/types/index.d.ts",
@@ -50,17 +45,10 @@
     "access": "public"
   },
   "dependencies": {
-<<<<<<< HEAD
-    "@aurelia/kernel": "2.1.0-dev.202107111051",
-    "@aurelia/metadata": "2.1.0-dev.202107111051",
-    "@aurelia/platform": "2.1.0-dev.202107111051",
-    "@aurelia/runtime": "2.1.0-dev.202107111051"
-=======
     "@aurelia/kernel": "2.0.0-alpha.11",
     "@aurelia/metadata": "2.0.0-alpha.11",
     "@aurelia/platform": "2.0.0-alpha.11",
     "@aurelia/runtime": "2.0.0-alpha.11"
->>>>>>> cf6bed59
   },
   "devDependencies": {
     "typescript": "^4.0.3"
