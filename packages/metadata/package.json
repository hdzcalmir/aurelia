{
  "name": "@aurelia/metadata",
<<<<<<< HEAD
  "version": "2.1.0-dev.202208311729",
=======
  "version": "2.0.0-alpha.39",
>>>>>>> bddad4b4
  "main": "dist/cjs/index.cjs",
  "module": "dist/esm/index.mjs",
  "exports": {
    "require": "./dist/cjs/index.cjs",
    "import": "./dist/esm/index.mjs"
  },
  "typings": "dist/types/index.d.ts",
  "license": "MIT",
  "homepage": "https://aurelia.io",
  "repository": {
    "type": "git",
    "url": "https://github.com/aurelia/aurelia"
  },
  "bugs": {
    "url": "https://github.com/aurelia/aurelia/issues"
  },
  "keywords": [
    "aurelia",
    "metadata"
  ],
  "files": [
    "dist",
    "src",
    "README.md",
    "CHANGELOG.md",
    "LICENSE"
  ],
  "scripts": {
    "lint": "eslint --cache --ext .js,.ts src/",
    "lint:ci": "eslint --cache --ext .js,.ts --quiet --report-unused-disable-directives src/",
    "build": "rollup -c",
    "dev": "rollup -c -w",
    "publish:dev": "npm publish --tag dev",
    "publish:latest": "npm publish --tag latest",
    "rollup": "rollup -c",
    "postrollup": "tsc --emitDeclarationOnly",
    "build:packages": "npm run rollup"
  },
  "publishConfig": {
    "access": "public"
  },
  "dependencies": {},
  "devDependencies": {
    "typescript": "4.7.3"
  },
  "engines": {
    "node": ">=14.17.0"
  }
}<|MERGE_RESOLUTION|>--- conflicted
+++ resolved
@@ -1,10 +1,6 @@
 {
   "name": "@aurelia/metadata",
-<<<<<<< HEAD
-  "version": "2.1.0-dev.202208311729",
-=======
   "version": "2.0.0-alpha.39",
->>>>>>> bddad4b4
   "main": "dist/cjs/index.cjs",
   "module": "dist/esm/index.mjs",
   "exports": {
