{
  "name": "@aurelia/metadata",
<<<<<<< HEAD
  "version": "2.1.0-dev.202205261133",
=======
  "version": "2.0.0-alpha.33",
>>>>>>> 232f995b
  "main": "dist/cjs/index.cjs",
  "module": "dist/esm/index.mjs",
  "exports": {
    "require": "./dist/cjs/index.cjs",
    "import": "./dist/esm/index.mjs"
  },
  "typings": "dist/types/index.d.ts",
  "license": "MIT",
  "homepage": "https://aurelia.io",
  "repository": {
    "type": "git",
    "url": "https://github.com/aurelia/aurelia"
  },
  "bugs": {
    "url": "https://github.com/aurelia/aurelia/issues"
  },
  "keywords": [
    "aurelia",
    "metadata"
  ],
  "files": [
    "dist",
    "src",
    "README.md",
    "CHANGELOG.md",
    "LICENSE"
  ],
  "scripts": {
    "lint": "eslint --cache --ext .js,.ts src/",
    "lint:ci": "eslint --cache --ext .js,.ts --quiet --report-unused-disable-directives src/",
    "build": "rollup -c",
    "dev": "rollup -c -w",
    "publish:dev": "npm publish --tag dev",
    "publish:latest": "npm publish --tag latest",
    "rollup": "rollup -c",
    "postrollup": "tsc --emitDeclarationOnly",
    "build:packages": "npm run rollup"
  },
  "publishConfig": {
    "access": "public"
  },
  "dependencies": {},
  "devDependencies": {
    "typescript": "4.7.2"
  },
  "engines": {
    "node": ">=14.17.0"
  }
}<|MERGE_RESOLUTION|>--- conflicted
+++ resolved
@@ -1,10 +1,6 @@
 {
   "name": "@aurelia/metadata",
-<<<<<<< HEAD
-  "version": "2.1.0-dev.202205261133",
-=======
   "version": "2.0.0-alpha.33",
->>>>>>> 232f995b
   "main": "dist/cjs/index.cjs",
   "module": "dist/esm/index.mjs",
   "exports": {
