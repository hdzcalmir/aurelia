--- conflicted
+++ resolved
@@ -1,10 +1,6 @@
 {
   "name": "@aurelia/route-recognizer",
-<<<<<<< HEAD
-  "version": "2.0.1-dev.202312050532",
-=======
   "version": "2.0.0-beta.9",
->>>>>>> 010a4ad6
   "main": "dist/cjs/index.cjs",
   "module": "dist/esm/index.mjs",
   "exports": {
