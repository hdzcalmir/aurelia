--- conflicted
+++ resolved
@@ -1,12 +1,7 @@
 {
   "name": "@aurelia/validation-html",
-<<<<<<< HEAD
-  "version": "2.0.0-alpha.25",
-  "main": "dist/cjs/index.js",
-=======
   "version": "2.0.0-alpha.26",
   "main": "dist/esm/index.js",
->>>>>>> 09c55304
   "module": "dist/esm/index.js",
   "types": "dist/types/index.d.ts",
   "typings": "dist/types/index.d.ts",
