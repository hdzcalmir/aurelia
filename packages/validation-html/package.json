--- conflicted
+++ resolved
@@ -1,10 +1,6 @@
 {
   "name": "@aurelia/validation-html",
-<<<<<<< HEAD
-  "version": "2.1.0-dev.202208311729",
-=======
   "version": "2.0.0-alpha.39",
->>>>>>> bddad4b4
   "main": "dist/cjs/index.cjs",
   "module": "dist/esm/index.mjs",
   "exports": {
@@ -49,15 +45,6 @@
     "access": "public"
   },
   "dependencies": {
-<<<<<<< HEAD
-    "@aurelia/kernel": "2.1.0-dev.202208311729",
-    "@aurelia/metadata": "2.1.0-dev.202208311729",
-    "@aurelia/platform": "2.1.0-dev.202208311729",
-    "@aurelia/platform-browser": "2.1.0-dev.202208311729",
-    "@aurelia/runtime": "2.1.0-dev.202208311729",
-    "@aurelia/runtime-html": "2.1.0-dev.202208311729",
-    "@aurelia/validation": "2.1.0-dev.202208311729"
-=======
     "@aurelia/kernel": "2.0.0-alpha.39",
     "@aurelia/metadata": "2.0.0-alpha.39",
     "@aurelia/platform": "2.0.0-alpha.39",
@@ -65,7 +52,6 @@
     "@aurelia/runtime": "2.0.0-alpha.39",
     "@aurelia/runtime-html": "2.0.0-alpha.39",
     "@aurelia/validation": "2.0.0-alpha.39"
->>>>>>> bddad4b4
   },
   "devDependencies": {
     "typescript": "4.7.3"
