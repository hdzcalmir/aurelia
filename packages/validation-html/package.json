{
  "name": "@aurelia/validation-html",
<<<<<<< HEAD
  "version": "2.0.1-dev.202312050532",
=======
  "version": "2.0.0-beta.9",
>>>>>>> 010a4ad6
  "main": "dist/cjs/index.cjs",
  "module": "dist/esm/index.mjs",
  "exports": {
    "types": "./dist/types/index.d.ts",
    "require": "./dist/cjs/index.cjs",
    "import": "./dist/esm/index.mjs",
    "development": "./dist/esm/index.dev.mjs"
  },
  "types": "dist/types/index.d.ts",
  "license": "MIT",
  "homepage": "https://aurelia.io",
  "repository": {
    "type": "git",
    "url": "https://github.com/aurelia/aurelia"
  },
  "bugs": {
    "url": "https://github.com/aurelia/aurelia/issues"
  },
  "keywords": [
    "aurelia",
    "validation",
    "html"
  ],
  "files": [
    "dist",
    "src/**/*.ts",
    "README.md",
    "CHANGELOG.md",
    "LICENSE"
  ],
  "sideEffects": false,
  "scripts": {
    "lint": "eslint --cache --ext .js,.ts src/",
    "lint:ci": "eslint --ext .js,.ts --quiet --report-unused-disable-directives src/",
    "build": "rollup -c",
    "dev": "rollup -c -w",
    "publish:dev": "npm publish --tag dev",
    "publish:latest": "npm publish --tag latest",
    "rollup": "rollup -c",
    "postrollup": "tsc --emitDeclarationOnly",
    "build:packages": "npm run rollup"
  },
  "publishConfig": {
    "access": "public"
  },
  "dependencies": {
<<<<<<< HEAD
    "@aurelia/kernel": "2.0.1-dev.202312050532",
    "@aurelia/metadata": "2.0.1-dev.202312050532",
    "@aurelia/platform": "2.0.1-dev.202312050532",
    "@aurelia/platform-browser": "2.0.1-dev.202312050532",
    "@aurelia/runtime": "2.0.1-dev.202312050532",
    "@aurelia/runtime-html": "2.0.1-dev.202312050532",
    "@aurelia/validation": "2.0.1-dev.202312050532"
=======
    "@aurelia/kernel": "2.0.0-beta.9",
    "@aurelia/metadata": "2.0.0-beta.9",
    "@aurelia/platform": "2.0.0-beta.9",
    "@aurelia/platform-browser": "2.0.0-beta.9",
    "@aurelia/runtime": "2.0.0-beta.9",
    "@aurelia/runtime-html": "2.0.0-beta.9",
    "@aurelia/validation": "2.0.0-beta.9"
>>>>>>> 010a4ad6
  },
  "devDependencies": {
    "typescript": "5.2.2"
  },
  "engines": {
    "node": ">=14.17.0"
  }
}<|MERGE_RESOLUTION|>--- conflicted
+++ resolved
@@ -1,10 +1,6 @@
 {
   "name": "@aurelia/validation-html",
-<<<<<<< HEAD
-  "version": "2.0.1-dev.202312050532",
-=======
   "version": "2.0.0-beta.9",
->>>>>>> 010a4ad6
   "main": "dist/cjs/index.cjs",
   "module": "dist/esm/index.mjs",
   "exports": {
@@ -51,15 +47,6 @@
     "access": "public"
   },
   "dependencies": {
-<<<<<<< HEAD
-    "@aurelia/kernel": "2.0.1-dev.202312050532",
-    "@aurelia/metadata": "2.0.1-dev.202312050532",
-    "@aurelia/platform": "2.0.1-dev.202312050532",
-    "@aurelia/platform-browser": "2.0.1-dev.202312050532",
-    "@aurelia/runtime": "2.0.1-dev.202312050532",
-    "@aurelia/runtime-html": "2.0.1-dev.202312050532",
-    "@aurelia/validation": "2.0.1-dev.202312050532"
-=======
     "@aurelia/kernel": "2.0.0-beta.9",
     "@aurelia/metadata": "2.0.0-beta.9",
     "@aurelia/platform": "2.0.0-beta.9",
@@ -67,7 +54,6 @@
     "@aurelia/runtime": "2.0.0-beta.9",
     "@aurelia/runtime-html": "2.0.0-beta.9",
     "@aurelia/validation": "2.0.0-beta.9"
->>>>>>> 010a4ad6
   },
   "devDependencies": {
     "typescript": "5.2.2"
