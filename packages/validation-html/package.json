{
  "name": "@aurelia/validation-html",
<<<<<<< HEAD
  "version": "2.1.0-dev.202401310648",
=======
  "version": "2.0.0-beta.11",
>>>>>>> 3c74be97
  "main": "dist/cjs/index.cjs",
  "module": "dist/esm/index.mjs",
  "exports": {
    ".": {
      "types": "./dist/types/index.d.ts",
      "require": "./dist/cjs/index.cjs",
      "import": "./dist/esm/index.mjs",
      "development": "./dist/esm/index.dev.mjs"
    },
    "./development": {
      "types": "./dist/types/index.d.ts",
      "require": "./dist/cjs/index.dev.cjs",
      "import": "./dist/esm/index.dev.mjs"
    }
  },
  "types": "dist/types/index.d.ts",
  "license": "MIT",
  "homepage": "https://aurelia.io",
  "repository": {
    "type": "git",
    "url": "https://github.com/aurelia/aurelia"
  },
  "bugs": {
    "url": "https://github.com/aurelia/aurelia/issues"
  },
  "keywords": [
    "aurelia",
    "validation",
    "html"
  ],
  "files": [
    "dist",
    "src/**/*.ts",
    "README.md",
    "CHANGELOG.md",
    "LICENSE"
  ],
  "sideEffects": false,
  "scripts": {
    "lint": "eslint --cache --ext .js,.ts src/",
    "lint:ci": "eslint --ext .js,.ts --quiet --report-unused-disable-directives src/",
    "build": "rollup -c",
    "dev": "rollup -c -w",
    "publish:dev": "npm publish --tag dev",
    "publish:latest": "npm publish --tag latest",
    "rollup": "rollup -c",
    "postrollup": "tsc --emitDeclarationOnly",
    "build:packages": "npm run rollup"
  },
  "publishConfig": {
    "access": "public"
  },
  "dependencies": {
<<<<<<< HEAD
    "@aurelia/kernel": "2.1.0-dev.202401310648",
    "@aurelia/metadata": "2.1.0-dev.202401310648",
    "@aurelia/platform": "2.1.0-dev.202401310648",
    "@aurelia/platform-browser": "2.1.0-dev.202401310648",
    "@aurelia/runtime": "2.1.0-dev.202401310648",
    "@aurelia/runtime-html": "2.1.0-dev.202401310648",
    "@aurelia/validation": "2.1.0-dev.202401310648"
=======
    "@aurelia/kernel": "2.0.0-beta.11",
    "@aurelia/metadata": "2.0.0-beta.11",
    "@aurelia/platform": "2.0.0-beta.11",
    "@aurelia/platform-browser": "2.0.0-beta.11",
    "@aurelia/runtime": "2.0.0-beta.11",
    "@aurelia/runtime-html": "2.0.0-beta.11",
    "@aurelia/validation": "2.0.0-beta.11"
>>>>>>> 3c74be97
  },
  "devDependencies": {
    "typescript": "5.2.2"
  },
  "engines": {
    "node": ">=14.17.0"
  }
}<|MERGE_RESOLUTION|>--- conflicted
+++ resolved
@@ -1,10 +1,6 @@
 {
   "name": "@aurelia/validation-html",
-<<<<<<< HEAD
-  "version": "2.1.0-dev.202401310648",
-=======
   "version": "2.0.0-beta.11",
->>>>>>> 3c74be97
   "main": "dist/cjs/index.cjs",
   "module": "dist/esm/index.mjs",
   "exports": {
@@ -58,15 +54,6 @@
     "access": "public"
   },
   "dependencies": {
-<<<<<<< HEAD
-    "@aurelia/kernel": "2.1.0-dev.202401310648",
-    "@aurelia/metadata": "2.1.0-dev.202401310648",
-    "@aurelia/platform": "2.1.0-dev.202401310648",
-    "@aurelia/platform-browser": "2.1.0-dev.202401310648",
-    "@aurelia/runtime": "2.1.0-dev.202401310648",
-    "@aurelia/runtime-html": "2.1.0-dev.202401310648",
-    "@aurelia/validation": "2.1.0-dev.202401310648"
-=======
     "@aurelia/kernel": "2.0.0-beta.11",
     "@aurelia/metadata": "2.0.0-beta.11",
     "@aurelia/platform": "2.0.0-beta.11",
@@ -74,7 +61,6 @@
     "@aurelia/runtime": "2.0.0-beta.11",
     "@aurelia/runtime-html": "2.0.0-beta.11",
     "@aurelia/validation": "2.0.0-beta.11"
->>>>>>> 3c74be97
   },
   "devDependencies": {
     "typescript": "5.2.2"
