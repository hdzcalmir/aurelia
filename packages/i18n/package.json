--- conflicted
+++ resolved
@@ -1,12 +1,7 @@
 {
   "name": "@aurelia/i18n",
-<<<<<<< HEAD
-  "version": "0.5.0",
-  "main": "dist/umd/index.js",
-=======
   "version": "0.6.0",
   "main": "dist/esnext/index.js",
->>>>>>> ff7d1327
   "module": "dist/esnext/index.js",
   "jsnext:main": "dist/esnext/index.js",
   "browser": "dist/esnext/index.js",
