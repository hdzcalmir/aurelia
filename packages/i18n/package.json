{
  "name": "@aurelia/i18n",
<<<<<<< HEAD
  "version": "2.1.0-dev.202208311729",
=======
  "version": "2.0.0-alpha.39",
>>>>>>> bddad4b4
  "main": "dist/cjs/index.cjs",
  "module": "dist/esm/index.mjs",
  "exports": {
    "require": "./dist/cjs/index.cjs",
    "import": "./dist/esm/index.mjs"
  },
  "typings": "dist/types/index.d.ts",
  "license": "MIT",
  "homepage": "https://aurelia.io",
  "repository": {
    "type": "git",
    "url": "https://github.com/aurelia/aurelia"
  },
  "bugs": {
    "url": "https://github.com/aurelia/aurelia/issues"
  },
  "keywords": [
    "aurelia",
    "i18n"
  ],
  "files": [
    "dist",
    "src",
    "README.md",
    "CHANGELOG.md",
    "LICENSE"
  ],
  "sideEffects": false,
  "scripts": {
    "lint": "eslint --cache --ext .js,.ts src/",
    "lint:ci": "eslint --cache --ext .js,.ts --quiet --report-unused-disable-directives src/",
    "build": "rollup -c",
    "dev": "rollup -c -w",
    "publish:dev": "npm publish --tag dev",
    "publish:latest": "npm publish --tag latest",
    "rollup": "rollup -c",
    "postrollup": "tsc --emitDeclarationOnly",
    "build:packages": "npm run rollup"
  },
  "publishConfig": {
    "access": "public"
  },
  "dependencies": {
<<<<<<< HEAD
    "@aurelia/kernel": "2.1.0-dev.202208311729",
    "@aurelia/metadata": "2.1.0-dev.202208311729",
    "@aurelia/platform": "2.1.0-dev.202208311729",
    "@aurelia/runtime": "2.1.0-dev.202208311729",
    "@aurelia/runtime-html": "2.1.0-dev.202208311729",
=======
    "@aurelia/kernel": "2.0.0-alpha.39",
    "@aurelia/metadata": "2.0.0-alpha.39",
    "@aurelia/platform": "2.0.0-alpha.39",
    "@aurelia/runtime": "2.0.0-alpha.39",
    "@aurelia/runtime-html": "2.0.0-alpha.39",
>>>>>>> bddad4b4
    "i18next": "^17.0.0"
  },
  "devDependencies": {
    "typescript": "4.7.3"
  },
  "engines": {
    "node": ">=14.17.0"
  }
}<|MERGE_RESOLUTION|>--- conflicted
+++ resolved
@@ -1,10 +1,6 @@
 {
   "name": "@aurelia/i18n",
-<<<<<<< HEAD
-  "version": "2.1.0-dev.202208311729",
-=======
   "version": "2.0.0-alpha.39",
->>>>>>> bddad4b4
   "main": "dist/cjs/index.cjs",
   "module": "dist/esm/index.mjs",
   "exports": {
@@ -48,19 +44,11 @@
     "access": "public"
   },
   "dependencies": {
-<<<<<<< HEAD
-    "@aurelia/kernel": "2.1.0-dev.202208311729",
-    "@aurelia/metadata": "2.1.0-dev.202208311729",
-    "@aurelia/platform": "2.1.0-dev.202208311729",
-    "@aurelia/runtime": "2.1.0-dev.202208311729",
-    "@aurelia/runtime-html": "2.1.0-dev.202208311729",
-=======
     "@aurelia/kernel": "2.0.0-alpha.39",
     "@aurelia/metadata": "2.0.0-alpha.39",
     "@aurelia/platform": "2.0.0-alpha.39",
     "@aurelia/runtime": "2.0.0-alpha.39",
     "@aurelia/runtime-html": "2.0.0-alpha.39",
->>>>>>> bddad4b4
     "i18next": "^17.0.0"
   },
   "devDependencies": {
