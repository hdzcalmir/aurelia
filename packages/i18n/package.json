{
  "name": "@aurelia/i18n",
<<<<<<< HEAD
  "version": "2.1.0-dev.202305160723",
=======
  "version": "2.0.0-beta.6",
>>>>>>> 750210de
  "main": "dist/cjs/index.cjs",
  "module": "dist/esm/index.mjs",
  "exports": {
    "types": "./dist/types/index.d.ts",
    "require": "./dist/cjs/index.cjs",
    "import": "./dist/esm/index.mjs",
    "development": "./dist/esm/index.dev.mjs"
  },
  "types": "dist/types/index.d.ts",
  "license": "MIT",
  "homepage": "https://aurelia.io",
  "repository": {
    "type": "git",
    "url": "https://github.com/aurelia/aurelia"
  },
  "bugs": {
    "url": "https://github.com/aurelia/aurelia/issues"
  },
  "keywords": [
    "aurelia",
    "i18n"
  ],
  "files": [
    "dist/**/*.cjs",
    "dist/**/*.dev.cjs.map",
    "dist/**/*.mjs",
    "dist/**/*.dev.mjs.map",
    "dist/**/*.d.ts",
    "src/**/*.ts",
    "README.md",
    "CHANGELOG.md",
    "LICENSE"
  ],
  "sideEffects": false,
  "scripts": {
    "lint": "eslint --cache --ext .js,.ts src/",
    "lint:ci": "eslint --cache --ext .js,.ts --quiet --report-unused-disable-directives src/",
    "build": "rollup -c",
    "dev": "rollup -c -w",
    "publish:dev": "npm publish --tag dev",
    "publish:latest": "npm publish --tag latest",
    "rollup": "rollup -c",
    "postrollup": "tsc --emitDeclarationOnly",
    "build:packages": "npm run rollup"
  },
  "publishConfig": {
    "access": "public"
  },
  "dependencies": {
<<<<<<< HEAD
    "@aurelia/kernel": "2.1.0-dev.202305160723",
    "@aurelia/metadata": "2.1.0-dev.202305160723",
    "@aurelia/platform": "2.1.0-dev.202305160723",
    "@aurelia/runtime": "2.1.0-dev.202305160723",
    "@aurelia/runtime-html": "2.1.0-dev.202305160723",
=======
    "@aurelia/kernel": "2.0.0-beta.6",
    "@aurelia/metadata": "2.0.0-beta.6",
    "@aurelia/platform": "2.0.0-beta.6",
    "@aurelia/runtime": "2.0.0-beta.6",
    "@aurelia/runtime-html": "2.0.0-beta.6",
>>>>>>> 750210de
    "i18next": "^17.0.0"
  },
  "devDependencies": {
    "typescript": "5.0.2"
  },
  "engines": {
    "node": ">=14.17.0"
  }
}<|MERGE_RESOLUTION|>--- conflicted
+++ resolved
@@ -1,10 +1,6 @@
 {
   "name": "@aurelia/i18n",
-<<<<<<< HEAD
-  "version": "2.1.0-dev.202305160723",
-=======
   "version": "2.0.0-beta.6",
->>>>>>> 750210de
   "main": "dist/cjs/index.cjs",
   "module": "dist/esm/index.mjs",
   "exports": {
@@ -54,19 +50,11 @@
     "access": "public"
   },
   "dependencies": {
-<<<<<<< HEAD
-    "@aurelia/kernel": "2.1.0-dev.202305160723",
-    "@aurelia/metadata": "2.1.0-dev.202305160723",
-    "@aurelia/platform": "2.1.0-dev.202305160723",
-    "@aurelia/runtime": "2.1.0-dev.202305160723",
-    "@aurelia/runtime-html": "2.1.0-dev.202305160723",
-=======
     "@aurelia/kernel": "2.0.0-beta.6",
     "@aurelia/metadata": "2.0.0-beta.6",
     "@aurelia/platform": "2.0.0-beta.6",
     "@aurelia/runtime": "2.0.0-beta.6",
     "@aurelia/runtime-html": "2.0.0-beta.6",
->>>>>>> 750210de
     "i18next": "^17.0.0"
   },
   "devDependencies": {
