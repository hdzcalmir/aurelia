--- conflicted
+++ resolved
@@ -89,32 +89,20 @@
       if (shouldConnect) {
         obsRecord.version++;
       }
-<<<<<<< HEAD
       newValue = sourceExpression.evaluate(flags, $scope!, this.$hostScope, locator, interceptor);
       if (shouldConnect) {
         obsRecord.clear(false);
-=======
-
-      if (shouldQueueFlush) {
-        // Queue the new one before canceling the old one, to prevent early yield
-        const task = this.task;
-        this.task = this.taskQueue.queueTask(() => {
-          interceptor.updateTarget(newValue, flags);
-          this.task = null;
-        }, updateTaskOpts);
-        task?.cancel();
-      } else {
-        interceptor.updateTarget(newValue, flags);
->>>>>>> d791e9e7
       }
     }
 
     if (shouldQueueFlush) {
-      this.task?.cancel();
+      // Queue the new one before canceling the old one, to prevent early yield
+      const task = this.task;
       this.task = this.taskQueue.queueTask(() => {
         interceptor.updateTarget(newValue, flags);
         this.task = null;
       }, updateTaskOpts);
+      task?.cancel();
     } else {
       interceptor.updateTarget(newValue, flags);
     }
