<<<<<<< HEAD
import { DI, Metadata, Protocol, Writable } from '@aurelia/kernel';
import { Scope, LifecycleFlags } from '@aurelia/runtime';
=======
import { DI, Writable } from '@aurelia/kernel';
import { LifecycleFlags, Scope } from '@aurelia/runtime';
>>>>>>> 071fd38e
import { IRenderLocation } from '../../dom.js';
import { IInstruction, Instruction } from '../../renderer.js';
import type { ControllerVisitor, ICustomElementController, ICustomElementViewModel, IHydratedController, IHydratedParentController, ISyntheticView } from '../../templating/controller.js';
import { IViewFactory } from '../../templating/view.js';
import { customElement, CustomElementDefinition } from '../custom-element.js';

export type IProjections = Record<string, CustomElementDefinition>;
export const IProjections = DI.createInterface<IProjections>("IProjections");

export enum AuSlotContentType {
  Projection,
  Fallback,
}

export class SlotInfo {
  public constructor(
    public readonly name: string,
    public readonly type: AuSlotContentType,
    public readonly projectionContext: ProjectionContext,
  ) { }
}

export class ProjectionContext {
  public constructor(
    public readonly content: CustomElementDefinition,
    public readonly scope: Scope | null = null
  ) { }
}

export class RegisteredProjections {
  public constructor(
    public readonly scope: Scope,
    public readonly projections: Record<string, CustomElementDefinition>,
  ) { }
}

export interface IProjectionProvider extends ProjectionProvider { }
export const IProjectionProvider = DI.createInterface<IProjectionProvider>('IProjectionProvider', x => x.singleton(ProjectionProvider));

const projectionMap: WeakMap<IInstruction, RegisteredProjections> = new WeakMap<Instruction, RegisteredProjections>();
export class ProjectionProvider {
  public registerProjections(projections: Map<IInstruction, Record<string, CustomElementDefinition>>, scope: Scope): void {
    for (const [instruction, $projections] of projections) {
      projectionMap.set(instruction, new RegisteredProjections(scope, $projections));
    }
  }

  public getProjectionFor(instruction: IInstruction): RegisteredProjections | null {
    return projectionMap.get(instruction) ?? null;
  }
}

export class AuSlot implements ICustomElementViewModel {
  /**
   * @internal
   */
  public static get inject() { return [IViewFactory, IRenderLocation]; }

  public readonly view: ISyntheticView;
  public readonly $controller!: ICustomElementController<this>; // This is set by the controller after this instance is constructed

  private readonly isProjection: boolean;
  private hostScope: Scope | null = null;
  private readonly outerScope: Scope | null;

  public constructor(
    factory: IViewFactory,
    location: IRenderLocation,
  ) {
    this.view = factory.create().setLocation(location);
    this.isProjection = factory.contentType === AuSlotContentType.Projection;
    this.outerScope = factory.projectionScope;
  }

  public binding(
    _initiator: IHydratedController,
    _parent: IHydratedParentController,
    _flags: LifecycleFlags,
  ): void | Promise<void> {
    this.hostScope = this.$controller.scope.parentScope!;
  }

  public attaching(
    initiator: IHydratedController,
    parent: IHydratedParentController,
    flags: LifecycleFlags,
  ): void | Promise<void> {
    const { $controller } = this;
    return this.view.activate(initiator, $controller, flags, this.outerScope ?? this.hostScope!, this.hostScope);
  }

  public detaching(
    initiator: IHydratedController,
    parent: IHydratedParentController,
    flags: LifecycleFlags,
  ): void | Promise<void> {
    return this.view.deactivate(initiator, this.$controller, flags);
  }

  public dispose(): void {
    this.view.dispose();
    (this as Writable<this>).view = (void 0)!;
  }

  public accept(visitor: ControllerVisitor): void | true {
    if (this.view?.accept(visitor) === true) {
      return true;
    }
  }
}

customElement({ name: 'au-slot', template: null, containerless: true })(AuSlot);

<<<<<<< HEAD
=======
export interface IAuSlotsInfo extends AuSlotsInfo { }
export const IAuSlotsInfo = DI.createInterface<IAuSlotsInfo>('AuSlotsInfo');
>>>>>>> 071fd38e
export class AuSlotsInfo {
  /**
   * @param {string[]} projectedSlots - Name of the slots to which content are projected.
   */
  public constructor(
    public readonly projectedSlots: string[],
  ) { }
<<<<<<< HEAD
}
type AuSlotsInfoPropertyNames<TClass> = { [key in keyof TClass]: TClass[key] extends AuSlotsInfo ? key : never }[keyof TClass];
export function auSlots<TTarget>(prototype: TTarget, property: AuSlotsInfoPropertyNames<TTarget>): void {
  AuSlotsInfoProperty.define(prototype, property);
}

/** @internal */
export const AuSlotsInfoProperty = {
  key: Protocol.annotation.keyFor('au-slots-info-property'),
  define<TTarget>(prototype: TTarget, property: AuSlotsInfoPropertyNames<TTarget>): void {
    Metadata.define(this.key, property, prototype);
  },
  for<TTarget extends object>(instance: TTarget): AuSlotsInfoPropertyNames<TTarget> | undefined {
    return Metadata.get(this.key, instance.constructor.prototype) as AuSlotsInfoPropertyNames<TTarget>;
  }
};
=======
}
>>>>>>> 071fd38e
<|MERGE_RESOLUTION|>--- conflicted
+++ resolved
@@ -1,10 +1,5 @@
-<<<<<<< HEAD
-import { DI, Metadata, Protocol, Writable } from '@aurelia/kernel';
-import { Scope, LifecycleFlags } from '@aurelia/runtime';
-=======
 import { DI, Writable } from '@aurelia/kernel';
 import { LifecycleFlags, Scope } from '@aurelia/runtime';
->>>>>>> 071fd38e
 import { IRenderLocation } from '../../dom.js';
 import { IInstruction, Instruction } from '../../renderer.js';
 import type { ControllerVisitor, ICustomElementController, ICustomElementViewModel, IHydratedController, IHydratedParentController, ISyntheticView } from '../../templating/controller.js';
@@ -118,11 +113,8 @@
 
 customElement({ name: 'au-slot', template: null, containerless: true })(AuSlot);
 
-<<<<<<< HEAD
-=======
 export interface IAuSlotsInfo extends AuSlotsInfo { }
 export const IAuSlotsInfo = DI.createInterface<IAuSlotsInfo>('AuSlotsInfo');
->>>>>>> 071fd38e
 export class AuSlotsInfo {
   /**
    * @param {string[]} projectedSlots - Name of the slots to which content are projected.
@@ -130,23 +122,4 @@
   public constructor(
     public readonly projectedSlots: string[],
   ) { }
-<<<<<<< HEAD
-}
-type AuSlotsInfoPropertyNames<TClass> = { [key in keyof TClass]: TClass[key] extends AuSlotsInfo ? key : never }[keyof TClass];
-export function auSlots<TTarget>(prototype: TTarget, property: AuSlotsInfoPropertyNames<TTarget>): void {
-  AuSlotsInfoProperty.define(prototype, property);
-}
-
-/** @internal */
-export const AuSlotsInfoProperty = {
-  key: Protocol.annotation.keyFor('au-slots-info-property'),
-  define<TTarget>(prototype: TTarget, property: AuSlotsInfoPropertyNames<TTarget>): void {
-    Metadata.define(this.key, property, prototype);
-  },
-  for<TTarget extends object>(instance: TTarget): AuSlotsInfoPropertyNames<TTarget> | undefined {
-    return Metadata.get(this.key, instance.constructor.prototype) as AuSlotsInfoPropertyNames<TTarget>;
-  }
-};
-=======
-}
->>>>>>> 071fd38e
+}