/* eslint-disable max-lines-per-function */
/* eslint-disable @typescript-eslint/no-unnecessary-type-assertion */
import {
  IContainer,
  IIndexable,
  nextId,
  Writable,
  Constructable,
  IDisposable,
  isObject,
  ILogger,
  LogLevel,
  resolveAll,
<<<<<<< HEAD
  IServiceLocator,
=======
  Metadata,
  DI,
>>>>>>> 4fc2e1fb
} from '@aurelia/kernel';
import {
  AccessScopeExpression,
  IBinding,
  Scope,
  LifecycleFlags,
  ILifecycle,
  IBindingTargetAccessor,
  PropertyBinding,
  BindableObserver,
  BindableDefinition,
  BindingType,
  IObserverLocator,
  IWatchDefinition,
  ComputedWatcher,
  ExpressionWatcher,
  IWatcherCallback,
  IObservable,
  IExpressionParser,
} from '@aurelia/runtime';
import { convertToRenderLocation, INode, INodeSequence, IRenderLocation } from '../dom';
import { CustomElementDefinition, CustomElement, PartialCustomElementDefinition } from '../resources/custom-element';
import { CustomAttributeDefinition, CustomAttribute } from '../resources/custom-attribute';
import { IRenderContext, getRenderContext, RenderContext, ICompiledRenderContext } from './render-context';
import { ChildrenObserver } from './children';
import { IAppRoot } from '../app-root';
import { IPlatform } from '../platform';
import { IShadowDOMGlobalStyles, IShadowDOMStyles } from './styles';
import type { RegisteredProjections } from '../resources/custom-elements/au-slot';
import type { IViewFactory } from './view';
import type { Instruction } from '../renderer';

function callDispose(disposable: IDisposable): void {
  disposable.dispose();
}

type BindingContext<C extends IViewModel> = Required<ICompileHooks> & Required<IActivationHooks<IHydratedParentController | null>> & C;

export const enum MountTarget {
  none = 0,
  host = 1,
  shadowRoot = 2,
  location = 3,
}

const controllerLookup: WeakMap<object, Controller> = new WeakMap();
export class Controller<C extends IViewModel = IViewModel> implements IController<C> {
  public readonly id: number = nextId('au$component');

  public head: IHydratedController | null = null;
  public tail: IHydratedController | null = null;
  public next: IHydratedController | null = null;

  public parent: Controller | null = null;
  public bindings: IBinding[] | null = null;
  public children: Controller[] | null = null;

  public hasLockedScope: boolean = false;

  public isStrictBinding: boolean = false;

  public scope: Scope | null = null;
  public hostScope: Scope | null = null;

  public mountTarget: MountTarget = MountTarget.none;
  public shadowRoot: ShadowRoot | null = null;
  public nodes: INodeSequence | null = null;
  public context: RenderContext | null = null;
  public location: IRenderLocation | null = null;

  public state: State = State.none;
  public get isActive(): boolean {
    return (this.state & (State.activating | State.activated)) > 0 && (this.state & State.deactivating) === 0;
  }

  private get name(): string {
    let parentName = this.parent?.name ?? '';
    parentName = parentName.length > 0 ? `${parentName} -> ` : '';
    switch (this.vmKind) {
      case ViewModelKind.customAttribute:
        return `${parentName}Attribute<${this.viewModel?.constructor.name}>`;
      case ViewModelKind.customElement:
        return `${parentName}Element<${this.viewModel?.constructor.name}>`;
      case ViewModelKind.synthetic:
        return `${parentName}View<${this.viewFactory?.name}>`;
    }
  }

  private logger: ILogger | null = null;
  private debug: boolean = false;
  private fullyNamed: boolean = false;

  public readonly platform: IPlatform;
  public readonly lifecycle: ILifecycle;
  public readonly hooks: HooksDefinition;

  public constructor(
    public root: IAppRoot | null,
    public container: IContainer,
    public readonly vmKind: ViewModelKind,
    public flags: LifecycleFlags,
    public readonly definition: CustomElementDefinition | CustomAttributeDefinition | null,
    /**
     * The viewFactory. Only present for synthetic views.
     */
    public viewFactory: IViewFactory | null,
    /**
     * The backing viewModel. Only present for custom attributes and elements.
     */
    public viewModel: BindingContext<C> | null,
    /**
     * The physical host dom node.
     *
     * For containerless elements, this node will be removed from the DOM and replaced by a comment, which is assigned to the `location` property.
     *
     * For ShadowDOM elements, this will be the original declaring element, NOT the shadow root (the shadow root is stored on the `shadowRoot` property)
     */
    public host: HTMLElement | null,
  ) {
    if (root === null && container.has(IAppRoot, true)) {
      this.root = container.get<IAppRoot>(IAppRoot);
    }
    this.platform = container.get(IPlatform);
    this.lifecycle = container.get(ILifecycle);
    switch (vmKind) {
      case ViewModelKind.customAttribute:
      case ViewModelKind.customElement:
        this.hooks = new HooksDefinition(viewModel!);
        break;
      case ViewModelKind.synthetic:
        this.hooks = HooksDefinition.none;
        break;
    }
  }

  public static getCached<C extends ICustomElementViewModel = ICustomElementViewModel>(viewModel: C): ICustomElementController<C> | undefined {
    return controllerLookup.get(viewModel) as ICustomElementController<C> | undefined;
  }

  public static getCachedOrThrow<C extends ICustomElementViewModel = ICustomElementViewModel>(viewModel: C): ICustomElementController<C> {
    const controller = Controller.getCached(viewModel);
    if (controller === void 0) {
      throw new Error(`There is no cached controller for the provided ViewModel: ${String(viewModel)}`);
    }
    return controller as ICustomElementController<C>;
  }

  public static forCustomElement<C extends ICustomElementViewModel = ICustomElementViewModel>(
    root: IAppRoot | null,
    container: IContainer,
    viewModel: C,
    host: HTMLElement,
    // projections *targeted* for this custom element. these are not the projections *provided* by this custom element.
    targetedProjections: RegisteredProjections | null,
    flags: LifecycleFlags = LifecycleFlags.none,
    hydrate: boolean = true,
    // Use this when `instance.constructor` is not a custom element type to pass on the CustomElement definition
    definition: CustomElementDefinition | undefined = void 0,
  ): ICustomElementController<C> {
    if (controllerLookup.has(viewModel)) {
      return controllerLookup.get(viewModel) as unknown as ICustomElementController<C>;
    }

    definition = definition ?? CustomElement.getDefinition(viewModel.constructor as Constructable);

    const controller = new Controller<C>(
      /* root           */root,
      /* container      */container,
      /* vmKind         */ViewModelKind.customElement,
      /* flags          */flags,
      /* definition     */definition,
      /* viewFactory    */null,
      /* viewModel      */viewModel as BindingContext<C>,
      /* host           */host,
    );

    controllerLookup.set(viewModel, controller as Controller);

    if (hydrate) {
      controller.hydrateCustomElement(container, targetedProjections);
    }

    return controller as unknown as ICustomElementController<C>;
  }

  public static forCustomAttribute<C extends ICustomAttributeViewModel = ICustomAttributeViewModel>(
    root: IAppRoot | null,
    container: IContainer,
    viewModel: C,
    host: HTMLElement,
    flags: LifecycleFlags = LifecycleFlags.none,
  ): ICustomAttributeController<C> {
    if (controllerLookup.has(viewModel)) {
      return controllerLookup.get(viewModel) as unknown as ICustomAttributeController<C>;
    }

    const definition = CustomAttribute.getDefinition(viewModel.constructor as Constructable);

    const controller = new Controller<C>(
      /* root           */root,
      /* container      */container,
      /* vmKind         */ViewModelKind.customAttribute,
      /* flags          */flags,
      /* definition     */definition,
      /* viewFactory    */null,
      /* viewModel      */viewModel as BindingContext<C>,
      /* host           */host
    );

    controllerLookup.set(viewModel, controller as Controller);

    controller.hydrateCustomAttribute();

    return controller as unknown as ICustomAttributeController<C>;
  }

  public static forSyntheticView(
    root: IAppRoot | null,
    context: IRenderContext,
    viewFactory: IViewFactory,
    flags: LifecycleFlags = LifecycleFlags.none,
    parentController: ISyntheticView | ICustomElementController | ICustomAttributeController | undefined = void 0,
  ): ISyntheticView {
    const controller = new Controller(
      /* root           */root,
      /* container      */context,
      /* vmKind         */ViewModelKind.synthetic,
      /* flags          */flags,
      /* definition     */null,
      /* viewFactory    */viewFactory,
      /* viewModel      */null,
      /* host           */null,
    );
    // deepscan-disable-next-line
    controller.parent = parentController as Controller ?? null;

    controller.hydrateSynthetic(context);

    return controller as unknown as ISyntheticView;
  }

  /** @internal */
  public hydrateCustomElement(parentContainer: IContainer, targetedProjections: RegisteredProjections | null): void {
    this.logger = parentContainer.get(ILogger).root;
    this.debug = this.logger.config.level <= LogLevel.debug;
    if (this.debug) {
      this.logger = this.logger.scopeTo(this.name);
    }

    let definition = this.definition as CustomElementDefinition;
    const flags = this.flags;
    const instance = this.viewModel as BindingContext<C>;
    this.scope = Scope.create(flags, this.bindingContext!, null);

    if (definition.watches.length > 0) {
      createWatchers(this, this.container, definition, instance);
    }
    createObservers(this.lifecycle, definition, flags, instance);
    createChildrenObservers(this as Controller, definition, flags, instance);

<<<<<<< HEAD
    if (this.hooks.hasDefine) {
      if (this.debug) {
        this.logger.trace(`invoking define() hook`);
      }
=======
    this.scope = Scope.create(flags, this.viewModel!, null);

    const hooks = this.hooks;
    if (hooks.hasDefine) {
      if (this.debug) { this.logger.trace(`invoking define() hook`); }
>>>>>>> 4fc2e1fb
      const result = instance.define(
        /* controller      */this as ICustomElementController,
        /* parentContainer */parentContainer,
        /* definition      */definition,
      );
      if (result !== void 0 && result !== definition) {
        definition = CustomElementDefinition.getOrCreate(result);
      }
    }

    const context = this.context = getRenderContext(definition, parentContainer, targetedProjections?.projections) as RenderContext;
    // Support Recursive Components by adding self to own context
    definition.register(context);
    if (definition.injectable !== null) {
      // If the element is registered as injectable, support injecting the instance into children
      context.beginChildComponentOperation(instance as ICustomElementViewModel);
    }

    // If this is the root controller, then the AppRoot will invoke things in the following order:
    // - Controller.hydrateCustomElement
    // - runAppTasks('hydrating') // may return a promise
    // - Controller.compile
    // - runAppTasks('hydrated') // may return a promise
    // - Controller.compileChildren
    // This keeps hydration synchronous while still allowing the composition root compile hooks to do async work.
    if ((this.root?.controller as this | undefined) !== this) {
      this.hydrate(targetedProjections);
      this.hydrateChildren();
    }
  }

  /** @internal */
  public hydrate(targetedProjections: RegisteredProjections | null): void {
    if (this.hooks.hasHydrating) {
      if (this.debug) { this.logger!.trace(`invoking hasHydrating() hook`); }
      (this.viewModel as BindingContext<C>).hydrating(this as ICustomElementController);
    }

    const compiledContext = this.context!.compile(targetedProjections);
    const { projectionsMap, shadowOptions, isStrictBinding, hasSlots, containerless } = compiledContext.compiledDefinition;

    compiledContext.registerProjections(projectionsMap, this.scope!);
    // once the projections are registered, we can cleanup the projection map to prevent memory leaks.
    projectionsMap.clear();
    this.isStrictBinding = isStrictBinding;

    if (shadowOptions !== null || hasSlots) {
      if (containerless) { throw new Error('You cannot combine the containerless custom element option with Shadow DOM.'); }
      Metadata.define(CustomElement.name, this, this.host);
      this.setShadowRoot(this.shadowRoot = (this.host as HTMLElement).attachShadow(shadowOptions ?? defaultShadowOptions));
    } else if (containerless) {
      this.setLocation(this.location = convertToRenderLocation(this.host!));
    } else {
      this.setHost(this.host!);
    }

    (this.viewModel as Writable<C>).$controller = this;
    this.nodes = compiledContext.createNodes();

    if (this.hooks.hasHydrated) {
      if (this.debug) { this.logger!.trace(`invoking hasHydrated() hook`); }
      (this.viewModel as BindingContext<C>).hydrated(this as ICustomElementController);
    }
  }

  /** @internal */
  public hydrateChildren(): void {
    const targets = this.nodes!.findTargets();
    this.context!.render(
      /* flags      */this.flags,
      /* controller */this as ICustomElementController,
      /* targets    */targets,
      /* definition */this.context!.compiledDefinition,
      /* host       */this.host,
    );

    if (this.hooks.hasCreated) {
      if (this.debug) { this.logger!.trace(`invoking created() hook`); }
      (this.viewModel as BindingContext<C>).created(this as ICustomElementController);
    }
  }

  private hydrateCustomAttribute(): void {
    const definition = this.definition as CustomElementDefinition;
    const instance = this.viewModel!;
<<<<<<< HEAD

    if (definition.watches.length > 0) {
      createWatchers(this, this.container, definition, instance);
    }
    createObservers(this.lifecycle, definition, flags, instance);
=======
    createObservers(this.lifecycle, definition, this.flags, instance);
>>>>>>> 4fc2e1fb

    (instance as Writable<C>).$controller = this;
  }

  private hydrateSynthetic(context: IRenderContext): void {
    this.context = context as RenderContext;
    const compiledContext = context.compile(null);
    const compiledDefinition = compiledContext.compiledDefinition;

    this.isStrictBinding = compiledDefinition.isStrictBinding;

    const nodes = this.nodes = compiledContext.createNodes();
    const targets = nodes.findTargets();
    compiledContext.render(
      /* flags      */this.flags,
      /* controller */this,
      /* targets    */targets,
      /* definition */compiledDefinition,
      /* host       */void 0,
    );
  }

  private $initiator: Controller = null!;
  private $flags: LifecycleFlags = LifecycleFlags.none;
  public activate(
    initiator: Controller,
    parent: Controller | null,
    flags: LifecycleFlags,
    scope?: Scope | null,
    hostScope?: Scope | null,
  ): void | Promise<void> {
    switch (this.state) {
      case State.none:
      case State.deactivated:
        if (!(parent === null || parent.isActive)) {
          // If this is not the root, and the parent is either:
          // 1. Not activated, or activating children OR
          // 2. Deactivating itself
          // abort.
          return;
        }
        // Otherwise, proceed normally.
        // 'deactivated' and 'none' are treated the same because, from an activation perspective, they mean the same thing.
        this.state = State.activating;
        break;
      case State.activated:
        // If we're already activated, no need to do anything.
        return;
      case State.disposed:
        throw new Error(`${this.name} trying to activate a controller that is disposed.`);
      default:
        throw new Error(`${this.name} unexpected state: ${stringifyState(this.state)}.`);
    }

    this.parent = parent;
    if (this.debug && !this.fullyNamed) {
      this.fullyNamed = true;
      this.logger = this.context!.get(ILogger).root.scopeTo(this.name);
      this.logger!.trace(`activate()`);
    }
    this.hostScope = hostScope ?? null;
    flags |= LifecycleFlags.fromBind;

    switch (this.vmKind) {
      case ViewModelKind.customElement:
        // Custom element scope is created and assigned during hydration
        (this.scope as Writable<Scope>).parentScope = scope ?? null;
        break;
      case ViewModelKind.customAttribute:
        this.scope = scope ?? null;
        break;
      case ViewModelKind.synthetic:
        if (scope === void 0 || scope === null) {
          throw new Error(`Scope is null or undefined`);
        }

        if (!this.hasLockedScope) {
          this.scope = scope;
        }
        break;
    }

    if (this.isStrictBinding) {
      flags |= LifecycleFlags.isStrictBindingStrategy;
    }

    this.$initiator = initiator;
    this.$flags = flags;

    if (this.hooks.hasBinding) {
      if (this.debug) { this.logger!.trace(`binding()`); }

      const ret = this.viewModel!.binding(this.$initiator as IHydratedController, this.parent as IHydratedParentController, this.$flags);
      if (ret instanceof Promise) {
        return ret.then(this.bind.bind(this));
      }
    }

    return this.bind();
  }

  private bind(): void | Promise<void> {
    if (this.debug) { this.logger!.trace(`bind()`); }

    if (this.bindings !== null) {
      for (let i = 0; i < this.bindings.length; ++i) {
        this.bindings[i].$bind(this.$flags, this.scope!, this.hostScope);
      }
    }

    if (this.hooks.hasBound) {
      if (this.debug) { this.logger!.trace(`bound()`); }

      const ret = this.viewModel!.bound(this.$initiator as IHydratedController, this.parent as IHydratedParentController, this.$flags);
      if (ret instanceof Promise) {
        return ret.then(this.attach.bind(this));
      }
    }

    return this.attach();
  }

  private attach(): void | Promise<void> {
    if (this.debug) { this.logger!.trace(`attach()`); }

    switch (this.mountTarget) {
      case MountTarget.host:
        this.nodes!.appendTo(this.host!, (this.definition as CustomElementDefinition | null)?.enhance);
        break;
      case MountTarget.shadowRoot: {
        const styles = this.context!.has(IShadowDOMStyles, false)
          ? this.context!.get(IShadowDOMStyles)
          : this.context!.get(IShadowDOMGlobalStyles);
        styles.applyTo(this.shadowRoot!);
        this.nodes!.appendTo(this.shadowRoot!);
        break;
      }
      case MountTarget.location:
        this.nodes!.insertBefore(this.location!);
        break;
    }

    let ret: Promise<void> | void = void 0;
    let promises: Promise<void>[] | undefined = void 0;
    if (this.hooks.hasAttaching) {
      if (this.debug) { this.logger!.trace(`attaching()`); }

      ret = this.viewModel!.attaching(this.$initiator as IHydratedController, this.parent as IHydratedParentController, this.$flags);
      if (ret instanceof Promise) {
        promises = [ret];
      }
    }
    if (this.children !== null) {
      for (let i = 0; i < this.children.length; ++i) {
        ret = this.children[i].activate(this.$initiator, this as Controller, this.$flags, this.scope, this.hostScope);
        if (ret instanceof Promise) {
          (promises ??= []).push(ret);
        }
      }
    }

    ret = promises === void 0 ? void 0 : resolveAll(...promises);
    if (ret instanceof Promise) {
      return ret.then(this.attached.bind(this));
    }
    return this.attached();
  }

  private attached(): void | Promise<void> {
    this.state = State.activated;

    if (this.hooks.hasAttached) {
      if (this.debug) { this.logger!.trace(`attached()`); }

      return this.viewModel!.attached!(this.$initiator as IHydratedController, this.$flags);
    }
  }

  public deactivate(
    initiator: Controller,
    parent: Controller | null,
    flags: LifecycleFlags,
  ): void | Promise<void> {
    switch ((this.state & ~State.released)) {
      case State.activated:
        // We're fully activated, so proceed with normal deactivation.
        this.state = State.deactivating;
        break;
      case State.none:
      case State.deactivated:
      case State.disposed:
      case State.deactivated | State.disposed:
        // If we're already deactivated (or even disposed), or never activated in the first place, no need to do anything.
        return;
      default:
        throw new Error(`${this.name} unexpected state: ${stringifyState(this.state)}.`);
    }

    if (this.debug) { this.logger!.trace(`deactivate()`); }

    this.$initiator = initiator;
    this.$flags = flags;

    let promises: Promise<void>[] | undefined = void 0;
    let ret: Promise<void> | void = void 0;
    if (this.children !== null) {
      for (let i = 0; i < this.children.length; ++i) {
        ret = this.children[i].deactivate(initiator, this as Controller, flags);
        if (ret instanceof Promise) {
          (promises ??= []).push(ret);
        }
      }
    }

    if (this.hooks.hasDetaching) {
      if (this.debug) { this.logger!.trace(`detaching()`); }

      ret = this.viewModel!.detaching(this.$initiator as IHydratedController, this.parent as IHydratedParentController, this.$flags);
      if (ret instanceof Promise) {
        (promises ??= []).push(ret);
      }
    }

    // Note: if a 3rd party plugin happens to do any async stuff in a template controller before calling deactivate on its view,
    // then the linking will become out of order.
    // For framework components, this shouldn't cause issues.
    // We can only prevent that by linking up after awaiting the detaching promise, which would add an extra tick + a fair bit of
    // overhead on this hot path, so it's (for now) a deliberate choice to not account for such situation.
    // Just leaving the note here so that we know to look here if a weird detaching-related timing issue is ever reported.
    if (initiator.head === null) {
      initiator.head = this as IHydratedController;
    } else {
      initiator.tail!.next = this as IHydratedController;
    }
    initiator.tail = this as IHydratedController;

    ret = promises === void 0 ? void 0 : resolveAll(...promises);

    if (initiator !== this) {
      // Only detaching is called + the linked list is built when any controller that is not the initiator, is deactivated.
      // The rest is handled by the initiator.
      // This means that descendant controllers have to make sure to await the initiator's promise before doing any subsequent
      // controller api calls, or race conditions might occur.
      return ret;
    }

    if (ret instanceof Promise) {
      return ret.then(this.detach.bind(this));
    }

    return this.detach();
  }

  private detach(): void | Promise<void> {
    if (this.debug) { this.logger!.trace(`detach()`); }

    switch (this.vmKind) {
      case ViewModelKind.customElement:
      case ViewModelKind.synthetic:
        this.nodes!.remove();
        this.nodes!.unlink();
    }

    let promises: Promise<void>[] | undefined = void 0;
    let ret: Promise<void> | void = void 0;
    let cur = this.$initiator.head as Controller | null;
    let next: Controller | null = null;
    while (cur !== null) {
      if (cur !== this) {
        if (cur.debug) { cur.logger!.trace(`detach()`); }

        switch (cur.vmKind) {
          case ViewModelKind.customElement:
          case ViewModelKind.synthetic:
            cur.nodes!.remove();
            cur.nodes!.unlink();
        }
      }
      ret = cur.unbinding();
      if (ret instanceof Promise) {
        (promises ??= []).push(ret);
      }
      next = cur.next as Controller;
      cur.next = null;
      cur = next;
    }

    this.head = this.tail = null;

    if (promises !== void 0) {
      return resolveAll(...promises);
    }
  }

  private unbinding(): void | Promise<void> {
    if (this.hooks.hasUnbinding) {
      if (this.debug) { this.logger!.trace(`unbinding()`); }

      const ret = this.viewModel!.unbinding(this.$initiator as IHydratedController, this.parent as IHydratedParentController, this.$flags);
      if (ret instanceof Promise) {
        return ret.then(this.unbind.bind(this));
      }
    }

    return this.unbind();
  }

  private unbind(): void {
    if (this.debug) { this.logger!.trace(`unbind()`); }

    const flags = this.$flags | LifecycleFlags.fromUnbind;

    if (this.bindings !== null) {
      for (let i = 0; i < this.bindings.length; ++i) {
        this.bindings[i].$unbind(flags);
      }
    }

    this.parent = null;

    switch (this.vmKind) {
      case ViewModelKind.customAttribute:
        this.scope = null;
        break;
      case ViewModelKind.synthetic:
        if (!this.hasLockedScope) {
          this.scope = null;
        }

        if (
          (this.state & State.released) === State.released &&
          !this.viewFactory!.tryReturnToCache(this as ISyntheticView)
        ) {
          this.dispose();
        }
        break;
      case ViewModelKind.customElement:
        (this.scope as Writable<Scope>).parentScope = null;
        break;
    }

    if ((flags & LifecycleFlags.dispose) === LifecycleFlags.dispose) {
      this.dispose();
    }
    this.state = (this.state & State.disposed) | State.deactivated;
  }

  public addBinding(binding: IBinding): void {
    if (this.bindings === null) {
      this.bindings = [binding];
    } else {
      this.bindings[this.bindings.length] = binding;
    }
  }

  public addController(controller: Controller): void {
    if (this.children === null) {
      this.children = [controller];
    } else {
      this.children[this.children.length] = controller;
    }
  }

  public is(name: string): boolean {
    switch (this.vmKind) {
      case ViewModelKind.customAttribute: {
        const def = CustomAttribute.getDefinition(this.viewModel!.constructor as Constructable);
        return def.name === name;
      }
      case ViewModelKind.customElement: {
        const def = CustomElement.getDefinition(this.viewModel!.constructor as Constructable);
        return def.name === name;
      }
      case ViewModelKind.synthetic:
        return this.viewFactory!.name === name;
    }
  }

  public lockScope(scope: Writable<Scope>): void {
    this.scope = scope;
    this.hasLockedScope = true;
  }

  public setHost(host: HTMLElement): this {
    if (this.vmKind === ViewModelKind.customElement) { Metadata.define(CustomElement.name, this, host); }
    this.host = host;
    this.mountTarget = MountTarget.host;
    return this;
  }

  public setShadowRoot(shadowRoot: ShadowRoot): this {
    if (this.vmKind === ViewModelKind.customElement) { Metadata.define(CustomElement.name, this, shadowRoot); }
    this.shadowRoot = shadowRoot;
    this.mountTarget = MountTarget.shadowRoot;
    return this;
  }

  public setLocation(location: IRenderLocation): this {
    if (this.vmKind === ViewModelKind.customElement) { Metadata.define(CustomElement.name, this, location); }
    this.location = location;
    this.mountTarget = MountTarget.location;
    return this;
  }

  public release(): void {
    this.state |= State.released;
  }

  public dispose(): void {
    if (this.debug) { this.logger!.trace(`dispose()`); }

    if ((this.state & State.disposed) === State.disposed) {
      return;
    }
    this.state |= State.disposed;

    if (this.hooks.hasDispose) {
      this.viewModel!.dispose();
    }

    if (this.children !== null) {
      this.children.forEach(callDispose);
      this.children = null;
    }

    this.scope = null;

    this.nodes = null;
    this.context = null;
    this.location = null;

    this.viewFactory = null;
    if (this.viewModel !== null) {
      controllerLookup.delete(this.viewModel);
      this.viewModel = null;
    }
    this.viewModel = null;
    this.host = null;
    this.shadowRoot = null;
    this.root = null;
  }

  public accept(visitor: ControllerVisitor): void | true {
    if (visitor(this as IHydratedController) === true) {
      return true;
    }

    if (this.hooks.hasAccept && this.viewModel!.accept(visitor) === true) {
      return true;
    }

    if (this.children !== null) {
      const { children } = this;
      for (let i = 0, ii = children.length; i < ii; ++i) {
        if (children[i].accept(visitor) === true) {
          return true;
        }
      }
    }
  }

  public getTargetAccessor(propertyName: string): IBindingTargetAccessor | undefined {
    const { bindings } = this;
    if (bindings !== null) {
      const binding = bindings.find(b => (b as PropertyBinding).targetProperty === propertyName) as PropertyBinding;
      if (binding !== void 0) {
        return binding.targetObserver;
      }
    }
    return void 0;
  }
}

function getLookup(instance: IIndexable): Record<string, BindableObserver | ChildrenObserver> {
  let lookup = instance.$observers;
  if (lookup === void 0) {
    Reflect.defineProperty(
      instance,
      '$observers',
      {
        enumerable: false,
        value: lookup = {},
      },
    );
  }
  return lookup as Record<string, BindableObserver | ChildrenObserver>;
}

function createObservers(
  lifecycle: ILifecycle,
  definition: CustomElementDefinition | CustomAttributeDefinition,
  flags: LifecycleFlags,
  instance: object,
): void {
  const bindables = definition.bindables;
  const observableNames = Object.getOwnPropertyNames(bindables);
  const length = observableNames.length;
  if (length > 0) {
    let name: string;
    let bindable: BindableDefinition;
    const observers = getLookup(instance as IIndexable);

    for (let i = 0; i < length; ++i) {
      name = observableNames[i];

      if (observers[name] === void 0) {
        bindable = bindables[name];

        observers[name] = new BindableObserver(
          lifecycle,
          flags,
          instance as IIndexable,
          name,
          bindable.callback,
          bindable.set,
        );
      }
    }
  }
}

function createChildrenObservers(
  controller: Controller,
  definition: CustomElementDefinition,
  flags: LifecycleFlags,
  instance: object,
): void {
  const childrenObservers = definition.childrenObservers;
  const childObserverNames = Object.getOwnPropertyNames(childrenObservers);
  const length = childObserverNames.length;
  if (length > 0) {
    const observers = getLookup(instance as IIndexable);

    let name: string;
    for (let i = 0; i < length; ++i) {
      name = childObserverNames[i];

      if (observers[name] == void 0) {
        const childrenDescription = childrenObservers[name];
        observers[name] = new ChildrenObserver(
          controller as ICustomElementController,
          instance as IIndexable,
          flags,
          name,
          childrenDescription.callback,
          childrenDescription.query,
          childrenDescription.filter,
          childrenDescription.map,
          childrenDescription.options,
        );
      }
    }
  }
}

<<<<<<< HEAD
const AccessScopeAst = {
  map: new Map<PropertyKey, AccessScopeExpression>(),
  for(key: PropertyKey) {
    let ast = AccessScopeAst.map.get(key);
    if (ast == null) {
      ast = new AccessScopeExpression(key as string, 0);
      AccessScopeAst.map.set(key, ast);
    }
    return ast;
  },
};

function createWatchers(
  controller: Controller,
  context: IServiceLocator,
  definition: CustomElementDefinition | CustomAttributeDefinition,
  instance: object,
) {
  const observerLocator = context!.get(IObserverLocator);
  const expressionParser = context.get(IExpressionParser);
  const watches = definition.watches;
  const hasProxy = controller.platform.Proxy != null;
  let expression: IWatchDefinition['expression'];
  let callback: IWatchDefinition['callback'];

  for (let i = 0, ii = watches.length; ii > i; ++i) {
    ({ expression, callback } = watches[i]);
    callback = typeof callback === 'function'
      ? callback
      : Reflect.get(instance, callback) as IWatcherCallback<object>;
    if (typeof callback !== 'function') {
      throw new Error(`Invalid callback for @watch decorator: ${String(callback)}`);
    }
    if (typeof expression === 'function') {
      controller.addBinding(new ComputedWatcher(
        instance as IObservable,
        observerLocator,
        expression,
        callback,
        // there should be a flag to purposely disable proxy
        hasProxy,
      ));
    } else {
      const ast = typeof expression === 'string'
        ? expressionParser.parse(expression, BindingType.BindCommand)
        : AccessScopeAst.for(expression);

      controller.addBinding(new ExpressionWatcher(
        controller.scope!,
        context,
        observerLocator,
        ast,
        callback
      ) as unknown as IBinding);
    }
  }
}

function clearLinks(initiator: Controller): void {
  let cur = initiator.head;
  initiator.head = initiator.tail = null;
  let next: Controller | null;
  while (cur !== null) {
    next = cur.next;
    cur.next = null;
    cur = next;
  }
}

=======
>>>>>>> 4fc2e1fb
export function isCustomElementController<C extends ICustomElementViewModel = ICustomElementViewModel>(value: unknown): value is ICustomElementController<C> {
  return value instanceof Controller && value.vmKind === ViewModelKind.customElement;
}

export function isCustomElementViewModel(value: unknown): value is ICustomElementViewModel {
  return isObject(value) && CustomElement.isType(value.constructor);
}

export class HooksDefinition {
  public static readonly none: Readonly<HooksDefinition> = new HooksDefinition({});

  public readonly hasDefine: boolean;

  public readonly hasHydrating: boolean;
  public readonly hasHydrated: boolean;
  public readonly hasCreated: boolean;

  public readonly hasBinding: boolean;
  public readonly hasBound: boolean;
  public readonly hasAttaching: boolean;
  public readonly hasAttached: boolean;

  public readonly hasDetaching: boolean;
  public readonly hasUnbinding: boolean;

  public readonly hasDispose: boolean;
  public readonly hasAccept: boolean;

  public constructor(target: object) {
    this.hasDefine = 'define' in target;

    this.hasHydrating = 'hydrating' in target;
    this.hasHydrated = 'hydrated' in target;
    this.hasCreated = 'created' in target;

    this.hasBinding = 'binding' in target;
    this.hasBound = 'bound' in target;
    this.hasAttaching = 'attaching' in target;
    this.hasAttached = 'attached' in target;

    this.hasDetaching = 'detaching' in target;
    this.hasUnbinding = 'unbinding' in target;

    this.hasDispose = 'dispose' in target;
    this.hasAccept = 'accept' in target;
  }
}

const defaultShadowOptions = {
  mode: 'open' as 'open' | 'closed'
};

export const enum ViewModelKind {
  customElement,
  customAttribute,
  synthetic
}

/**
 * A controller that is ready for activation. It can be `ISyntheticView`, `ICustomElementController` or `ICustomAttributeController`.
 *
 * In terms of specificity this is identical to `IController`. The only difference is that this
 * type is further initialized and thus has more properties and APIs available.
 */
export type IHydratedController = ISyntheticView | ICustomElementController | ICustomAttributeController;
/**
 * A controller that is ready for activation. It can be `ICustomElementController` or `ICustomAttributeController`.
 *
 * This type of controller is backed by a real component (hence the name) and therefore has ViewModel and may have lifecycle hooks.
 *
 * In contrast, `ISyntheticView` has neither a view model nor lifecycle hooks (but its child controllers, if any, may).
 */
export type IHydratedComponentController = ICustomElementController | ICustomAttributeController;
/**
 * A controller that is ready for activation. It can be `ISyntheticView` or `ICustomElementController`.
 *
 * This type of controller may have child controllers (hence the name) and bindings directly placed on it during hydration.
 *
 * In contrast, `ICustomAttributeController` has neither child controllers nor bindings directly placed on it (but the backing component may).
 *
 * Note: the parent of a `ISyntheticView` is always a `IHydratedComponentController` because views cannot directly own other views. Views may own components, and components may own views or components.
 */
export type IHydratedParentController = ISyntheticView | ICustomElementController;

/**
 * A callback that is invoked on each controller in the component tree.
 *
 * Return `true` to stop traversal.
 */
export type ControllerVisitor = (controller: IHydratedController) => void | true;

/**
 * The base type for all controller types.
 *
 * Every controller, regardless of their type and state, will have at least the properties/methods in this interface.
 */
export interface IController<C extends IViewModel = IViewModel> extends IDisposable {
  /** @internal */readonly id: number;
  readonly platform: IPlatform;
  readonly root: IAppRoot | null;
  readonly flags: LifecycleFlags;
  readonly lifecycle: ILifecycle;
  readonly vmKind: ViewModelKind;
  readonly definition: CustomElementDefinition | CustomAttributeDefinition | null;
  readonly host: HTMLElement | null;
  readonly state: State;
  readonly isActive: boolean;

  /** @internal */head: IHydratedController | null;
  /** @internal */tail: IHydratedController | null;
  /** @internal */next: IHydratedController | null;

  /**
   * Return `true` to stop traversal.
   */
  accept(visitor: ControllerVisitor): void | true;
}

/**
 * The base type for `ICustomAttributeController` and `ICustomElementController`.
 *
 * Both of those types have the `viewModel` property which represent the user instance containing the bound properties and hooks for this component.
 */
export interface IComponentController<C extends IViewModel = IViewModel> extends IController<C> {
  readonly vmKind: ViewModelKind.customAttribute | ViewModelKind.customElement;
  readonly definition: CustomElementDefinition | CustomAttributeDefinition;

  /**
   * The user instance containing the bound properties. This is always an instance of a class, which may either be user-defined, or generated by a view locator.
   */
  readonly viewModel: C;

}

/**
 * The base type for `ISyntheticView` and `ICustomElementController`.
 *
 * Both of those types can:
 * - Have `bindings` and `children` which are populated during hydration (hence, 'Hydratable').
 * - Have physical DOM nodes that can be mounted.
 */
export interface IHydratableController<C extends IViewModel = IViewModel> extends IController<C> {
  readonly vmKind: ViewModelKind.customElement | ViewModelKind.synthetic;
  readonly mountTarget: MountTarget;
  readonly definition: CustomElementDefinition | null;

  readonly bindings: readonly IBinding[] | null;
  readonly children: readonly IHydratedController[] | null;

  getTargetAccessor(propertyName: string): IBindingTargetAccessor | null;

  addBinding(binding: IBinding): void;
  addController(controller: IController): void;
}

export const enum State {
  none                     = 0b00_00_00,
  activating               = 0b00_00_01,
  activated                = 0b00_00_10,
  deactivating             = 0b00_01_00,
  deactivated              = 0b00_10_00,
  released                 = 0b01_00_00,
  disposed                 = 0b10_00_00,
}

export function stringifyState(state: State): string {
  const names: string[] = [];

  if ((state & State.activating) === State.activating) { names.push('activating'); }
  if ((state & State.activated) === State.activated) { names.push('activated'); }
  if ((state & State.deactivating) === State.deactivating) { names.push('deactivating'); }
  if ((state & State.deactivated) === State.deactivated) { names.push('deactivated'); }
  if ((state & State.released) === State.released) { names.push('released'); }
  if ((state & State.disposed) === State.disposed) { names.push('disposed'); }

  return names.length === 0 ? 'none' : names.join('|');
}

/**
 * The controller for a synthetic view, that is, a controller created by an `IViewFactory`.
 *
 * A synthetic view, typically created when composing a template controller (`if`, `repeat`, etc), is a hydratable component with mountable DOM nodes that has no user view model.
 *
 * It has either its own synthetic binding context or is locked to some externally sourced scope (in the case of `au-compose`)
 */
export interface ISyntheticView extends IHydratableController {
  parent: IHydratedComponentController | null;

  readonly vmKind: ViewModelKind.synthetic;
  readonly definition: null;
  readonly viewModel: null;
  hostScope: Scope | null;
  /**
   * The compiled render context used for composing this view. Compilation was done by the `IViewFactory` prior to creating this view.
   */
  readonly context: ICompiledRenderContext;
  readonly isStrictBinding: boolean;
  /**
   * The physical DOM nodes that will be appended during the attach operation.
   */
  readonly nodes: INodeSequence;

  activate(
    initiator: IHydratedController,
    parent: IHydratedComponentController,
    flags: LifecycleFlags,
    scope: Scope,
    hostScope?: Scope | null,
  ): void | Promise<void>;
  deactivate(
    initiator: IHydratedController,
    parent: IHydratedComponentController,
    flags: LifecycleFlags,
  ): void | Promise<void>;

  /**
   * Lock this view's scope to the provided `Scope`. The scope, which is normally set during `activate()`, will then not change anymore.
   *
   * This is used by `au-compose` to set the binding context of a view to a particular component instance.
   *
   * @param scope - The scope to lock this view to.
   */
  lockScope(scope: Scope): void;
  /**
   * The scope that belongs to this view. This property will always be defined when the `state` property of this view indicates that the view is currently bound.
   *
   * The `scope` may be set during `activate()` and unset during `deactivate()`, or it may be statically set during composing with `lockScope()`.
   */
  readonly scope: Scope;

  /**
   * Set the render location that this view will be inserted before.
   */
  setLocation(location: IRenderLocation): this;
  /**
   * The DOM node that this view will be inserted before (if set).
   */
  readonly location: IRenderLocation | null;

  /**
   * Set the host that this view will be appended to.
   */
  setHost(host: Node & ParentNode): this;
  /**
   * The DOM node that this view will be appended to (if set).
   */
  readonly host: HTMLElement | null;

  /**
   * Set the `ShadowRoot` that this view will be appended to.
   */
  setShadowRoot(shadowRoot: ShadowRoot): this;
  /**
   * The ShadowRoot that this view will be appended to (if set).
   */
  readonly shadowRoot: ShadowRoot | null;

  /**
   * Mark this view as not-in-use, so that it can either be disposed or returned to cache after finishing the deactivate lifecycle.
   *
   * If this view is cached and later retrieved from the cache, it will be marked as in-use again before starting the activate lifecycle, so this method must be called each time.
   *
   * If this method is *not* called before `deactivate()`, this view will neither be cached nor disposed.
   */
  release(): void;
}

export interface ICustomAttributeController<C extends ICustomAttributeViewModel = ICustomAttributeViewModel> extends IComponentController<C> {
  parent: IHydratedParentController | null;

  readonly vmKind: ViewModelKind.customAttribute;
  readonly definition: CustomAttributeDefinition;
  /**
   * @inheritdoc
   */
  readonly viewModel: C;
  /**
   * The scope that belongs to this custom attribute. This property will always be defined when the `state` property of this view indicates that the view is currently bound.
   *
   * The `scope` will be set during `activate()` and unset during `deactivate()`.
   *
   * The scope's `bindingContext` will be the same instance as this controller's `viewModel` property.
   */
  readonly scope: Scope;
  hostScope: Scope | null;
  readonly children: null;
  readonly bindings: null;

  activate(
    initiator: IHydratedController,
    parent: IHydratedParentController,
    flags: LifecycleFlags,
    scope: Scope,
    hostScope?: Scope | null,
  ): void | Promise<void>;
  deactivate(
    initiator: IHydratedController,
    parent: IHydratedParentController,
    flags: LifecycleFlags,
  ): void | Promise<void>;
}

/**
 * A representation of `IController` specific to a custom element whose `create` hook is about to be invoked (if present).
 *
 * It is not yet hydrated (hence 'dry') with any render-specific information.
 */
export interface IDryCustomElementController<C extends IViewModel = IViewModel> extends IComponentController<C>, IHydratableController<C> {
  readonly vmKind: ViewModelKind.customElement;
  readonly definition: CustomElementDefinition;
  /**
   * The scope that belongs to this custom element. This property is set immediately after the controller is created and is always guaranteed to be available.
   *
   * It may be overwritten by end user during the `create()` hook.
   *
   * By default, the scope's `bindingContext` will be the same instance as this controller's `viewModel` property.
   */
  scope: Scope;
  hostScope: Scope | null;
  /**
   * The original host dom node.
   *
   * For containerless elements, this node will be removed from the DOM and replaced by a comment, which is assigned to the `location` property.
   *
   * For ShadowDOM elements, this will be the original declaring element, NOT the shadow root (the shadow root is stored on the `shadowRoot` property)
   */
  readonly host: HTMLElement;
}

/**
 * A representation of `IController` specific to a custom element whose `hydrating` hook is about to be invoked (if present).
 *
 * It has the same properties as `IDryCustomElementController`, as well as a render context (hence 'contextual').
 */
export interface IContextualCustomElementController<C extends IViewModel = IViewModel> extends IDryCustomElementController<C> {
  /**
   * The non-compiled render context used for compiling this component's `CustomElementDefinition`.
   */
  readonly context: IRenderContext;
}

/**
 * A representation of `IController` specific to a custom element whose `hydrated` hook is about to be invoked (if present).
 *
 * It has the same properties as `IContextualCustomElementController`, except the context is now compiled (hence 'compiled'), as well as the nodes, and projector.
 */
export interface ICompiledCustomElementController<C extends IViewModel = IViewModel> extends IContextualCustomElementController<C> {
  /**
   * The compiled render context used for hydrating this controller.
   */
  readonly context: ICompiledRenderContext;
  readonly isStrictBinding: boolean;
  /**
   * The ShadowRoot, if this custom element uses ShadowDOM.
   */
  readonly shadowRoot: ShadowRoot | null;
  /**
   * The renderLocation, if this is a `containerless` custom element.
   */
  readonly location: IRenderLocation | null;
  /**
   * The physical DOM nodes that will be appended during the `mount()` operation.
   */
  readonly nodes: INodeSequence;
}

/**
 * A fully hydrated custom element controller.
 */
export interface ICustomElementController<C extends ICustomElementViewModel = ICustomElementViewModel> extends ICompiledCustomElementController<C> {
  parent: IHydratedParentController | null;

  /**
   * @inheritdoc
   */
  readonly viewModel: C;

  activate(
    initiator: IHydratedController,
    parent: IHydratedParentController | null,
    flags: LifecycleFlags,
    scope?: Scope,
    hostScope?: Scope | null,
  ): void | Promise<void>;
  deactivate(
    initiator: IHydratedController,
    parent: IHydratedParentController | null,
    flags: LifecycleFlags,
  ): void | Promise<void>;
}

export const IController = DI.createInterface<IController>('IController').noDefault();

export interface IActivationHooks<TParent> {
  binding?(
    initiator: IHydratedController,
    parent: TParent,
    flags: LifecycleFlags,
  ): void | Promise<void>;
  bound?(
    initiator: IHydratedController,
    parent: TParent,
    flags: LifecycleFlags,
  ): void | Promise<void>;
  attaching?(
    initiator: IHydratedController,
    parent: TParent,
    flags: LifecycleFlags,
  ): void | Promise<void>;
  attached?(
    initiator: IHydratedController,
    flags: LifecycleFlags,
  ): void | Promise<void>;

  detaching?(
    initiator: IHydratedController,
    parent: TParent,
    flags: LifecycleFlags,
  ): void | Promise<void>;
  unbinding?(
    initiator: IHydratedController,
    parent: TParent,
    flags: LifecycleFlags,
  ): void | Promise<void>;

  dispose?(): void;
  /**
   * If this component controls the instantiation and lifecycles of one or more controllers,
   * implement this hook to enable component tree traversal for plugins that use it (such as the router).
   *
   * Return `true` to stop traversal.
   */
  accept?(visitor: ControllerVisitor): void | true;
}

export interface ICompileHooks {
  define?(
    controller: IDryCustomElementController<this>,
    parentContainer: IContainer,
    definition: CustomElementDefinition,
  ): PartialCustomElementDefinition | void;
  hydrating?(
    controller: IContextualCustomElementController<this>,
  ): void;
  hydrated?(
    controller: ICompiledCustomElementController<this>,
  ): void;
  created?(
    controller: ICustomElementController<this>,
  ): void;
}

/**
 * Defines optional lifecycle hooks that will be called only when they are implemented.
 */
export interface IViewModel {
  // eslint-disable-next-line @typescript-eslint/ban-types
  constructor: Function;
  readonly $controller?: IController<this>;
}

export interface ICustomElementViewModel extends IViewModel, IActivationHooks<IHydratedParentController | null>, ICompileHooks {
  readonly $controller?: ICustomElementController<this>;
}

export interface ICustomAttributeViewModel extends IViewModel, IActivationHooks<IHydratedParentController> {
  readonly $controller?: ICustomAttributeController<this>;
  link?(
    flags: LifecycleFlags,
    parentContext: ICompiledRenderContext,
    controller: IHydratableController,
    childController: ICustomAttributeController,
    target: INode,
    instruction: Instruction,
  ): void;
}

export interface IHydratedCustomElementViewModel extends ICustomElementViewModel {
  readonly $controller: ICustomElementController<this>;
}

export interface IHydratedCustomAttributeViewModel extends ICustomAttributeViewModel {
  readonly $controller: ICustomAttributeController<this>;
}<|MERGE_RESOLUTION|>--- conflicted
+++ resolved
@@ -11,12 +11,9 @@
   ILogger,
   LogLevel,
   resolveAll,
-<<<<<<< HEAD
   IServiceLocator,
-=======
   Metadata,
   DI,
->>>>>>> 4fc2e1fb
 } from '@aurelia/kernel';
 import {
   AccessScopeExpression,
@@ -269,7 +266,7 @@
     let definition = this.definition as CustomElementDefinition;
     const flags = this.flags;
     const instance = this.viewModel as BindingContext<C>;
-    this.scope = Scope.create(flags, this.bindingContext!, null);
+    this.scope = Scope.create(flags, instance, null);
 
     if (definition.watches.length > 0) {
       createWatchers(this, this.container, definition, instance);
@@ -277,18 +274,8 @@
     createObservers(this.lifecycle, definition, flags, instance);
     createChildrenObservers(this as Controller, definition, flags, instance);
 
-<<<<<<< HEAD
     if (this.hooks.hasDefine) {
-      if (this.debug) {
-        this.logger.trace(`invoking define() hook`);
-      }
-=======
-    this.scope = Scope.create(flags, this.viewModel!, null);
-
-    const hooks = this.hooks;
-    if (hooks.hasDefine) {
       if (this.debug) { this.logger.trace(`invoking define() hook`); }
->>>>>>> 4fc2e1fb
       const result = instance.define(
         /* controller      */this as ICustomElementController,
         /* parentContainer */parentContainer,
@@ -374,15 +361,11 @@
   private hydrateCustomAttribute(): void {
     const definition = this.definition as CustomElementDefinition;
     const instance = this.viewModel!;
-<<<<<<< HEAD
 
     if (definition.watches.length > 0) {
       createWatchers(this, this.container, definition, instance);
     }
-    createObservers(this.lifecycle, definition, flags, instance);
-=======
     createObservers(this.lifecycle, definition, this.flags, instance);
->>>>>>> 4fc2e1fb
 
     (instance as Writable<C>).$controller = this;
   }
@@ -938,7 +921,6 @@
   }
 }
 
-<<<<<<< HEAD
 const AccessScopeAst = {
   map: new Map<PropertyKey, AccessScopeExpression>(),
   for(key: PropertyKey) {
@@ -997,19 +979,6 @@
   }
 }
 
-function clearLinks(initiator: Controller): void {
-  let cur = initiator.head;
-  initiator.head = initiator.tail = null;
-  let next: Controller | null;
-  while (cur !== null) {
-    next = cur.next;
-    cur.next = null;
-    cur = next;
-  }
-}
-
-=======
->>>>>>> 4fc2e1fb
 export function isCustomElementController<C extends ICustomElementViewModel = ICustomElementViewModel>(value: unknown): value is ICustomElementController<C> {
   return value instanceof Controller && value.vmKind === ViewModelKind.customElement;
 }
