{
  "name": "@aurelia/runtime-html",
<<<<<<< HEAD
  "version": "2.0.0-alpha.6",
  "main": "dist/cjs/index.js",
=======
  "version": "2.0.0-alpha.7",
  "main": "dist/esm/index.js",
>>>>>>> 89adf8f6
  "module": "dist/esm/index.js",
  "types": "dist/index.d.ts",
  "typings": "dist/index.d.ts",
  "license": "MIT",
  "homepage": "https://aurelia.io",
  "repository": {
    "type": "git",
    "url": "https://github.com/aurelia/aurelia"
  },
  "bugs": {
    "url": "https://github.com/aurelia/aurelia/issues"
  },
  "keywords": [
    "aurelia",
    "runtime-html"
  ],
  "files": [
    "dist",
    "src",
    "README.md",
    "CHANGELOG.md",
    "LICENSE"
  ],
  "scripts": {
    "lint": "eslint --cache --ext .js,.ts src/",
    "lint:ci": "eslint --cache --ext .js,.ts --quiet --report-unused-disable-directives src/",
    "build": "tsc -b",
    "dev": "tsc -b -w --preserveWatchOutput",
    "publish:dev": "npm publish --tag dev",
    "publish:latest": "npm publish --tag latest",
    "rollup": "rollup -c"
  },
  "publishConfig": {
    "access": "public"
  },
  "dependencies": {
    "@aurelia/kernel": "2.0.0-alpha.7",
    "@aurelia/metadata": "2.0.0-alpha.7",
    "@aurelia/platform": "2.0.0-alpha.7",
    "@aurelia/platform-browser": "2.0.0-alpha.7",
    "@aurelia/runtime": "2.0.0-alpha.7"
  },
  "devDependencies": {
    "typescript": "^4.0.3"
  },
  "engines": {
    "node": ">=14.15.0"
  }
}<|MERGE_RESOLUTION|>--- conflicted
+++ resolved
@@ -1,12 +1,7 @@
 {
   "name": "@aurelia/runtime-html",
-<<<<<<< HEAD
-  "version": "2.0.0-alpha.6",
-  "main": "dist/cjs/index.js",
-=======
   "version": "2.0.0-alpha.7",
   "main": "dist/esm/index.js",
->>>>>>> 89adf8f6
   "module": "dist/esm/index.js",
   "types": "dist/index.d.ts",
   "typings": "dist/index.d.ts",
