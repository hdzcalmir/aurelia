--- conflicted
+++ resolved
@@ -35,18 +35,6 @@
     "access": "public"
   },
   "dependencies": {
-<<<<<<< HEAD
-    "@aurelia/debug": "0.7.0-dev.202004290436",
-    "@aurelia/kernel": "0.7.0-dev.202004290436",
-    "@aurelia/runtime": "0.7.0-dev.202004290436",
-    "@aurelia/runtime-html": "0.7.0-dev.202004290436",
-    "@aurelia/runtime-html-jsdom": "0.7.0-dev.202004290436",
-    "@aurelia/jit": "0.7.0-dev.202004290436",
-    "@aurelia/jit-html": "0.7.0-dev.202004290436",
-    "@aurelia/jit-html-jsdom": "0.7.0-dev.202004290436",
-    "typescript": "^3.8.3",
-    "jsdom": "^15.2.1"
-=======
     "@aurelia/debug": "0.6.0",
     "@aurelia/jit": "0.6.0",
     "@aurelia/kernel": "0.6.0",
@@ -55,7 +43,6 @@
     "@aurelia/scheduler": "0.6.0",
 		"jsdom": "^15.2.1",
     "typescript": "^3.8.3"
->>>>>>> 0adddcf9
   },
   "devDependencies": {
     "@types/node": "^12.12.21"
