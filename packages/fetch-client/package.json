{
  "name": "@aurelia/fetch-client",
<<<<<<< HEAD
  "version": "2.1.0-dev.202204080010",
  "main": "dist/cjs/index.js",
=======
  "version": "2.0.0-alpha.27",
  "main": "dist/esm/index.js",
>>>>>>> 69428304
  "module": "dist/esm/index.js",
  "types": "dist/types/index.d.ts",
  "typings": "dist/types/index.d.ts",
  "license": "MIT",
  "homepage": "https://aurelia.io",
  "repository": {
    "type": "git",
    "url": "https://github.com/aurelia/aurelia"
  },
  "bugs": {
    "url": "https://github.com/aurelia/aurelia/issues"
  },
  "keywords": [
    "aurelia",
    "fetch-client"
  ],
  "files": [
    "dist",
    "src",
    "README.md",
    "CHANGELOG.md",
    "LICENSE"
  ],
  "sideEffects": false,
  "scripts": {
    "lint": "eslint --cache --ext .js,.ts src/",
    "lint:ci": "eslint --cache --ext .js,.ts --quiet --report-unused-disable-directives src/",
    "build": "rollup -c",
    "dev": "rollup -c -w",
    "publish:dev": "npm publish --tag dev",
    "publish:latest": "npm publish --tag latest",
    "rollup": "rollup -c",
    "postrollup": "tsc --emitDeclarationOnly"
  },
  "publishConfig": {
    "access": "public"
  },
  "dependencies": {
<<<<<<< HEAD
    "@aurelia/kernel": "2.1.0-dev.202204080010",
    "@aurelia/metadata": "2.1.0-dev.202204080010"
=======
    "@aurelia/kernel": "2.0.0-alpha.27",
    "@aurelia/metadata": "2.0.0-alpha.27"
>>>>>>> 69428304
  },
  "devDependencies": {
    "typescript": "^4.6.2"
  },
  "engines": {
    "node": ">=14.17.0"
  }
}<|MERGE_RESOLUTION|>--- conflicted
+++ resolved
@@ -1,12 +1,7 @@
 {
   "name": "@aurelia/fetch-client",
-<<<<<<< HEAD
-  "version": "2.1.0-dev.202204080010",
-  "main": "dist/cjs/index.js",
-=======
   "version": "2.0.0-alpha.27",
   "main": "dist/esm/index.js",
->>>>>>> 69428304
   "module": "dist/esm/index.js",
   "types": "dist/types/index.d.ts",
   "typings": "dist/types/index.d.ts",
@@ -45,13 +40,8 @@
     "access": "public"
   },
   "dependencies": {
-<<<<<<< HEAD
-    "@aurelia/kernel": "2.1.0-dev.202204080010",
-    "@aurelia/metadata": "2.1.0-dev.202204080010"
-=======
     "@aurelia/kernel": "2.0.0-alpha.27",
     "@aurelia/metadata": "2.0.0-alpha.27"
->>>>>>> 69428304
   },
   "devDependencies": {
     "typescript": "^4.6.2"
