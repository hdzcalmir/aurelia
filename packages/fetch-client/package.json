{
  "name": "@aurelia/fetch-client",
<<<<<<< HEAD
  "version": "2.0.0-alpha.23",
  "main": "dist/cjs/index.js",
=======
  "version": "2.0.0-alpha.24",
  "main": "dist/esm/index.js",
>>>>>>> 51354de6
  "module": "dist/esm/index.js",
  "types": "dist/types/index.d.ts",
  "typings": "dist/types/index.d.ts",
  "license": "MIT",
  "homepage": "https://aurelia.io",
  "repository": {
    "type": "git",
    "url": "https://github.com/aurelia/aurelia"
  },
  "bugs": {
    "url": "https://github.com/aurelia/aurelia/issues"
  },
  "keywords": [
    "aurelia",
    "fetch-client"
  ],
  "files": [
    "dist",
    "src",
    "README.md",
    "CHANGELOG.md",
    "LICENSE"
  ],
  "sideEffects": false,
  "scripts": {
    "lint": "eslint --cache --ext .js,.ts src/",
    "lint:ci": "eslint --cache --ext .js,.ts --quiet --report-unused-disable-directives src/",
    "build": "rollup -c",
    "dev": "rollup -c -w",
    "publish:dev": "npm publish --tag dev",
    "publish:latest": "npm publish --tag latest",
    "rollup": "rollup -c",
    "postrollup": "tsc --emitDeclarationOnly"
  },
  "publishConfig": {
    "access": "public"
  },
  "dependencies": {
    "@aurelia/kernel": "2.0.0-alpha.24",
    "@aurelia/metadata": "2.0.0-alpha.24"
  },
  "devDependencies": {
    "typescript": "^4.3.5"
  },
  "engines": {
    "node": ">=14.17.0"
  }
}<|MERGE_RESOLUTION|>--- conflicted
+++ resolved
@@ -1,12 +1,7 @@
 {
   "name": "@aurelia/fetch-client",
-<<<<<<< HEAD
-  "version": "2.0.0-alpha.23",
-  "main": "dist/cjs/index.js",
-=======
   "version": "2.0.0-alpha.24",
   "main": "dist/esm/index.js",
->>>>>>> 51354de6
   "module": "dist/esm/index.js",
   "types": "dist/types/index.d.ts",
   "typings": "dist/types/index.d.ts",
