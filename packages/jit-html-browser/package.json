--- conflicted
+++ resolved
@@ -1,12 +1,7 @@
 {
   "name": "@aurelia/jit-html-browser",
-<<<<<<< HEAD
-  "version": "0.5.0",
-  "main": "dist/umd/index.js",
-=======
   "version": "0.6.0",
   "main": "dist/esnext/index.js",
->>>>>>> ff7d1327
   "module": "dist/esnext/index.js",
   "types": "dist/index.d.ts",
   "typings": "dist/index.d.ts",
