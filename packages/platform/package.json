--- conflicted
+++ resolved
@@ -1,10 +1,6 @@
 {
   "name": "@aurelia/platform",
-<<<<<<< HEAD
-  "version": "2.1.0-dev.202305160723",
-=======
   "version": "2.0.0-beta.6",
->>>>>>> 750210de
   "main": "dist/cjs/index.cjs",
   "module": "dist/esm/index.mjs",
   "exports": {
