--- conflicted
+++ resolved
@@ -1,10 +1,6 @@
 {
   "name": "@aurelia/platform",
-<<<<<<< HEAD
-  "version": "2.1.0-dev.202206031022",
-=======
   "version": "2.0.0-alpha.34",
->>>>>>> c40454a9
   "main": "dist/cjs/index.cjs",
   "module": "dist/esm/index.mjs",
   "exports": {
