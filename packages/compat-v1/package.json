--- conflicted
+++ resolved
@@ -1,10 +1,6 @@
 {
   "name": "@aurelia/compat-v1",
-<<<<<<< HEAD
-  "version": "2.0.1-dev.202405010737",
-=======
   "version": "2.0.0-beta.16",
->>>>>>> 0acd512a
   "main": "dist/cjs/index.cjs",
   "module": "dist/esm/index.mjs",
   "exports": {
@@ -58,16 +54,6 @@
     "access": "public"
   },
   "dependencies": {
-<<<<<<< HEAD
-    "@aurelia/kernel": "2.0.1-dev.202405010737",
-    "@aurelia/metadata": "2.0.1-dev.202405010737",
-    "@aurelia/platform": "2.0.1-dev.202405010737",
-    "@aurelia/platform-browser": "2.0.1-dev.202405010737",
-    "@aurelia/expression-parser": "2.0.1-dev.202405010737",
-    "@aurelia/runtime": "2.0.1-dev.202405010737",
-    "@aurelia/template-compiler": "2.0.1-dev.202405010737",
-    "@aurelia/runtime-html": "2.0.1-dev.202405010737"
-=======
     "@aurelia/kernel": "2.0.0-beta.16",
     "@aurelia/metadata": "2.0.0-beta.16",
     "@aurelia/platform": "2.0.0-beta.16",
@@ -76,7 +62,6 @@
     "@aurelia/runtime": "2.0.0-beta.16",
     "@aurelia/template-compiler": "2.0.0-beta.16",
     "@aurelia/runtime-html": "2.0.0-beta.16"
->>>>>>> 0acd512a
   },
   "devDependencies": {
     "typescript": "5.4.2"
