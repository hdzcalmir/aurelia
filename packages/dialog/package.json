--- conflicted
+++ resolved
@@ -1,10 +1,6 @@
 {
   "name": "@aurelia/dialog",
-<<<<<<< HEAD
-  "version": "2.0.1-dev.202405010737",
-=======
   "version": "2.0.0-beta.16",
->>>>>>> 0acd512a
   "main": "dist/cjs/index.cjs",
   "module": "dist/esm/index.mjs",
   "exports": {
@@ -58,19 +54,11 @@
     "access": "public"
   },
   "dependencies": {
-<<<<<<< HEAD
-    "@aurelia/kernel": "2.0.1-dev.202405010737",
-    "@aurelia/metadata": "2.0.1-dev.202405010737",
-    "@aurelia/platform-browser": "2.0.1-dev.202405010737",
-    "@aurelia/runtime": "2.0.1-dev.202405010737",
-    "@aurelia/runtime-html": "2.0.1-dev.202405010737"
-=======
     "@aurelia/kernel": "2.0.0-beta.16",
     "@aurelia/metadata": "2.0.0-beta.16",
     "@aurelia/platform-browser": "2.0.0-beta.16",
     "@aurelia/runtime": "2.0.0-beta.16",
     "@aurelia/runtime-html": "2.0.0-beta.16"
->>>>>>> 0acd512a
   },
   "devDependencies": {
     "typescript": "5.4.2"
