--- conflicted
+++ resolved
@@ -1,10 +1,6 @@
 {
   "name": "@aurelia/dialog",
-<<<<<<< HEAD
-  "version": "2.1.0-dev.202402292237",
-=======
   "version": "2.0.0-beta.12",
->>>>>>> 32f00ede
   "main": "dist/cjs/index.cjs",
   "module": "dist/esm/index.mjs",
   "exports": {
@@ -57,19 +53,11 @@
     "access": "public"
   },
   "dependencies": {
-<<<<<<< HEAD
-    "@aurelia/kernel": "2.1.0-dev.202402292237",
-    "@aurelia/metadata": "2.1.0-dev.202402292237",
-    "@aurelia/platform-browser": "2.1.0-dev.202402292237",
-    "@aurelia/runtime": "2.1.0-dev.202402292237",
-    "@aurelia/runtime-html": "2.1.0-dev.202402292237"
-=======
     "@aurelia/kernel": "2.0.0-beta.12",
     "@aurelia/metadata": "2.0.0-beta.12",
     "@aurelia/platform-browser": "2.0.0-beta.12",
     "@aurelia/runtime": "2.0.0-beta.12",
     "@aurelia/runtime-html": "2.0.0-beta.12"
->>>>>>> 32f00ede
   },
   "devDependencies": {
     "typescript": "5.2.2"
