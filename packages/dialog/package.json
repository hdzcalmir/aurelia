{
  "name": "@aurelia/dialog",
<<<<<<< HEAD
  "version": "2.0.0-beta.1",
=======
  "version": "2.0.0-beta.2",
>>>>>>> b957744d
  "main": "dist/cjs/index.cjs",
  "module": "dist/esm/index.mjs",
  "exports": {
    "types": "./dist/types/index.d.ts",
    "require": "./dist/cjs/index.cjs",
    "import": "./dist/esm/index.mjs"
  },
  "types": "dist/types/index.d.ts",
  "license": "MIT",
  "homepage": "https://aurelia.io",
  "repository": {
    "type": "git",
    "url": "https://github.com/aurelia/aurelia"
  },
  "bugs": {
    "url": "https://github.com/aurelia/aurelia/issues"
  },
  "keywords": [
    "aurelia",
    "dialog"
  ],
  "files": [
    "dist/**/*.cjs",
    "dist/**/*.dev.cjs.map",
    "dist/**/*.mjs",
    "dist/**/*.dev.mjs.map",
    "dist/**/*.d.ts",
    "src/**/*.ts",
    "README.md",
    "CHANGELOG.md",
    "LICENSE"
  ],
  "sideEffects": false,
  "scripts": {
    "lint": "eslint --cache --ext .js,.ts src/",
    "lint:ci": "eslint --cache --ext .js,.ts --quiet --report-unused-disable-directives src/",
    "build": "rollup -c",
    "dev": "rollup -c -w",
    "publish:dev": "npm publish --tag dev",
    "publish:latest": "npm publish --tag latest",
    "rollup": "rollup -c",
    "postrollup": "tsc --emitDeclarationOnly",
    "build:packages": "npm run rollup"
  },
  "publishConfig": {
    "access": "public"
  },
  "dependencies": {
<<<<<<< HEAD
    "@aurelia/kernel": "2.0.0-beta.1",
    "@aurelia/metadata": "2.0.0-beta.1",
    "@aurelia/platform-browser": "2.0.0-beta.1",
    "@aurelia/runtime": "2.0.0-beta.1",
    "@aurelia/runtime-html": "2.0.0-beta.1"
=======
    "@aurelia/kernel": "2.0.0-beta.2",
    "@aurelia/metadata": "2.0.0-beta.2",
    "@aurelia/platform-browser": "2.0.0-beta.2",
    "@aurelia/runtime": "2.0.0-beta.2",
    "@aurelia/runtime-html": "2.0.0-beta.2"
>>>>>>> b957744d
  },
  "devDependencies": {
    "typescript": "4.9.5"
  },
  "engines": {
    "node": ">=14.17.0"
  }
}<|MERGE_RESOLUTION|>--- conflicted
+++ resolved
@@ -1,10 +1,6 @@
 {
   "name": "@aurelia/dialog",
-<<<<<<< HEAD
-  "version": "2.0.0-beta.1",
-=======
   "version": "2.0.0-beta.2",
->>>>>>> b957744d
   "main": "dist/cjs/index.cjs",
   "module": "dist/esm/index.mjs",
   "exports": {
@@ -53,19 +49,11 @@
     "access": "public"
   },
   "dependencies": {
-<<<<<<< HEAD
-    "@aurelia/kernel": "2.0.0-beta.1",
-    "@aurelia/metadata": "2.0.0-beta.1",
-    "@aurelia/platform-browser": "2.0.0-beta.1",
-    "@aurelia/runtime": "2.0.0-beta.1",
-    "@aurelia/runtime-html": "2.0.0-beta.1"
-=======
     "@aurelia/kernel": "2.0.0-beta.2",
     "@aurelia/metadata": "2.0.0-beta.2",
     "@aurelia/platform-browser": "2.0.0-beta.2",
     "@aurelia/runtime": "2.0.0-beta.2",
     "@aurelia/runtime-html": "2.0.0-beta.2"
->>>>>>> b957744d
   },
   "devDependencies": {
     "typescript": "4.9.5"
