{
  "name": "@aurelia/__tests__",
  "private": true,
  "license": "MIT",
  "engines": {
    "node": ">=14.15.0",
    "npm": ">=6.14.8"
  },
  "type": "module",
  "scripts": {
    "lint": "eslint --cache --ext .js,.ts .",
    "lint:ci": "eslint --ext .js,.ts --quiet --report-unused-disable-directives .",
    "::mocha": "mocha --ui bdd --reporter min --colors --recursive --timeout 5000 --watch-extensions js  --exclude dist/esm/__tests__/integration/**/*.spec.js --exclude dist/esm/__tests__/store-v1/**/*.spec.js dist/esm/__tests__/setup-node.js",
    "test-node": "npm run ::mocha dist/esm/__tests__/**/*.spec.js",
    "test-node:kernel": "npm run ::mocha -- dist/esm/__tests__/1-kernel/**/*.spec.js",
    "test-node:runtime": "npm run ::mocha -- dist/esm/__tests__/2-runtime/*.spec.js",
    "test-node:runtime-html": "npm run ::mocha -- dist/esm/__tests__/3-runtime-html/**/*.spec.js",
    "test-node:router": "npm run ::mocha -- dist/esm/__tests__/router/*.spec.js",
    "test-node:router-lite": "npm run ::mocha -- dist/esm/__tests__/router-lite/**/*.spec.js",
    "test-node:i18n": "cross-env NODE_ICU_DATA=../../node_modules/full-icu mocha --ui bdd --reporter spec --colors --recursive --timeout 5000 --watch-extensions js dist/esm/__tests__/setup-node.js dist/esm/__tests__/i18n/**/*.spec.js",
    "test-node:store-v1": "npm run ::mocha --  dist/esm/__tests__/store-v1/*.spec.js",
    "test-node:validation": "npm run ::mocha -- dist/esm/__tests__/validation*/**/*.spec.js",
    "test-chrome": "karma start karma.conf.cjs --browsers=ChromeHeadlessOpt --single-run --coverage --no-auto-watch",
    "test-firefox": "karma start karma.conf.cjs --browsers=FirefoxHeadless --single-run --coverage --no-auto-watch",
    "test-firefox:verbose": "karma start karma.conf.cjs --browsers=FirefoxHeadless --single-run --coverage --reporter=mocha",
    "test-firefox:debugger": "karma start karma.conf.cjs --browsers=Firefox --watch-extensions js,html",
    "test-node:verbose": "cross-env NODE_ICU_DATA=../../node_modules/full-icu mocha ---ui bdd --reporter spec --colors --recursive --timeout 5000 --exit dist/esm/__tests__/setup-node.js dist/esm/__tests__/**/*.spec.js --exclude dist/esm/__tests__/integration/**/*.spec.js --exclude dist/esm/__tests__/store-v1/**/*.spec.js",
    "test-node:watch": "npm run test-node -- -- --watch --watch-extensions ts",
    "test-chrome:watch": "karma start karma.conf.cjs --browsers=ChromeHeadlessOpt --coverage --watch-extensions js,html",
    "test-chrome:watch:verbose": "karma start karma.conf.cjs --browsers=ChromeHeadlessOpt --coverage --watch-extensions js,html --reporter=mocha",
    "test-chrome:verbose": "karma start karma.conf.cjs --browsers=ChromeHeadlessOpt --single-run --coverage --reporter=mocha",
    "test-chrome:debugger": "karma start karma.conf.cjs --browsers=ChromeDebugging --watch-extensions js,html",
    "test-chrome:debugger:verbose": "karma start karma.conf.cjs --browsers=ChromeDebugging --watch-extensions js,html --reporter=mocha",
    "test:debugger": "npm run test-chrome:debugger",
    "test": "npm run test-chrome",
    "build": "tsc --build",
    "dev": "cross-env DEV_MODE=true node esbuild.dev.cjs",
    "rollup": "npm run build",
    "build:packages": "node esbuild.dev.cjs",
    "verify": "tsc --noEmit"
  },
  "dependencies": {
<<<<<<< HEAD
    "@aurelia/fetch-client": "2.1.0-dev.202208311729",
    "@aurelia/i18n": "2.1.0-dev.202208311729",
    "@aurelia/kernel": "2.1.0-dev.202208311729",
    "@aurelia/metadata": "2.1.0-dev.202208311729",
    "@aurelia/platform": "2.1.0-dev.202208311729",
    "@aurelia/platform-browser": "2.1.0-dev.202208311729",
    "@aurelia/route-recognizer": "2.1.0-dev.202208311729",
    "@aurelia/router": "2.1.0-dev.202208311729",
    "@aurelia/router-lite": "2.1.0-dev.202208311729",
    "@aurelia/runtime": "2.1.0-dev.202208311729",
    "@aurelia/runtime-html": "2.1.0-dev.202208311729",
    "@aurelia/state": "2.1.0-dev.202208311729",
    "@aurelia/store-v1": "2.1.0-dev.202208311729",
    "@aurelia/testing": "2.1.0-dev.202208311729",
    "@aurelia/ui-virtualization": "2.1.0-dev.202208311729",
    "@aurelia/validation": "2.1.0-dev.202208311729",
    "@aurelia/validation-html": "2.1.0-dev.202208311729",
    "@aurelia/validation-i18n": "2.1.0-dev.202208311729",
=======
    "@aurelia/fetch-client": "2.0.0-alpha.39",
    "@aurelia/i18n": "2.0.0-alpha.39",
    "@aurelia/kernel": "2.0.0-alpha.39",
    "@aurelia/metadata": "2.0.0-alpha.39",
    "@aurelia/platform": "2.0.0-alpha.39",
    "@aurelia/platform-browser": "2.0.0-alpha.39",
    "@aurelia/route-recognizer": "2.0.0-alpha.39",
    "@aurelia/router": "2.0.0-alpha.39",
    "@aurelia/router-lite": "2.0.0-alpha.39",
    "@aurelia/runtime": "2.0.0-alpha.39",
    "@aurelia/runtime-html": "2.0.0-alpha.39",
    "@aurelia/state": "2.0.0-alpha.39",
    "@aurelia/store-v1": "2.0.0-alpha.39",
    "@aurelia/testing": "2.0.0-alpha.39",
    "@aurelia/ui-virtualization": "2.0.0-alpha.39",
    "@aurelia/validation": "2.0.0-alpha.39",
    "@aurelia/validation-html": "2.0.0-alpha.39",
    "@aurelia/validation-i18n": "2.0.0-alpha.39",
>>>>>>> bddad4b4
    "i18next": "^17.0.0",
    "jsdom": "^19.0.0",
    "rxjs": "^6.6.7",
    "typescript": "4.7.3"
  },
  "devDependencies": {
    "@types/jsdom": "^16.2.14",
    "@types/karma": "^6.3.3",
    "@types/mocha": "^9.1.1",
    "@types/node": "^14.18.14",
    "cross-env": "^7.0.2",
    "full-icu": "^1.4.0",
    "istanbul": "^0.4.5",
    "karma": "^6.3.19",
    "karma-chrome-launcher": "^3.1.1",
    "karma-coverage": "^2.2.0",
    "karma-coverage-istanbul-instrumenter": "^1.0.4",
    "karma-coverage-istanbul-reporter": "^3.0.3",
    "karma-firefox-launcher": "^2.1.2",
    "karma-junit-reporter": "^2.0.1",
    "karma-min-reporter": "^0.1.0",
    "karma-mocha": "^2.0.1",
    "karma-mocha-reporter": "^2.2.5",
    "karma-sourcemap-loader": "^0.3.7",
    "mocha": "^9.2.2",
    "source-map": "^0.7.3",
    "source-map-support": "^0.5.21",
    "ts-node": "^10.7.0",
    "tsconfig-paths": "^3.9.0"
  },
<<<<<<< HEAD
  "version": "2.1.0-dev.202208311729"
=======
  "version": "2.0.0-alpha.39"
>>>>>>> bddad4b4
}<|MERGE_RESOLUTION|>--- conflicted
+++ resolved
@@ -40,26 +40,6 @@
     "verify": "tsc --noEmit"
   },
   "dependencies": {
-<<<<<<< HEAD
-    "@aurelia/fetch-client": "2.1.0-dev.202208311729",
-    "@aurelia/i18n": "2.1.0-dev.202208311729",
-    "@aurelia/kernel": "2.1.0-dev.202208311729",
-    "@aurelia/metadata": "2.1.0-dev.202208311729",
-    "@aurelia/platform": "2.1.0-dev.202208311729",
-    "@aurelia/platform-browser": "2.1.0-dev.202208311729",
-    "@aurelia/route-recognizer": "2.1.0-dev.202208311729",
-    "@aurelia/router": "2.1.0-dev.202208311729",
-    "@aurelia/router-lite": "2.1.0-dev.202208311729",
-    "@aurelia/runtime": "2.1.0-dev.202208311729",
-    "@aurelia/runtime-html": "2.1.0-dev.202208311729",
-    "@aurelia/state": "2.1.0-dev.202208311729",
-    "@aurelia/store-v1": "2.1.0-dev.202208311729",
-    "@aurelia/testing": "2.1.0-dev.202208311729",
-    "@aurelia/ui-virtualization": "2.1.0-dev.202208311729",
-    "@aurelia/validation": "2.1.0-dev.202208311729",
-    "@aurelia/validation-html": "2.1.0-dev.202208311729",
-    "@aurelia/validation-i18n": "2.1.0-dev.202208311729",
-=======
     "@aurelia/fetch-client": "2.0.0-alpha.39",
     "@aurelia/i18n": "2.0.0-alpha.39",
     "@aurelia/kernel": "2.0.0-alpha.39",
@@ -78,7 +58,6 @@
     "@aurelia/validation": "2.0.0-alpha.39",
     "@aurelia/validation-html": "2.0.0-alpha.39",
     "@aurelia/validation-i18n": "2.0.0-alpha.39",
->>>>>>> bddad4b4
     "i18next": "^17.0.0",
     "jsdom": "^19.0.0",
     "rxjs": "^6.6.7",
@@ -109,9 +88,5 @@
     "ts-node": "^10.7.0",
     "tsconfig-paths": "^3.9.0"
   },
-<<<<<<< HEAD
-  "version": "2.1.0-dev.202208311729"
-=======
   "version": "2.0.0-alpha.39"
->>>>>>> bddad4b4
 }