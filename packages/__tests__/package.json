{
  "name": "@aurelia/__tests__",
  "private": true,
  "license": "MIT",
  "engines": {
    "node": ">=14.15.0",
    "npm": ">=6.14.8"
  },
  "type": "module",
  "scripts": {
    "lint": "eslint --cache --ext .js,.ts .",
    "lint:ci": "eslint --ext .js,.ts --quiet --report-unused-disable-directives .",
    "::mocha": "mocha --ui bdd --reporter min --colors --recursive --timeout 5000 --watch-extensions js  --exclude dist/integration/**/*.spec.js --exclude dist/store-v1/**/*.spec.js dist/setup-node.js",
    "test-node": "npm run ::mocha dist/**/*.spec.js",
    "test-node:kernel": "npm run ::mocha -- dist/1-kernel/**/*.spec.js",
    "test-node:runtime": "npm run ::mocha -- dist/2-runtime/*.spec.js",
    "test-node:runtime-html": "npm run ::mocha -- dist/3-runtime-html/**/*.spec.js",
    "test-node:router": "npm run ::mocha -- dist/router/*.spec.js",
    "test-node:router-lite": "npm run ::mocha -- dist/router-lite/**/*.spec.js",
    "test-node:i18n": "cross-env NODE_ICU_DATA=../../node_modules/full-icu mocha --ui bdd --reporter spec --colors --recursive --timeout 5000 --watch-extensions js dist/setup-node.js dist/i18n/**/*.spec.js",
    "test-node:store-v1": "npm run ::mocha --  dist/store-v1/*.spec.js",
    "test-node:validation": "npm run ::mocha -- dist/validation*/**/*.spec.js",
    "test-chrome": "karma start karma.conf.cjs --browsers=ChromeHeadlessOpt --single-run --coverage --no-auto-watch",
    "test-firefox": "karma start karma.conf.cjs --browsers=FirefoxHeadless --single-run --coverage --no-auto-watch",
    "test-firefox:verbose": "karma start karma.conf.cjs --browsers=FirefoxHeadless --single-run --coverage --reporter=mocha",
    "test-firefox:debugger": "karma start karma.conf.cjs --browsers=Firefox --watch-extensions js,html",
    "test-node:verbose": "cross-env NODE_ICU_DATA=../../node_modules/full-icu mocha ---ui bdd --reporter spec --colors --recursive --timeout 5000 --exit dist/setup-node.js dist/**/*.spec.js --exclude dist/integration/**/*.spec.js --exclude dist/store-v1/**/*.spec.js",
    "test-node:watch": "npm run test-node -- -- --watch --watch-extensions ts",
    "test-chrome:watch": "karma start karma.conf.cjs --browsers=ChromeHeadlessOpt --coverage --watch-extensions js,html",
    "test-chrome:watch:verbose": "karma start karma.conf.cjs --browsers=ChromeHeadlessOpt --coverage --watch-extensions js,html --reporter=mocha",
    "test-chrome:verbose": "karma start karma.conf.cjs --browsers=ChromeHeadlessOpt --single-run --coverage --reporter=mocha",
    "test-chrome:debugger": "karma start karma.conf.cjs --browsers=ChromeDebugging --watch-extensions js,html",
    "test-chrome:debugger:verbose": "karma start karma.conf.cjs --browsers=ChromeDebugging --watch-extensions js,html --reporter=mocha",
    "test-safari": "karma start karma.conf.cjs --browsers=Safari --single-run --reporter=mocha",
    "test:debugger": "npm run test-chrome:debugger",
    "prebuild": "node z-scripts/lint-tests.cjs",
    "test": "npm run test-chrome",
    "build": "tsc --build",
    "postbuild": "rimraf dist/**/tsconfig.tsbuildinfo",
    "dev": "cross-env DEV_MODE=true node esbuild.dev.cjs",
    "rollup": "npm run build",
    "build:packages": "node esbuild.dev.cjs",
    "verify": "tsc --noEmit"
  },
  "dependencies": {
<<<<<<< HEAD
    "@aurelia/compat-v1": "2.1.0-dev.202402292237",
    "@aurelia/dialog": "2.1.0-dev.202402292237",
    "@aurelia/fetch-client": "2.1.0-dev.202402292237",
    "@aurelia/i18n": "2.1.0-dev.202402292237",
    "@aurelia/kernel": "2.1.0-dev.202402292237",
    "@aurelia/metadata": "2.1.0-dev.202402292237",
    "@aurelia/platform": "2.1.0-dev.202402292237",
    "@aurelia/platform-browser": "2.1.0-dev.202402292237",
    "@aurelia/route-recognizer": "2.1.0-dev.202402292237",
    "@aurelia/router": "2.1.0-dev.202402292237",
    "@aurelia/router-lite": "2.1.0-dev.202402292237",
    "@aurelia/runtime": "2.1.0-dev.202402292237",
    "@aurelia/runtime-html": "2.1.0-dev.202402292237",
    "@aurelia/state": "2.1.0-dev.202402292237",
    "@aurelia/store-v1": "2.1.0-dev.202402292237",
    "@aurelia/testing": "2.1.0-dev.202402292237",
    "@aurelia/ui-virtualization": "2.1.0-dev.202402292237",
    "@aurelia/validation": "2.1.0-dev.202402292237",
    "@aurelia/validation-html": "2.1.0-dev.202402292237",
    "@aurelia/validation-i18n": "2.1.0-dev.202402292237",
    "@aurelia/web-components": "2.1.0-dev.202402292237",
=======
    "@aurelia/compat-v1": "2.0.0-beta.12",
    "@aurelia/dialog": "2.0.0-beta.12",
    "@aurelia/fetch-client": "2.0.0-beta.12",
    "@aurelia/i18n": "2.0.0-beta.12",
    "@aurelia/kernel": "2.0.0-beta.12",
    "@aurelia/metadata": "2.0.0-beta.12",
    "@aurelia/platform": "2.0.0-beta.12",
    "@aurelia/platform-browser": "2.0.0-beta.12",
    "@aurelia/route-recognizer": "2.0.0-beta.12",
    "@aurelia/router": "2.0.0-beta.12",
    "@aurelia/router-lite": "2.0.0-beta.12",
    "@aurelia/runtime": "2.0.0-beta.12",
    "@aurelia/runtime-html": "2.0.0-beta.12",
    "@aurelia/state": "2.0.0-beta.12",
    "@aurelia/store-v1": "2.0.0-beta.12",
    "@aurelia/testing": "2.0.0-beta.12",
    "@aurelia/ui-virtualization": "2.0.0-beta.12",
    "@aurelia/validation": "2.0.0-beta.12",
    "@aurelia/validation-html": "2.0.0-beta.12",
    "@aurelia/validation-i18n": "2.0.0-beta.12",
    "@aurelia/web-components": "2.0.0-beta.12",
>>>>>>> 32f00ede
    "i18next": "^17.0.0",
    "jsdom": "22.1.0",
    "rxjs": "^6.6.7",
    "typescript": "5.2.2"
  },
  "devDependencies": {
    "@types/jsdom": "^16.2.14",
    "@types/karma": "^6.3.3",
    "@types/mocha": "10.0.0",
    "@types/node": "^14.18.14",
    "cross-env": "^7.0.2",
    "full-icu": "^1.4.0",
    "istanbul": "^0.4.5",
    "karma": "^6.3.19",
    "karma-chrome-launcher": "^3.1.1",
    "karma-coverage": "^2.2.0",
    "karma-coverage-istanbul-instrumenter": "^1.0.4",
    "karma-coverage-istanbul-reporter": "^3.0.3",
    "karma-firefox-launcher": "^2.1.2",
    "karma-min-reporter": "^0.1.0",
    "karma-mocha": "^2.0.1",
    "karma-mocha-reporter": "^2.2.5",
    "karma-safari-launcher": "1.0.0",
    "karma-sourcemap-loader": "^0.3.7",
    "mocha": "10.0.0",
    "source-map": "^0.7.3",
    "source-map-support": "^0.5.21",
    "ts-node": "10.9.1",
    "xmlbuilder": "15.1.1"
  },
<<<<<<< HEAD
  "version": "2.1.0-dev.202402292237"
=======
  "version": "2.0.0-beta.12"
>>>>>>> 32f00ede
}<|MERGE_RESOLUTION|>--- conflicted
+++ resolved
@@ -43,29 +43,6 @@
     "verify": "tsc --noEmit"
   },
   "dependencies": {
-<<<<<<< HEAD
-    "@aurelia/compat-v1": "2.1.0-dev.202402292237",
-    "@aurelia/dialog": "2.1.0-dev.202402292237",
-    "@aurelia/fetch-client": "2.1.0-dev.202402292237",
-    "@aurelia/i18n": "2.1.0-dev.202402292237",
-    "@aurelia/kernel": "2.1.0-dev.202402292237",
-    "@aurelia/metadata": "2.1.0-dev.202402292237",
-    "@aurelia/platform": "2.1.0-dev.202402292237",
-    "@aurelia/platform-browser": "2.1.0-dev.202402292237",
-    "@aurelia/route-recognizer": "2.1.0-dev.202402292237",
-    "@aurelia/router": "2.1.0-dev.202402292237",
-    "@aurelia/router-lite": "2.1.0-dev.202402292237",
-    "@aurelia/runtime": "2.1.0-dev.202402292237",
-    "@aurelia/runtime-html": "2.1.0-dev.202402292237",
-    "@aurelia/state": "2.1.0-dev.202402292237",
-    "@aurelia/store-v1": "2.1.0-dev.202402292237",
-    "@aurelia/testing": "2.1.0-dev.202402292237",
-    "@aurelia/ui-virtualization": "2.1.0-dev.202402292237",
-    "@aurelia/validation": "2.1.0-dev.202402292237",
-    "@aurelia/validation-html": "2.1.0-dev.202402292237",
-    "@aurelia/validation-i18n": "2.1.0-dev.202402292237",
-    "@aurelia/web-components": "2.1.0-dev.202402292237",
-=======
     "@aurelia/compat-v1": "2.0.0-beta.12",
     "@aurelia/dialog": "2.0.0-beta.12",
     "@aurelia/fetch-client": "2.0.0-beta.12",
@@ -87,7 +64,6 @@
     "@aurelia/validation-html": "2.0.0-beta.12",
     "@aurelia/validation-i18n": "2.0.0-beta.12",
     "@aurelia/web-components": "2.0.0-beta.12",
->>>>>>> 32f00ede
     "i18next": "^17.0.0",
     "jsdom": "22.1.0",
     "rxjs": "^6.6.7",
@@ -118,9 +94,5 @@
     "ts-node": "10.9.1",
     "xmlbuilder": "15.1.1"
   },
-<<<<<<< HEAD
-  "version": "2.1.0-dev.202402292237"
-=======
   "version": "2.0.0-beta.12"
->>>>>>> 32f00ede
 }