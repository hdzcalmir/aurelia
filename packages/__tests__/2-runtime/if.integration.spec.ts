import {
  AccessScopeExpression,
  BindingContext,
  BindingStrategy,
  Else,
  If,
  ILifecycle,
  Scope,
  LifecycleFlags,
  ProxyObserver,
  ViewFactory,
  Controller,
  CustomElementDefinition,
  ToViewBindingInstruction,
  getRenderContext,
  IRenderableController,
} from '@aurelia/runtime';
import {
  AuDOMConfiguration,
  AuNode,
  eachCartesianJoin,
  assert,
} from '@aurelia/testing';
import { Writable } from '@aurelia/kernel';

describe(`If/Else`, function () {
  function runActivateLifecycle(sut: If<AuNode>, flags: LifecycleFlags, scope: Scope): void {
    // eslint-disable-next-line @typescript-eslint/no-floating-promises
    sut.$controller.activate(sut.$controller, null, flags, scope);
  }
  function runDeactivateLifecycle(sut: If<AuNode>, flags: LifecycleFlags): void {
    // eslint-disable-next-line @typescript-eslint/no-floating-promises
    sut.$controller.deactivate(sut.$controller, null, flags);
  }

  interface Spec {
    t: string;
  }
  interface StrategySpec extends Spec {
    strategy: BindingStrategy;
  }
  interface DuplicateOperationSpec extends Spec {
    activateTwice: boolean;
    deactivateTwice: boolean;
  }
  interface BindSpec extends Spec {
    ifPropName: string;
    elsePropName: string;
    ifText: string;
    elseText: string;

    value1: any;
    value2: any;
  }
  interface MutationSpec extends Spec {
    newValue1: any;
    newValue2: any;
  }
  interface FlagsSpec extends Spec {
    activateFlags1: LifecycleFlags;
    deactivateFlags1: LifecycleFlags;

    activateFlags2: LifecycleFlags;
    deactivateFlags2: LifecycleFlags;
  }

  const strategySpecs: StrategySpec[] = [
    { t: '1', strategy: BindingStrategy.getterSetter },
    { t: '2', strategy: BindingStrategy.proxies },
  ];

  const duplicateOperationSpecs: DuplicateOperationSpec[] = [
    { t: '1', activateTwice: false, deactivateTwice: false },
    { t: '2', activateTwice: true,  deactivateTwice: false },
    { t: '3', activateTwice: true,  deactivateTwice: true  },
    { t: '4', activateTwice: false, deactivateTwice: true  },
  ];

  const bindSpecs: BindSpec[] = [
    { t: '1', ifPropName: 'ifValue', elsePropName: 'elseValue', ifText: 'foo', elseText: 'bar', value1: true,  value2: true  },
    { t: '2', ifPropName: 'ifValue', elsePropName: 'elseValue', ifText: 'foo', elseText: 'bar', value1: true,  value2: false },
    { t: '3', ifPropName: 'ifValue', elsePropName: 'elseValue', ifText: 'foo', elseText: 'bar', value1: false, value2: true  },
    { t: '4', ifPropName: 'ifValue', elsePropName: 'elseValue', ifText: 'foo', elseText: 'bar', value1: false, value2: false },
  ];

  const none = LifecycleFlags.none;
  const bind = LifecycleFlags.fromBind;
  const unbind = LifecycleFlags.fromUnbind;

  const mutationSpecs: MutationSpec[] = [
    { t: '01', newValue1: false, newValue2: false, },
    { t: '02', newValue1: false, newValue2: true,  },
    { t: '03', newValue1: true,  newValue2: false, },
    { t: '04', newValue1: true,  newValue2: true,  },
  ];

  const flagsSpecs: FlagsSpec[] = [
    { t: '1', activateFlags1: none,            deactivateFlags1: none,              activateFlags2: none,            deactivateFlags2: none,              },
    { t: '2', activateFlags1: bind,            deactivateFlags1: unbind,            activateFlags2: bind,            deactivateFlags2: unbind,            },
  ];

  eachCartesianJoin(
    [strategySpecs, duplicateOperationSpecs, bindSpecs, mutationSpecs, flagsSpecs],
    (strategySpec, duplicateOperationSpec, bindSpec, mutationSpec, flagsSpec) => {
      it(`verify if/else behavior - strategySpec ${strategySpec.t}, duplicateOperationSpec ${duplicateOperationSpec.t}, bindSpec ${bindSpec.t}, mutationSpec ${mutationSpec.t}, flagsSpec ${flagsSpec.t}, `, function () {
        const { strategy } = strategySpec;
        const { activateTwice, deactivateTwice } = duplicateOperationSpec;
        const { ifPropName, elsePropName, ifText, elseText, value1, value2 } = bindSpec;
        const { newValue1, newValue2 } = mutationSpec;
        const { activateFlags1, deactivateFlags1, activateFlags2, deactivateFlags2 } = flagsSpec;

        // common stuff
        const baseFlags: LifecycleFlags = strategy as unknown as LifecycleFlags;
        const proxies = (strategy & BindingStrategy.proxies) > 0;
        const container = AuDOMConfiguration.createContainer();
        const lifecycle = container.get(ILifecycle);

        const location = AuNode.createRenderLocation();
        const location2 = AuNode.createRenderLocation();
        const host = AuNode.createHost().appendChild(location.$start).appendChild(location).appendChild(location2.$start).appendChild(location2);

        const ifContext = getRenderContext<AuNode>(
          CustomElementDefinition.create({
            name: void 0,
            template: AuNode.createText().makeTarget(),
            instructions: [
              [
                new ToViewBindingInstruction(new AccessScopeExpression(ifPropName), 'textContent'),
              ],
            ],
            needsCompile: false,
          }),
          container,
        );
        const elseContext = getRenderContext<AuNode>(
          CustomElementDefinition.create({
            name: void 0,
            template: AuNode.createText().makeTarget(),
            instructions: [
              [
                new ToViewBindingInstruction(new AccessScopeExpression(elsePropName), 'textContent'),
              ],
            ],
            needsCompile: false,
          }),
          container,
        );

        const ifFactory = new ViewFactory<AuNode>('if-view', ifContext, lifecycle, void 0, null);
        const elseFactory = new ViewFactory<AuNode>('else-view', elseContext, lifecycle, void 0, null);
        let sut: If<AuNode>;
        let elseSut: Else<AuNode>;
        if (proxies) {
          sut = ProxyObserver.getOrCreate(new If<AuNode>(ifFactory, location)).proxy;
          elseSut = ProxyObserver.getOrCreate(new Else<AuNode>(elseFactory)).proxy;
        } else {
          sut = new If<AuNode>(ifFactory, location);
          elseSut = new Else<AuNode>(elseFactory);
        }
<<<<<<< HEAD
        const ifController = (sut as Writable<If>).$controller = Controller.forCustomAttribute(sut, lifecycle, (void 0)!);
        elseSut.link(LifecycleFlags.none, void 0!, { children: [ifController] } as unknown as IRenderableController, void 0!, void 0!, void 0!);
=======
        elseSut.link(sut);
        (sut as Writable<If>).$controller = Controller.forCustomAttribute(null, container, sut, lifecycle, (void 0)!);
>>>>>>> 235df0cd

        const firstBindInitialNodesText: string = value1 ? ifText : elseText;
        const firstBindFinalNodesText = firstBindInitialNodesText;
        const firstAttachInitialHostText = value1 ? ifText : elseText;
        const firstAttachFinalHostText: string = newValue1 ? ifText : elseText;

        const secondBindInitialNodesText: string = value2 ? ifText : elseText;
        const secondBindFinalNodesText = secondBindInitialNodesText;
        const secondAttachInitialHostText = value2 ? ifText : elseText;
        const secondAttachFinalHostText: string = newValue2 ? ifText : elseText;

        // -- Round 1 --

        const ctx = BindingContext.create(baseFlags, {
          [ifPropName]: ifText,
          [elsePropName]: elseText
        });
        const scope = Scope.create(baseFlags, ctx);

        sut.value = value1;

        runActivateLifecycle(sut, baseFlags | activateFlags1, scope);

        assert.strictEqual(sut.view.nodes.firstChild['textContent'], firstBindInitialNodesText, '$nodes.textContent #1');

        if (activateTwice) {
          runActivateLifecycle(sut, baseFlags | activateFlags1, scope);
        }

        assert.strictEqual(sut.view.nodes.firstChild['textContent'], firstBindFinalNodesText, '$nodes.textContent #2');

        assert.strictEqual(host.textContent, firstAttachInitialHostText, 'host.textContent #1');

        sut.value = newValue1;

        assert.strictEqual(host.textContent, firstAttachFinalHostText, 'host.textContent #2');

        runDeactivateLifecycle(sut, baseFlags | deactivateFlags1);
        if (deactivateTwice) {
          runDeactivateLifecycle(sut, baseFlags | deactivateFlags1);
        }

        assert.strictEqual(host.textContent, '', 'host.textContent #3');

        // unbind should not affect existing values but stops them from updating afterwards

        // -- Round 2 --

        sut.value = value2;

        runActivateLifecycle(sut, baseFlags | activateFlags2, scope);

        assert.strictEqual(sut.view.nodes.firstChild['textContent'], secondBindInitialNodesText, '$nodes.textContent #3');
        if (activateTwice) {
          runActivateLifecycle(sut, baseFlags | activateFlags2, scope);
        }

        assert.strictEqual(sut.view.nodes.firstChild['textContent'], secondBindFinalNodesText, '$nodes.textContent #4');

        assert.strictEqual(host.textContent, secondAttachInitialHostText, 'host.textContent #4');

        sut.value = newValue2;

        assert.strictEqual(host.textContent, secondAttachFinalHostText, 'host.textContent #5');

        runDeactivateLifecycle(sut, baseFlags | deactivateFlags2);
        if (deactivateTwice) {
          runDeactivateLifecycle(sut, baseFlags | deactivateFlags2);
        }

        assert.strictEqual(host.textContent, '', 'host.textContent #6');
      });
    });
});<|MERGE_RESOLUTION|>--- conflicted
+++ resolved
@@ -157,13 +157,8 @@
           sut = new If<AuNode>(ifFactory, location);
           elseSut = new Else<AuNode>(elseFactory);
         }
-<<<<<<< HEAD
-        const ifController = (sut as Writable<If>).$controller = Controller.forCustomAttribute(sut, lifecycle, (void 0)!);
+        const ifController = (sut as Writable<If>).$controller = Controller.forCustomAttribute(null, container, sut, lifecycle, (void 0)!);
         elseSut.link(LifecycleFlags.none, void 0!, { children: [ifController] } as unknown as IRenderableController, void 0!, void 0!, void 0!);
-=======
-        elseSut.link(sut);
-        (sut as Writable<If>).$controller = Controller.forCustomAttribute(null, container, sut, lifecycle, (void 0)!);
->>>>>>> 235df0cd
 
         const firstBindInitialNodesText: string = value1 ? ifText : elseText;
         const firstBindFinalNodesText = firstBindInitialNodesText;
