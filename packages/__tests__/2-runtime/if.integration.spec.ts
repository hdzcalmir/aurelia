import {
  AccessScopeExpression,
  BindingContext,
  BindingStrategy,
  Else,
  If,
  ILifecycle,
  Scope,
  LifecycleFlags,
  ProxyObserver,
  ViewFactory,
  Controller,
  CustomElementDefinition,
  ToViewBindingInstruction,
  getRenderContext,
} from '@aurelia/runtime';
import {
  AuDOMConfiguration,
  AuNode,
  eachCartesianJoin,
  assert,
} from '@aurelia/testing';
import { Writable } from '@aurelia/kernel';

describe(`If/Else`, function () {
  function runActivateLifecycle(sut: If<AuNode>, flags: LifecycleFlags, scope: Scope): void {
    // eslint-disable-next-line @typescript-eslint/no-floating-promises
    sut.$controller.activate(sut.$controller, null, flags, scope);
  }
  function runDeactivateLifecycle(sut: If<AuNode>, flags: LifecycleFlags): void {
    // eslint-disable-next-line @typescript-eslint/no-floating-promises
    sut.$controller.deactivate(sut.$controller, null, flags);
  }

  interface Spec {
    t: string;
  }
  interface StrategySpec extends Spec {
    strategy: BindingStrategy;
  }
  interface DuplicateOperationSpec extends Spec {
    activateTwice: boolean;
    deactivateTwice: boolean;
  }
  interface BindSpec extends Spec {
    ifPropName: string;
    elsePropName: string;
    ifText: string;
    elseText: string;

    value1: any;
    value2: any;
  }
  interface MutationSpec extends Spec {
    newValue1: any;
    newValue2: any;
  }
  interface FlagsSpec extends Spec {
    activateFlags1: LifecycleFlags;
    deactivateFlags1: LifecycleFlags;

    activateFlags2: LifecycleFlags;
    deactivateFlags2: LifecycleFlags;
  }

  const strategySpecs: StrategySpec[] = [
    { t: '1', strategy: BindingStrategy.getterSetter },
    { t: '2', strategy: BindingStrategy.proxies },
  ];

  const duplicateOperationSpecs: DuplicateOperationSpec[] = [
    { t: '1', activateTwice: false, deactivateTwice: false },
    { t: '2', activateTwice: true,  deactivateTwice: false },
    { t: '3', activateTwice: true,  deactivateTwice: true  },
    { t: '4', activateTwice: false, deactivateTwice: true  },
  ];

  const bindSpecs: BindSpec[] = [
    { t: '1', ifPropName: 'ifValue', elsePropName: 'elseValue', ifText: 'foo', elseText: 'bar', value1: true,  value2: true  },
    { t: '2', ifPropName: 'ifValue', elsePropName: 'elseValue', ifText: 'foo', elseText: 'bar', value1: true,  value2: false },
    { t: '3', ifPropName: 'ifValue', elsePropName: 'elseValue', ifText: 'foo', elseText: 'bar', value1: false, value2: true  },
    { t: '4', ifPropName: 'ifValue', elsePropName: 'elseValue', ifText: 'foo', elseText: 'bar', value1: false, value2: false },
  ];

  const none = LifecycleFlags.none;
  const bind = LifecycleFlags.fromBind;
  const unbind = LifecycleFlags.fromUnbind;

  const mutationSpecs: MutationSpec[] = [
    { t: '01', newValue1: false, newValue2: false, },
    { t: '02', newValue1: false, newValue2: true,  },
    { t: '03', newValue1: true,  newValue2: false, },
    { t: '04', newValue1: true,  newValue2: true,  },
  ];

  const flagsSpecs: FlagsSpec[] = [
    { t: '1', activateFlags1: none,            deactivateFlags1: none,              activateFlags2: none,            deactivateFlags2: none,              },
    { t: '2', activateFlags1: bind,            deactivateFlags1: unbind,            activateFlags2: bind,            deactivateFlags2: unbind,            },
  ];

  eachCartesianJoin(
    [strategySpecs, duplicateOperationSpecs, bindSpecs, mutationSpecs, flagsSpecs],
    (strategySpec, duplicateOperationSpec, bindSpec, mutationSpec, flagsSpec) => {
      it(`verify if/else behavior - strategySpec ${strategySpec.t}, duplicateOperationSpec ${duplicateOperationSpec.t}, bindSpec ${bindSpec.t}, mutationSpec ${mutationSpec.t}, flagsSpec ${flagsSpec.t}, `, function () {
        const { strategy } = strategySpec;
        const { activateTwice, deactivateTwice } = duplicateOperationSpec;
        const { ifPropName, elsePropName, ifText, elseText, value1, value2 } = bindSpec;
        const { newValue1, newValue2 } = mutationSpec;
        const { activateFlags1, deactivateFlags1, activateFlags2, deactivateFlags2 } = flagsSpec;

        // common stuff
        const baseFlags: LifecycleFlags = strategy as unknown as LifecycleFlags;
        const proxies = (strategy & BindingStrategy.proxies) > 0;
        const container = AuDOMConfiguration.createContainer();
        const lifecycle = container.get(ILifecycle);

        const location = AuNode.createRenderLocation();
        const location2 = AuNode.createRenderLocation();
        const host = AuNode.createHost().appendChild(location.$start).appendChild(location).appendChild(location2.$start).appendChild(location2);

        const ifContext = getRenderContext<AuNode>(
          CustomElementDefinition.create({
            name: void 0,
            template: AuNode.createText().makeTarget(),
            instructions: [
              [
                new ToViewBindingInstruction(new AccessScopeExpression(ifPropName), 'textContent'),
              ],
            ],
            needsCompile: false,
          }),
          container,
        );
        const elseContext = getRenderContext<AuNode>(
          CustomElementDefinition.create({
            name: void 0,
            template: AuNode.createText().makeTarget(),
            instructions: [
              [
                new ToViewBindingInstruction(new AccessScopeExpression(elsePropName), 'textContent'),
              ],
            ],
            needsCompile: false,
          }),
          container,
        );

        const ifFactory = new ViewFactory<AuNode>('if-view', ifContext, lifecycle, void 0, null);
        const elseFactory = new ViewFactory<AuNode>('else-view', elseContext, lifecycle, void 0, null);
        let sut: If<AuNode>;
        let elseSut: Else<AuNode>;
        if (proxies) {
          sut = ProxyObserver.getOrCreate(new If<AuNode>(ifFactory, location)).proxy;
          elseSut = ProxyObserver.getOrCreate(new Else<AuNode>(elseFactory)).proxy;
        } else {
          sut = new If<AuNode>(ifFactory, location);
          elseSut = new Else<AuNode>(elseFactory);
        }
        elseSut.link(sut);
<<<<<<< HEAD
        (sut as Writable<If>).$controller = Controller.forCustomAttribute(sut, lifecycle, (void 0)!, { get(v) { return v } } as any);
=======
        (sut as Writable<If>).$controller = Controller.forCustomAttribute(null, container, sut, lifecycle, (void 0)!);
>>>>>>> 4f773b4d

        const firstBindInitialNodesText: string = value1 ? ifText : elseText;
        const firstBindFinalNodesText = firstBindInitialNodesText;
        const firstAttachInitialHostText = value1 ? ifText : elseText;
        const firstAttachFinalHostText: string = newValue1 ? ifText : elseText;

        const secondBindInitialNodesText: string = value2 ? ifText : elseText;
        const secondBindFinalNodesText = secondBindInitialNodesText;
        const secondAttachInitialHostText = value2 ? ifText : elseText;
        const secondAttachFinalHostText: string = newValue2 ? ifText : elseText;

        // -- Round 1 --

        const ctx = BindingContext.create(baseFlags, {
          [ifPropName]: ifText,
          [elsePropName]: elseText
        });
        const scope = Scope.create(baseFlags, ctx);

        sut.value = value1;

        runActivateLifecycle(sut, baseFlags | activateFlags1, scope);

        assert.strictEqual(sut.view.nodes.firstChild['textContent'], firstBindInitialNodesText, '$nodes.textContent #1');

        if (activateTwice) {
          runActivateLifecycle(sut, baseFlags | activateFlags1, scope);
        }

        assert.strictEqual(sut.view.nodes.firstChild['textContent'], firstBindFinalNodesText, '$nodes.textContent #2');

        assert.strictEqual(host.textContent, firstAttachInitialHostText, 'host.textContent #1');

        sut.value = newValue1;

        assert.strictEqual(host.textContent, firstAttachFinalHostText, 'host.textContent #2');

        runDeactivateLifecycle(sut, baseFlags | deactivateFlags1);
        if (deactivateTwice) {
          runDeactivateLifecycle(sut, baseFlags | deactivateFlags1);
        }

        assert.strictEqual(host.textContent, '', 'host.textContent #3');

        // unbind should not affect existing values but stops them from updating afterwards

        // -- Round 2 --

        sut.value = value2;

        runActivateLifecycle(sut, baseFlags | activateFlags2, scope);

        assert.strictEqual(sut.view.nodes.firstChild['textContent'], secondBindInitialNodesText, '$nodes.textContent #3');
        if (activateTwice) {
          runActivateLifecycle(sut, baseFlags | activateFlags2, scope);
        }

        assert.strictEqual(sut.view.nodes.firstChild['textContent'], secondBindFinalNodesText, '$nodes.textContent #4');

        assert.strictEqual(host.textContent, secondAttachInitialHostText, 'host.textContent #4');

        sut.value = newValue2;

        assert.strictEqual(host.textContent, secondAttachFinalHostText, 'host.textContent #5');

        runDeactivateLifecycle(sut, baseFlags | deactivateFlags2);
        if (deactivateTwice) {
          runDeactivateLifecycle(sut, baseFlags | deactivateFlags2);
        }

        assert.strictEqual(host.textContent, '', 'host.textContent #6');
      });
    });
});<|MERGE_RESOLUTION|>--- conflicted
+++ resolved
@@ -157,11 +157,7 @@
           elseSut = new Else<AuNode>(elseFactory);
         }
         elseSut.link(sut);
-<<<<<<< HEAD
-        (sut as Writable<If>).$controller = Controller.forCustomAttribute(sut, lifecycle, (void 0)!, { get(v) { return v } } as any);
-=======
         (sut as Writable<If>).$controller = Controller.forCustomAttribute(null, container, sut, lifecycle, (void 0)!);
->>>>>>> 4f773b4d
 
         const firstBindInitialNodesText: string = value1 ? ifText : elseText;
         const firstBindFinalNodesText = firstBindInitialNodesText;
