import { TestContext, assert } from '@aurelia/testing';
import { Aurelia, customElement, bindable, BindingMode } from '@aurelia/runtime';

async function wait(ms: number): Promise<void> {
  await new Promise(resolve => setTimeout(resolve, ms));
}

// TemplateCompiler - Binding Resources integration
describe('binding-resources', function () {
  function createFixture() {
      const ctx = TestContext.createHTMLTestContext();
      const au = new Aurelia(ctx.container);
      const host = ctx.createElement('div');
      return {
        au,
        host,
        ctx,
      };
  }

  describe('debounce', function () {
    it('works with toView bindings to elements', async function () {
      @customElement({
        name: 'app',
        template: `<input ref="receiver" value.to-view="value & debounce:25">`,
      })
      class App {
        public value: string = '0';
        public receiver: HTMLInputElement;
      }

      const { au, host, ctx } = createFixture();

      const component = new App();
      au.app({ component, host });
      await au.start().wait();

      const receiver = component.receiver;
      component.value = '1';

      await wait(20);

      assert.strictEqual(receiver.value, '0', `change 1 not yet propagated`);

      component.value = '2';

      await wait(20);

      assert.strictEqual(receiver.value, '0', `change 2 not yet propagated`);

      component.value = '3';

      await wait(20);

      assert.strictEqual(receiver.value, '0', `change 3 not yet propagated`);

      await wait(50);

      assert.strictEqual(receiver.value, '3', `change 3 propagated`);

      await au.stop().wait();
      assert.isSchedulerEmpty();
    });

    it('works with toView bindings to other components', async function () {
      @customElement({
        name: 'au-receiver',
        template: null,
      })
      class Receiver {
        @bindable({ mode: BindingMode.toView })
        public value: string = '0';
      }

      @customElement({
        name: 'app',
        template: `<au-receiver view-model.ref="receiver" value.bind="value & debounce:25"></au-receiver>`,
        dependencies: [Receiver],
      })
      class App {
        public value: string = '0';
        public receiver: Receiver;
      }

      const { au, host, ctx } = createFixture();

      const component = new App();
      au.app({ component, host });
      await au.start().wait();

      const receiver = component.receiver;
      component.value = '1';

      await wait(20);

      assert.strictEqual(receiver.value, '0', `change 1 not yet propagated`);

      component.value = '2';

      await wait(20);

      assert.strictEqual(receiver.value, '0', `change 2 not yet propagated`);

      component.value = '3';

      await wait(20);

      assert.strictEqual(receiver.value, '0', `change 3 not yet propagated`);

      await wait(50);

      assert.strictEqual(receiver.value, '3', `change 3 propagated`);

      await au.stop().wait();
      assert.isSchedulerEmpty();
    });

    it('works with twoWay bindings to other components', async function () {
      @customElement({
        name: 'au-receiver',
        template: null,
      })
      class Receiver {
        @bindable({ mode: BindingMode.twoWay })
        public value: string = '0';
      }

      @customElement({
        name: 'app',
        template: `<au-receiver view-model.ref="receiver" value.bind="value & debounce:25"></au-receiver>`,
        dependencies: [Receiver],
      })
      class App {
        public value: string = '0';
        public receiver: Receiver;
      }

      const { au, host, ctx } = createFixture();

      const component = new App();
      au.app({ component, host });
      await au.start().wait();

      const receiver = component.receiver;
      component.value = '1';

      await wait(20);

      assert.strictEqual(component.value, '1', `component keeps change 1`);
      assert.strictEqual(receiver.value, '0', `change 1 not yet propagated to receiver`);

      receiver.value = '2';

      await wait(20);

      assert.strictEqual(component.value, '1', `change 2 not yet propagated to component`);
      assert.strictEqual(receiver.value, '2', `receiver keeps change 2`);

      component.value = '3';

      await wait(20);

      assert.strictEqual(component.value, '3', `component keeps change 3`);
      assert.strictEqual(receiver.value, '2', `change 3 not yet propagated to receiver`);

      await ctx.scheduler.yieldAll();

      assert.strictEqual(receiver.value, '3', `change 3 propagated`);

      await au.stop().wait();
      assert.isSchedulerEmpty();
    });

    for (const command of ['trigger', 'capture', 'delegate']) {
      it(`works with ${command} bindings`, async function () {
        @customElement({
          name: 'app',
          template: `<div ref="receiver" click.${command}="handleClick($event) & debounce:25"></div>`,
        })
        class App {
          public receiver: HTMLDivElement;

          public events: CustomEvent[] = [];
          public handleClick($event: CustomEvent): void {
            this.events.push($event);
          }
        }

        const { au, host, ctx } = createFixture();

        const component = new App();

        ctx.doc.body.appendChild(host);
        au.app({ component, host });
        await au.start().wait();

        const eventInit = { bubbles: true, cancelable: true };
        const receiver = component.receiver;
        const event1 = new ctx.CustomEvent('click', eventInit);
        receiver.dispatchEvent(event1);

        await wait(20);

        assert.strictEqual(component.events.length, 0, `event 1 not yet propagated`);

        const event2 = new ctx.CustomEvent('click', eventInit);
        receiver.dispatchEvent(event2);

        await wait(20);

        assert.strictEqual(component.events.length, 0, `event 2 not yet propagated`);

        const event3 = new ctx.CustomEvent('click', eventInit);
        receiver.dispatchEvent(event3);

        await wait(20);

        assert.strictEqual(component.events.length, 0, `event 3 not yet propagated`);

        await ctx.scheduler.yieldAll();

        assert.strictEqual(component.events.length, 1, `event 3 propagated`);
        assert.strictEqual(component.events[0], event3, `event 3 is the specific event that propagated`);

        host.remove();

        await au.stop().wait();
<<<<<<< HEAD
=======
        assert.isSchedulerEmpty();
>>>>>>> f7bebb60
      });
    }
  });

  // TODO: fix throttle
  // it(`throttleBindingBehavior - input.value`, done => {
  //   const { au, lifecycle, host, component } = createFixture(`<template><input value.to-view="message & throttle:50"></template>`);
  //   au.app({ host, component }).start();
  //   assert.strictEqual(host.firstChild['value'], '', `host.firstChild['value']`);
  //   component.message = 'hello!';
  //   lifecycle.flush(LifecycleFlags.none);
  //   assert.strictEqual(host.firstChild['value'], 'hello!', `host.firstChild['value']`);
  //   component.message = 'hello!!';
  //   lifecycle.flush(LifecycleFlags.none);
  //   assert.strictEqual(host.firstChild['value'], 'hello!', `host.firstChild['value']`);
  //   component.message = 'hello!!!';
  //   lifecycle.flush(LifecycleFlags.none);
  //   assert.strictEqual(host.firstChild['value'], 'hello!', `host.firstChild['value']`);
  //   setTimeout(() => {
  //     component.message = 'hello!!!!';
  //     lifecycle.flush(LifecycleFlags.none);
  //     assert.strictEqual(host.firstChild['value'], 'hello!!!!', `host.firstChild['value']`);
  //     done();
  //   }, 75);
  // });
});<|MERGE_RESOLUTION|>--- conflicted
+++ resolved
@@ -225,10 +225,6 @@
         host.remove();
 
         await au.stop().wait();
-<<<<<<< HEAD
-=======
-        assert.isSchedulerEmpty();
->>>>>>> f7bebb60
       });
     }
   });
