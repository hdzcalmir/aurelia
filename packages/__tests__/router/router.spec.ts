--- conflicted
+++ resolved
@@ -14,7 +14,6 @@
     return router;
   }
 
-<<<<<<< HEAD
   function spyNavigationStates(router, spy) {
     let _pushState;
     let _replaceState;
@@ -39,10 +38,7 @@
     }
   }
 
-  async function setup(config?, App?, stateSpy?) {
-=======
-  async function createFixture(config?, App?) {
->>>>>>> 0be7358c
+  async function createFixture(config?, App?, stateSpy?) {
     const ctx = TestContext.createHTMLTestContext();
     const { container, scheduler } = ctx;
 
