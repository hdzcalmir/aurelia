--- conflicted
+++ resolved
@@ -82,7 +82,6 @@
 }
 
 describe('router (smoke tests)', function () {
-<<<<<<< HEAD
   // describe('without any configuration, deps registered globally', function () {
   //   @customElement({ name: 'a01', template: `a01${vp(0)}` })
   //   class A01 {}
@@ -213,84 +212,6 @@
 
   //   it(`root1 can load a11,a11/a02 in order with context and can determine if it's active`, async function () {
   //     const { router, host, tearDown } = await createFixture(Root1, Z);
-=======
-  describe('without any configuration, deps registered globally', function () {
-    @customElement({ name: 'a01', template: `a01${vp(0)}` })
-    class A01 {}
-    @customElement({ name: 'a02', template: `a02${vp(0)}` })
-    class A02 {}
-    const A0 = [A01, A02];
-
-    @customElement({ name: 'root1', template: `root1${vp(1)}` })
-    class Root1 {}
-    @customElement({ name: 'a11', template: `a11${vp(1)}` })
-    class A11 {}
-    @customElement({ name: 'a12', template: `a12${vp(1)}` })
-    class A12 {}
-    const A1 = [A11, A12];
-
-    @customElement({ name: 'root2', template: `root2${vp(2)}` })
-    class Root2 {}
-    @customElement({ name: 'a21', template: `a21${vp(2)}` })
-    class A21 {}
-    @customElement({ name: 'a22', template: `a22${vp(2)}` })
-    class A22 {}
-    const A2 = [A21, A22];
-
-    const A = [...A0, ...A1, ...A2];
-
-    @customElement({ name: 'b01', template: `b01${vp(0)}` })
-    class B01 {
-      public async canUnload(
-        _next: RouteNode | null,
-        _current: RouteNode,
-      ): Promise<true> {
-        await new Promise(function (resolve) { setTimeout(resolve, 0); });
-        return true;
-      }
-    }
-    @customElement({ name: 'b02', template: `b02${vp(0)}` })
-    class B02 {
-      public async canUnload(
-        _next: RouteNode | null,
-        _current: RouteNode,
-      ): Promise<false> {
-        await new Promise(function (resolve) { setTimeout(resolve, 0); });
-        return false;
-      }
-    }
-    const B0 = [B01, B02];
-
-    @customElement({ name: 'b11', template: `b11${vp(1)}` })
-    class B11 {
-      public async canUnload(
-        _next: RouteNode | null,
-        _current: RouteNode,
-      ): Promise<true> {
-        await new Promise(function (resolve) { setTimeout(resolve, 0); });
-        return true;
-      }
-    }
-    @customElement({ name: 'b12', template: `b12${vp(1)}` })
-    class B12 {
-      public async canUnload(
-        _next: RouteNode | null,
-        _current: RouteNode,
-      ): Promise<false> {
-        await new Promise(function (resolve) { setTimeout(resolve, 0); });
-        return false;
-      }
-    }
-    const B1 = [B11, B12];
-
-    const B = [...B0, ...B1];
-
-    const Z = [...A, ...B];
-
-    // Start with a broad sample of non-generated tests that are easy to debug and mess around with.
-    it(`root1 can load a01 as a string and can determine if it's active`, async function () {
-      const { router, host, tearDown } = await createFixture(Root1, Z);
->>>>>>> ba95a5d0
 
   //     await router.load(A11);
   //     assertComponentsVisible(host, [Root1, A11]);
