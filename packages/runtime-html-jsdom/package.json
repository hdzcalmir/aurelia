{
  "name": "@aurelia/runtime-html-jsdom",
  "version": "0.3.0-dev.20190616",
  "sideEffects": false,
  "main": "dist/index.umd.js",
  "module": "dist/index.es6.js",
  "jsnext:main": "dist/index.es6.js",
  "browser": "dist/index.umd.js",
  "types": "dist/index.d.ts",
  "typings": "dist/index.d.ts",
  "license": "MIT",
  "homepage": "https://aurelia.io",
  "repository": {
    "type": "git",
    "url": "https://github.com/aurelia/aurelia"
  },
  "bugs": {
    "url": "https://github.com/aurelia/aurelia/issues"
  },
  "keywords": [
    "aurelia",
    "runtime-html-jsdom"
  ],
  "files": [
    "dist",
    "src",
    "README.md",
    "CHANGELOG.md",
    "LICENSE"
  ],
  "scripts": {
    "lint": "tslint --project tsconfig.json -t stylish",
    "build": "tsc -b",
    "bundle": "ts-node -P ../../scripts/tsconfig.json ../../scripts/bundle.ts umd,esm,system runtime-html-jsdom",
    "dev": "tsc -b -w"
  },
  "publishConfig": {
    "access": "public"
  },
  "dependencies": {
<<<<<<< HEAD
    "@aurelia/kernel": "0.3.0-dev.20190616",
    "@aurelia/runtime": "0.3.0-dev.20190616",
    "@aurelia/runtime-html": "0.3.0-dev.20190616",
    "jsdom": "^14.0.0"
=======
    "@aurelia/kernel": "0.3.0",
    "@aurelia/runtime": "0.3.0",
    "@aurelia/runtime-html": "0.3.0",
    "jsdom": "^15.1.1"
>>>>>>> f845f7a8
  },
  "devDependencies": {
    "@types/node": "^10.12.27",
    "tslib": "^1.9.3",
    "tslint": "^5.16.0",
    "tslint-microsoft-contrib": "^6.1.1",
    "tslint-sonarts": "^1.9.0",
    "typescript": "^3.5.2"
  }
}<|MERGE_RESOLUTION|>--- conflicted
+++ resolved
@@ -38,17 +38,10 @@
     "access": "public"
   },
   "dependencies": {
-<<<<<<< HEAD
-    "@aurelia/kernel": "0.3.0-dev.20190616",
-    "@aurelia/runtime": "0.3.0-dev.20190616",
-    "@aurelia/runtime-html": "0.3.0-dev.20190616",
-    "jsdom": "^14.0.0"
-=======
     "@aurelia/kernel": "0.3.0",
     "@aurelia/runtime": "0.3.0",
     "@aurelia/runtime-html": "0.3.0",
     "jsdom": "^15.1.1"
->>>>>>> f845f7a8
   },
   "devDependencies": {
     "@types/node": "^10.12.27",
