--- conflicted
+++ resolved
@@ -26,11 +26,7 @@
     "aurelia": "2.1.0-dev.202304041853"
   },
   "devDependencies": {
-<<<<<<< HEAD
-    "@aurelia/webpack-loader": "2.1.0-dev.202304041853",
-=======
     "@aurelia/vite-plugin": "2.0.0-beta.3",
->>>>>>> 48e3f403
     "@playwright/test": "1.27.1",
     "@types/node": "^14.18.14",
     "playwright-watch": "1.3.23",
