{
  "name": "@__e2e__/hmr-vite",
  "license": "MIT",
  "private": true,
  "engines": {
    "node": ">=14.15.0",
    "npm": ">=6.14.8"
  },
<<<<<<< HEAD
  "version": "2.1.0-dev.202402292237",
=======
  "version": "2.0.0-beta.12",
>>>>>>> 32f00ede
  "scripts": {
    "dev": "vite dev",
    "test:e2e": "cross-env APP_PORT=9006 concurrently \"npm run dev\" \"playwright test\" --kill-others --success first",
    "test:e2e:watch": "cross-env APP_PORT=9006 concurrently \"npm run dev\" \"playwright-watch test\"",
    "test:e2e:debugger": "cross-env APP_PORT=9006 PWDEBUG=1 concurrently \"npm run dev\" \"playwright-watch test\"",
    "test": "npm run test:e2e",
    "test:watch": "npm run test:e2e:watch"
  },
  "dependencies": {
<<<<<<< HEAD
    "@aurelia/fetch-client": "2.1.0-dev.202402292237",
    "@aurelia/kernel": "2.1.0-dev.202402292237",
    "@aurelia/metadata": "2.1.0-dev.202402292237",
    "@aurelia/route-recognizer": "2.1.0-dev.202402292237",
    "@aurelia/router-lite": "2.1.0-dev.202402292237",
    "@aurelia/runtime-html": "2.1.0-dev.202402292237",
    "@aurelia/runtime": "2.1.0-dev.202402292237",
    "aurelia": "2.1.0-dev.202402292237"
  },
  "devDependencies": {
    "@aurelia/vite-plugin": "2.1.0-dev.202402292237",
=======
    "@aurelia/fetch-client": "2.0.0-beta.12",
    "@aurelia/kernel": "2.0.0-beta.12",
    "@aurelia/metadata": "2.0.0-beta.12",
    "@aurelia/route-recognizer": "2.0.0-beta.12",
    "@aurelia/router-lite": "2.0.0-beta.12",
    "@aurelia/runtime-html": "2.0.0-beta.12",
    "@aurelia/runtime": "2.0.0-beta.12",
    "aurelia": "2.0.0-beta.12"
  },
  "devDependencies": {
    "@aurelia/vite-plugin": "2.0.0-beta.12",
>>>>>>> 32f00ede
    "@playwright/test": "1.39.0",
    "@types/node": "^14.18.14",
    "playwright-watch": "1.3.23",
    "webpack": "^5.72.0",
    "webpack-cli": "^4.9.2",
    "html-webpack-plugin": "^5.5.0",
    "ts-loader": "^9.3.0"
  }
}<|MERGE_RESOLUTION|>--- conflicted
+++ resolved
@@ -6,11 +6,7 @@
     "node": ">=14.15.0",
     "npm": ">=6.14.8"
   },
-<<<<<<< HEAD
-  "version": "2.1.0-dev.202402292237",
-=======
   "version": "2.0.0-beta.12",
->>>>>>> 32f00ede
   "scripts": {
     "dev": "vite dev",
     "test:e2e": "cross-env APP_PORT=9006 concurrently \"npm run dev\" \"playwright test\" --kill-others --success first",
@@ -20,19 +16,6 @@
     "test:watch": "npm run test:e2e:watch"
   },
   "dependencies": {
-<<<<<<< HEAD
-    "@aurelia/fetch-client": "2.1.0-dev.202402292237",
-    "@aurelia/kernel": "2.1.0-dev.202402292237",
-    "@aurelia/metadata": "2.1.0-dev.202402292237",
-    "@aurelia/route-recognizer": "2.1.0-dev.202402292237",
-    "@aurelia/router-lite": "2.1.0-dev.202402292237",
-    "@aurelia/runtime-html": "2.1.0-dev.202402292237",
-    "@aurelia/runtime": "2.1.0-dev.202402292237",
-    "aurelia": "2.1.0-dev.202402292237"
-  },
-  "devDependencies": {
-    "@aurelia/vite-plugin": "2.1.0-dev.202402292237",
-=======
     "@aurelia/fetch-client": "2.0.0-beta.12",
     "@aurelia/kernel": "2.0.0-beta.12",
     "@aurelia/metadata": "2.0.0-beta.12",
@@ -44,7 +27,6 @@
   },
   "devDependencies": {
     "@aurelia/vite-plugin": "2.0.0-beta.12",
->>>>>>> 32f00ede
     "@playwright/test": "1.39.0",
     "@types/node": "^14.18.14",
     "playwright-watch": "1.3.23",
