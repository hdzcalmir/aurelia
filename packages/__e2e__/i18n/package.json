{
  "name": "@__e2e__/i18n",
  "private": true,
  "license": "MIT",
  "engines": {
    "node": ">=14.15.0",
    "npm": ">=6.14.8"
  },
<<<<<<< HEAD
  "version": "2.1.0-dev.202305160723",
=======
  "version": "2.0.0-beta.6",
>>>>>>> 750210de
  "scripts": {
    "dev": "vite dev",
    "test:e2e": "cross-env APP_PORT=9004 concurrently \"npm run dev\" \"playwright test\" --kill-others --success first",
    "test:e2e:watch": "cross-env APP_PORT=9004 concurrently \"npm run dev\" \"playwright-watch test\"",
    "test:e2e:debugger": "cross-env APP_PORT=9004 PWDEBUG=1 concurrently \"npm run dev\" \"playwright-watch test\"",
    "test": "npm run test:e2e",
    "test:watch": "npm run test:e2e:watch"
  },
  "dependencies": {
<<<<<<< HEAD
    "@aurelia/i18n": "2.1.0-dev.202305160723",
    "@aurelia/kernel": "2.1.0-dev.202305160723",
    "@aurelia/metadata": "2.1.0-dev.202305160723",
    "@aurelia/platform": "2.1.0-dev.202305160723",
    "@aurelia/platform-browser": "2.1.0-dev.202305160723",
    "@aurelia/runtime": "2.1.0-dev.202305160723",
    "@aurelia/runtime-html": "2.1.0-dev.202305160723",
    "@aurelia/validation": "2.1.0-dev.202305160723",
=======
    "@aurelia/i18n": "2.0.0-beta.6",
    "@aurelia/kernel": "2.0.0-beta.6",
    "@aurelia/metadata": "2.0.0-beta.6",
    "@aurelia/platform": "2.0.0-beta.6",
    "@aurelia/platform-browser": "2.0.0-beta.6",
    "@aurelia/runtime": "2.0.0-beta.6",
    "@aurelia/runtime-html": "2.0.0-beta.6",
    "@aurelia/validation": "2.0.0-beta.6",
>>>>>>> 750210de
    "i18next": "^17.0.0",
    "i18next-fetch-backend": "^2.2.0",
    "i18next-intervalplural-postprocessor": "^1.0.0"
  },
  "devDependencies": {
<<<<<<< HEAD
    "@aurelia/vite-plugin": "2.1.0-dev.202305160723",
=======
    "@aurelia/vite-plugin": "2.0.0-beta.6",
>>>>>>> 750210de
    "@playwright/test": "1.33.0",
    "@types/mocha": "10.0.0",
    "@types/node": "^14.18.14",
    "playwright": "^1.33.0",
    "typescript": "5.0.2"
  }
}<|MERGE_RESOLUTION|>--- conflicted
+++ resolved
@@ -6,11 +6,7 @@
     "node": ">=14.15.0",
     "npm": ">=6.14.8"
   },
-<<<<<<< HEAD
-  "version": "2.1.0-dev.202305160723",
-=======
   "version": "2.0.0-beta.6",
->>>>>>> 750210de
   "scripts": {
     "dev": "vite dev",
     "test:e2e": "cross-env APP_PORT=9004 concurrently \"npm run dev\" \"playwright test\" --kill-others --success first",
@@ -20,16 +16,6 @@
     "test:watch": "npm run test:e2e:watch"
   },
   "dependencies": {
-<<<<<<< HEAD
-    "@aurelia/i18n": "2.1.0-dev.202305160723",
-    "@aurelia/kernel": "2.1.0-dev.202305160723",
-    "@aurelia/metadata": "2.1.0-dev.202305160723",
-    "@aurelia/platform": "2.1.0-dev.202305160723",
-    "@aurelia/platform-browser": "2.1.0-dev.202305160723",
-    "@aurelia/runtime": "2.1.0-dev.202305160723",
-    "@aurelia/runtime-html": "2.1.0-dev.202305160723",
-    "@aurelia/validation": "2.1.0-dev.202305160723",
-=======
     "@aurelia/i18n": "2.0.0-beta.6",
     "@aurelia/kernel": "2.0.0-beta.6",
     "@aurelia/metadata": "2.0.0-beta.6",
@@ -38,17 +24,12 @@
     "@aurelia/runtime": "2.0.0-beta.6",
     "@aurelia/runtime-html": "2.0.0-beta.6",
     "@aurelia/validation": "2.0.0-beta.6",
->>>>>>> 750210de
     "i18next": "^17.0.0",
     "i18next-fetch-backend": "^2.2.0",
     "i18next-intervalplural-postprocessor": "^1.0.0"
   },
   "devDependencies": {
-<<<<<<< HEAD
-    "@aurelia/vite-plugin": "2.1.0-dev.202305160723",
-=======
     "@aurelia/vite-plugin": "2.0.0-beta.6",
->>>>>>> 750210de
     "@playwright/test": "1.33.0",
     "@types/mocha": "10.0.0",
     "@types/node": "^14.18.14",
