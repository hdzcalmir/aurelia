{
  "name": "@__e2e__/i18n",
  "private": true,
  "license": "MIT",
  "engines": {
    "node": ">=14.15.0",
    "npm": ">=6.14.8"
  },
<<<<<<< HEAD
  "version": "2.0.1-dev.202312050532",
=======
  "version": "2.0.0-beta.9",
>>>>>>> 010a4ad6
  "scripts": {
    "dev": "vite dev",
    "test:e2e": "cross-env APP_PORT=9004 concurrently \"npm run dev\" \"playwright test\" --kill-others --success first",
    "test:e2e:watch": "cross-env APP_PORT=9004 concurrently \"npm run dev\" \"playwright-watch test\"",
    "test:e2e:debugger": "cross-env APP_PORT=9004 PWDEBUG=1 concurrently \"npm run dev\" \"playwright-watch test\"",
    "test": "npm run test:e2e",
    "test:watch": "npm run test:e2e:watch"
  },
  "dependencies": {
<<<<<<< HEAD
    "@aurelia/i18n": "2.0.1-dev.202312050532",
    "@aurelia/kernel": "2.0.1-dev.202312050532",
    "@aurelia/metadata": "2.0.1-dev.202312050532",
    "@aurelia/platform": "2.0.1-dev.202312050532",
    "@aurelia/platform-browser": "2.0.1-dev.202312050532",
    "@aurelia/runtime": "2.0.1-dev.202312050532",
    "@aurelia/runtime-html": "2.0.1-dev.202312050532",
    "@aurelia/validation": "2.0.1-dev.202312050532",
=======
    "@aurelia/i18n": "2.0.0-beta.9",
    "@aurelia/kernel": "2.0.0-beta.9",
    "@aurelia/metadata": "2.0.0-beta.9",
    "@aurelia/platform": "2.0.0-beta.9",
    "@aurelia/platform-browser": "2.0.0-beta.9",
    "@aurelia/runtime": "2.0.0-beta.9",
    "@aurelia/runtime-html": "2.0.0-beta.9",
    "@aurelia/validation": "2.0.0-beta.9",
>>>>>>> 010a4ad6
    "i18next": "^17.0.0",
    "i18next-fetch-backend": "^2.2.0",
    "i18next-intervalplural-postprocessor": "^1.0.0"
  },
  "devDependencies": {
<<<<<<< HEAD
    "@aurelia/vite-plugin": "2.0.1-dev.202312050532",
=======
    "@aurelia/vite-plugin": "2.0.0-beta.9",
>>>>>>> 010a4ad6
    "@playwright/test": "1.39.0",
    "@types/mocha": "10.0.0",
    "@types/node": "^14.18.14",
    "playwright": "1.39.0",
    "typescript": "5.2.2"
  }
}<|MERGE_RESOLUTION|>--- conflicted
+++ resolved
@@ -6,11 +6,7 @@
     "node": ">=14.15.0",
     "npm": ">=6.14.8"
   },
-<<<<<<< HEAD
-  "version": "2.0.1-dev.202312050532",
-=======
   "version": "2.0.0-beta.9",
->>>>>>> 010a4ad6
   "scripts": {
     "dev": "vite dev",
     "test:e2e": "cross-env APP_PORT=9004 concurrently \"npm run dev\" \"playwright test\" --kill-others --success first",
@@ -20,16 +16,6 @@
     "test:watch": "npm run test:e2e:watch"
   },
   "dependencies": {
-<<<<<<< HEAD
-    "@aurelia/i18n": "2.0.1-dev.202312050532",
-    "@aurelia/kernel": "2.0.1-dev.202312050532",
-    "@aurelia/metadata": "2.0.1-dev.202312050532",
-    "@aurelia/platform": "2.0.1-dev.202312050532",
-    "@aurelia/platform-browser": "2.0.1-dev.202312050532",
-    "@aurelia/runtime": "2.0.1-dev.202312050532",
-    "@aurelia/runtime-html": "2.0.1-dev.202312050532",
-    "@aurelia/validation": "2.0.1-dev.202312050532",
-=======
     "@aurelia/i18n": "2.0.0-beta.9",
     "@aurelia/kernel": "2.0.0-beta.9",
     "@aurelia/metadata": "2.0.0-beta.9",
@@ -38,17 +24,12 @@
     "@aurelia/runtime": "2.0.0-beta.9",
     "@aurelia/runtime-html": "2.0.0-beta.9",
     "@aurelia/validation": "2.0.0-beta.9",
->>>>>>> 010a4ad6
     "i18next": "^17.0.0",
     "i18next-fetch-backend": "^2.2.0",
     "i18next-intervalplural-postprocessor": "^1.0.0"
   },
   "devDependencies": {
-<<<<<<< HEAD
-    "@aurelia/vite-plugin": "2.0.1-dev.202312050532",
-=======
     "@aurelia/vite-plugin": "2.0.0-beta.9",
->>>>>>> 010a4ad6
     "@playwright/test": "1.39.0",
     "@types/mocha": "10.0.0",
     "@types/node": "^14.18.14",
