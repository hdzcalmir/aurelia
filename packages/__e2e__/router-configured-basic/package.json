--- conflicted
+++ resolved
@@ -29,17 +29,8 @@
     "@types/express": "^4.17.13",
     "@types/node": "^14.18.14",
     "express": "^4.17.1",
-<<<<<<< HEAD
-    "webpack": "^5.10.3",
-    "webpack-bundle-analyzer": "^4.4.2",
-    "webpack-cli": "^4.2.0"
-  },
-  "main": "dist/cjs/index.js",
-  "module": "dist/esm/index.js"
-=======
     "webpack": "^5.72.0",
     "webpack-bundle-analyzer": "^4.5.0",
     "webpack-cli": "^4.9.2"
   }
->>>>>>> ab716de5
 }