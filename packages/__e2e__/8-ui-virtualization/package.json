--- conflicted
+++ resolved
@@ -6,11 +6,7 @@
     "node": ">=14.15.0",
     "npm": ">=6.14.8"
   },
-<<<<<<< HEAD
-  "version": "2.1.0-dev.202407271309",
-=======
   "version": "2.0.0-beta.21",
->>>>>>> 617b010f
   "port": 9008,
   "scripts": {
     "dev": "vite dev",
@@ -21,17 +17,6 @@
     "test:watch": "npm run test:e2e:watch"
   },
   "dependencies": {
-<<<<<<< HEAD
-    "@aurelia/kernel": "2.1.0-dev.202407271309",
-    "@aurelia/metadata": "2.1.0-dev.202407271309",
-    "@aurelia/platform": "2.1.0-dev.202407271309",
-    "@aurelia/platform-browser": "2.1.0-dev.202407271309",
-    "@aurelia/router": "2.1.0-dev.202407271309",
-    "@aurelia/router-lite": "2.1.0-dev.202407271309",
-    "@aurelia/runtime-html": "2.1.0-dev.202407271309",
-    "@aurelia/runtime": "2.1.0-dev.202407271309",
-    "@aurelia/ui-virtualization": "2.1.0-dev.202407271309"
-=======
     "@aurelia/kernel": "2.0.0-beta.21",
     "@aurelia/metadata": "2.0.0-beta.21",
     "@aurelia/platform": "2.0.0-beta.21",
@@ -41,18 +26,13 @@
     "@aurelia/runtime-html": "2.0.0-beta.21",
     "@aurelia/runtime": "2.0.0-beta.21",
     "@aurelia/ui-virtualization": "2.0.0-beta.21"
->>>>>>> 617b010f
   },
   "devDependencies": {
     "webpack-cli": "^5.1.4",
     "webpack": "^5.90.3",
     "webpack-bundle-analyzer": "^4.10.1",
     "html-webpack-plugin": "^5.5.0",
-<<<<<<< HEAD
-    "@aurelia/webpack-loader": "2.1.0-dev.202407271309",
-=======
     "@aurelia/webpack-loader": "2.0.0-beta.21",
->>>>>>> 617b010f
     "ts-loader": "^9.3.0",
     "@types/node": "^14.18.14",
     "typescript": "5.4.2"
