--- conflicted
+++ resolved
@@ -12,15 +12,6 @@
     "dev": "webpack serve"
   },
   "dependencies": {
-<<<<<<< HEAD
-    "@aurelia/kernel": "2.1.0-dev.202301101819",
-    "@aurelia/metadata": "2.1.0-dev.202301101819",
-    "@aurelia/platform": "2.1.0-dev.202301101819",
-    "@aurelia/platform-browser": "2.1.0-dev.202301101819",
-    "@aurelia/runtime-html": "2.1.0-dev.202301101819",
-    "@aurelia/runtime": "2.1.0-dev.202301101819",
-    "@aurelia/ui-virtualization": "2.1.0-dev.202301101819"
-=======
     "@aurelia/kernel": "2.0.0-alpha.41",
     "@aurelia/metadata": "2.0.0-alpha.41",
     "@aurelia/platform": "2.0.0-alpha.41",
@@ -29,7 +20,6 @@
     "@aurelia/runtime-html": "2.0.0-alpha.41",
     "@aurelia/runtime": "2.0.0-alpha.41",
     "@aurelia/ui-virtualization": "2.0.0-alpha.41"
->>>>>>> 68bec878
   },
   "devDependencies": {
     "webpack-cli": "^4.9.2",
