--- conflicted
+++ resolved
@@ -6,11 +6,7 @@
     "node": ">=14.15.0",
     "npm": ">=6.14.8"
   },
-<<<<<<< HEAD
-  "version": "2.0.1-dev.202312050532",
-=======
   "version": "2.0.0-beta.9",
->>>>>>> 010a4ad6
   "scripts": {
     "dev": "vite dev",
     "test:e2e": "cross-env APP_PORT=9008 concurrently -n app,test \"npm run dev\" \"playwright test\" --kill-others --success first",
@@ -20,17 +16,6 @@
     "test:watch": "npm run test:e2e:watch"
   },
   "dependencies": {
-<<<<<<< HEAD
-    "@aurelia/kernel": "2.0.1-dev.202312050532",
-    "@aurelia/metadata": "2.0.1-dev.202312050532",
-    "@aurelia/platform": "2.0.1-dev.202312050532",
-    "@aurelia/platform-browser": "2.0.1-dev.202312050532",
-    "@aurelia/router": "2.0.1-dev.202312050532",
-    "@aurelia/router-lite": "2.0.1-dev.202312050532",
-    "@aurelia/runtime-html": "2.0.1-dev.202312050532",
-    "@aurelia/runtime": "2.0.1-dev.202312050532",
-    "@aurelia/ui-virtualization": "2.0.1-dev.202312050532"
-=======
     "@aurelia/kernel": "2.0.0-beta.9",
     "@aurelia/metadata": "2.0.0-beta.9",
     "@aurelia/platform": "2.0.0-beta.9",
@@ -40,18 +25,13 @@
     "@aurelia/runtime-html": "2.0.0-beta.9",
     "@aurelia/runtime": "2.0.0-beta.9",
     "@aurelia/ui-virtualization": "2.0.0-beta.9"
->>>>>>> 010a4ad6
   },
   "devDependencies": {
     "webpack-cli": "^4.9.2",
     "webpack": "^5.72.0",
     "webpack-bundle-analyzer": "^4.5.0",
     "html-webpack-plugin": "^5.5.0",
-<<<<<<< HEAD
-    "@aurelia/webpack-loader": "2.0.1-dev.202312050532",
-=======
     "@aurelia/webpack-loader": "2.0.0-beta.9",
->>>>>>> 010a4ad6
     "ts-loader": "^9.3.0",
     "@types/node": "^14.18.14",
     "typescript": "5.2.2"
