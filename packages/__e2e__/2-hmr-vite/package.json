{
  "name": "@__e2e__/2-hmr-vite",
  "license": "MIT",
  "private": true,
  "engines": {
    "node": ">=14.15.0",
    "npm": ">=6.14.8"
  },
<<<<<<< HEAD
  "version": "2.1.0-dev.202407271309",
=======
  "version": "2.0.0-beta.21",
>>>>>>> 617b010f
  "port": 9002,
  "scripts": {
    "dev": "vite dev",
    "test:e2e": "cross-env APP_PORT=9002 concurrently \"npm run dev\" \"playwright test\" --kill-others --success first",
    "test:e2e:watch": "cross-env APP_PORT=9002 concurrently \"npm run dev\" \"playwright-watch test\"",
    "test:e2e:debugger": "cross-env APP_PORT=9002 PWDEBUG=1 concurrently \"npm run dev\" \"playwright-watch test\"",
    "test": "npm run test:e2e",
    "test:watch": "npm run test:e2e:watch"
  },
  "dependencies": {
<<<<<<< HEAD
    "@aurelia/fetch-client": "2.1.0-dev.202407271309",
    "@aurelia/kernel": "2.1.0-dev.202407271309",
    "@aurelia/metadata": "2.1.0-dev.202407271309",
    "@aurelia/route-recognizer": "2.1.0-dev.202407271309",
    "@aurelia/router-lite": "2.1.0-dev.202407271309",
    "@aurelia/runtime-html": "2.1.0-dev.202407271309",
    "@aurelia/runtime": "2.1.0-dev.202407271309",
    "aurelia": "2.1.0-dev.202407271309"
  },
  "devDependencies": {
    "@aurelia/vite-plugin": "2.1.0-dev.202407271309",
=======
    "@aurelia/fetch-client": "2.0.0-beta.21",
    "@aurelia/kernel": "2.0.0-beta.21",
    "@aurelia/metadata": "2.0.0-beta.21",
    "@aurelia/route-recognizer": "2.0.0-beta.21",
    "@aurelia/router-lite": "2.0.0-beta.21",
    "@aurelia/runtime-html": "2.0.0-beta.21",
    "@aurelia/runtime": "2.0.0-beta.21",
    "aurelia": "2.0.0-beta.21"
  },
  "devDependencies": {
    "@aurelia/vite-plugin": "2.0.0-beta.21",
>>>>>>> 617b010f
    "@playwright/test": "1.39.0",
    "@types/node": "^14.18.14",
    "playwright-watch": "1.3.23",
    "webpack": "^5.90.3",
    "webpack-cli": "^5.1.4",
    "html-webpack-plugin": "^5.5.0",
    "ts-loader": "^9.3.0"
  }
}<|MERGE_RESOLUTION|>--- conflicted
+++ resolved
@@ -6,11 +6,7 @@
     "node": ">=14.15.0",
     "npm": ">=6.14.8"
   },
-<<<<<<< HEAD
-  "version": "2.1.0-dev.202407271309",
-=======
   "version": "2.0.0-beta.21",
->>>>>>> 617b010f
   "port": 9002,
   "scripts": {
     "dev": "vite dev",
@@ -21,19 +17,6 @@
     "test:watch": "npm run test:e2e:watch"
   },
   "dependencies": {
-<<<<<<< HEAD
-    "@aurelia/fetch-client": "2.1.0-dev.202407271309",
-    "@aurelia/kernel": "2.1.0-dev.202407271309",
-    "@aurelia/metadata": "2.1.0-dev.202407271309",
-    "@aurelia/route-recognizer": "2.1.0-dev.202407271309",
-    "@aurelia/router-lite": "2.1.0-dev.202407271309",
-    "@aurelia/runtime-html": "2.1.0-dev.202407271309",
-    "@aurelia/runtime": "2.1.0-dev.202407271309",
-    "aurelia": "2.1.0-dev.202407271309"
-  },
-  "devDependencies": {
-    "@aurelia/vite-plugin": "2.1.0-dev.202407271309",
-=======
     "@aurelia/fetch-client": "2.0.0-beta.21",
     "@aurelia/kernel": "2.0.0-beta.21",
     "@aurelia/metadata": "2.0.0-beta.21",
@@ -45,7 +28,6 @@
   },
   "devDependencies": {
     "@aurelia/vite-plugin": "2.0.0-beta.21",
->>>>>>> 617b010f
     "@playwright/test": "1.39.0",
     "@types/node": "^14.18.14",
     "playwright-watch": "1.3.23",
