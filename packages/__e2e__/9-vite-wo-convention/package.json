{
  "name": "@__e2e__/9-vite-wo-convention",
  "license": "MIT",
  "private": true,
  "engines": {
    "node": ">=14.15.0",
    "npm": ">=6.14.8"
  },
<<<<<<< HEAD
  "version": "2.0.1-dev.202407111120",
  "port": 9002,
=======
  "version": "2.0.0-beta.20",
  "port": 9009,
>>>>>>> 8a84b097
  "scripts": {
    "dev": "vite dev",
    "test:e2e": "cross-env APP_PORT=9009 concurrently \"npm run dev\" \"playwright test\" --kill-others --success first",
    "test:e2e:watch": "cross-env APP_PORT=9009 concurrently \"npm run dev\" \"playwright-watch test\"",
    "test:e2e:debugger": "cross-env APP_PORT=9009 PWDEBUG=1 concurrently \"npm run dev\" \"playwright-watch test\"",
    "test": "npm run test:e2e",
    "test:watch": "npm run test:e2e:watch"
  },
  "dependencies": {
    "@aurelia/fetch-client": "2.0.1-dev.202407111120",
    "@aurelia/kernel": "2.0.1-dev.202407111120",
    "@aurelia/metadata": "2.0.1-dev.202407111120",
    "@aurelia/route-recognizer": "2.0.1-dev.202407111120",
    "@aurelia/router-lite": "2.0.1-dev.202407111120",
    "@aurelia/runtime-html": "2.0.1-dev.202407111120",
    "@aurelia/runtime": "2.0.1-dev.202407111120",
    "aurelia": "2.0.1-dev.202407111120"
  },
  "devDependencies": {
    "@aurelia/vite-plugin": "2.0.1-dev.202407111120",
    "@playwright/test": "1.39.0",
    "@types/node": "^14.18.14",
    "playwright-watch": "1.3.23",
    "webpack": "^5.90.3",
    "webpack-cli": "^5.1.4",
    "html-webpack-plugin": "^5.5.0",
    "ts-loader": "^9.3.0"
  }
}<|MERGE_RESOLUTION|>--- conflicted
+++ resolved
@@ -6,13 +6,8 @@
     "node": ">=14.15.0",
     "npm": ">=6.14.8"
   },
-<<<<<<< HEAD
-  "version": "2.0.1-dev.202407111120",
-  "port": 9002,
-=======
   "version": "2.0.0-beta.20",
   "port": 9009,
->>>>>>> 8a84b097
   "scripts": {
     "dev": "vite dev",
     "test:e2e": "cross-env APP_PORT=9009 concurrently \"npm run dev\" \"playwright test\" --kill-others --success first",
