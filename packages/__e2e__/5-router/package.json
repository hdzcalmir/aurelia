--- conflicted
+++ resolved
@@ -6,11 +6,7 @@
     "node": ">=14.15.0",
     "npm": ">=6.14.8"
   },
-<<<<<<< HEAD
-  "version": "2.0.1-dev.202407011800",
-=======
   "version": "2.0.0-beta.20",
->>>>>>> 3e78148d
   "port": 9005,
   "scripts": {
     "dev": "vite",
@@ -23,16 +19,6 @@
     "test:debugger": "cross-env PWDEBUG=1 npx playwright test"
   },
   "dependencies": {
-<<<<<<< HEAD
-    "aurelia": "2.0.1-dev.202407011800",
-    "@aurelia/kernel": "2.0.1-dev.202407011800",
-    "@aurelia/metadata": "2.0.1-dev.202407011800",
-    "@aurelia/platform": "2.0.1-dev.202407011800",
-    "@aurelia/platform-browser": "2.0.1-dev.202407011800",
-    "@aurelia/runtime": "2.0.1-dev.202407011800",
-    "@aurelia/runtime-html": "2.0.1-dev.202407011800",
-    "@aurelia/router": "2.0.1-dev.202407011800"
-=======
     "aurelia": "2.0.0-beta.20",
     "@aurelia/kernel": "2.0.0-beta.20",
     "@aurelia/metadata": "2.0.0-beta.20",
@@ -41,7 +27,6 @@
     "@aurelia/runtime": "2.0.0-beta.20",
     "@aurelia/runtime-html": "2.0.0-beta.20",
     "@aurelia/router": "2.0.0-beta.20"
->>>>>>> 3e78148d
   },
   "devDependencies": {
     "@playwright/test": "1.39.0",
