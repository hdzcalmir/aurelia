{
  "name": "@aurelia/__e2e__",
  "private": true,
  "license": "MIT",
  "engines": {
    "node": ">=10.16.0",
    "npm": ">=6.1.0"
  },
  "version": "0.8.0-dev.202010031854",
  "scripts": {
    "prestart": "rimraf dist",
    "start": "webpack-dev-server --no-inline",
    "preserve": "rimraf dist && webpack --config webpack.config.js",
    "serve": "au-http-server au.conf.js",
    "cypress:run": "cypress run",
    "cypress:debug": "cypress open --config watchForFileChanges=true",
    "e2e": "start-server-and-test :9500 cypress:run",
    "e2e:debug": "start-server-and-test :9500 cypress:debug"
  },
  "dependencies": {
<<<<<<< HEAD
    "@aurelia/debug": "0.8.0-dev.202010031854",
    "@aurelia/i18n": "0.8.0-dev.202010031854",
    "@aurelia/jit-html-browser": "0.8.0-dev.202010031854",
    "@aurelia/jit-html": "0.8.0-dev.202010031854",
    "@aurelia/jit": "0.8.0-dev.202010031854",
    "@aurelia/kernel": "0.8.0-dev.202010031854",
    "@aurelia/metadata": "0.8.0-dev.202010031854",
    "@aurelia/runtime-html-browser": "0.8.0-dev.202010031854",
    "@aurelia/runtime-html": "0.8.0-dev.202010031854",
    "@aurelia/runtime": "0.8.0-dev.202010031854",
    "@aurelia/scheduler-dom": "0.8.0-dev.202010031854",
    "@aurelia/scheduler": "0.8.0-dev.202010031854",
    "@aurelia/validation": "0.8.0-dev.202010031854",
=======
    "@aurelia/debug": "0.7.0",
    "@aurelia/i18n": "0.7.0",
    "@aurelia/kernel": "0.7.0",
    "@aurelia/metadata": "0.7.0",
    "@aurelia/runtime-html-browser": "0.7.0",
    "@aurelia/runtime-html": "0.7.0",
    "@aurelia/runtime": "0.7.0",
    "@aurelia/scheduler-dom": "0.7.0",
    "@aurelia/scheduler": "0.7.0",
    "@aurelia/validation": "0.7.0",
>>>>>>> 16e67946
    "i18next": "^17.0.0",
    "i18next-fetch-backend": "^2.2.0",
    "i18next-intervalplural-postprocessor": "^1.0.0",
    "relative-time-format": "^1.0.0"
  },
  "devDependencies": {
    "@cypress/webpack-preprocessor": "^4.1.1",
    "@types/node": "^12.12.21",
    "@aurelia/http-server": "0.7.0",
    "cypress": "^3.8.0",
    "html-loader": "^0.5.5",
    "html-webpack-plugin": "^3.2.0",
    "rimraf": "^3.0.0",
    "start-server-and-test": "^1.10.6",
    "ts-loader": "^6.2.1",
    "typescript": "^3.9.3",
    "webpack": "^4.41.4",
    "webpack-cli": "^3.3.10",
    "webpack-dev-server": "^3.10.1",
    "copy-webpack-plugin": "^5.1.1"
  },
  "main": "dist/umd/index.js",
  "module": "dist/esnext/index.js"
}<|MERGE_RESOLUTION|>--- conflicted
+++ resolved
@@ -18,21 +18,6 @@
     "e2e:debug": "start-server-and-test :9500 cypress:debug"
   },
   "dependencies": {
-<<<<<<< HEAD
-    "@aurelia/debug": "0.8.0-dev.202010031854",
-    "@aurelia/i18n": "0.8.0-dev.202010031854",
-    "@aurelia/jit-html-browser": "0.8.0-dev.202010031854",
-    "@aurelia/jit-html": "0.8.0-dev.202010031854",
-    "@aurelia/jit": "0.8.0-dev.202010031854",
-    "@aurelia/kernel": "0.8.0-dev.202010031854",
-    "@aurelia/metadata": "0.8.0-dev.202010031854",
-    "@aurelia/runtime-html-browser": "0.8.0-dev.202010031854",
-    "@aurelia/runtime-html": "0.8.0-dev.202010031854",
-    "@aurelia/runtime": "0.8.0-dev.202010031854",
-    "@aurelia/scheduler-dom": "0.8.0-dev.202010031854",
-    "@aurelia/scheduler": "0.8.0-dev.202010031854",
-    "@aurelia/validation": "0.8.0-dev.202010031854",
-=======
     "@aurelia/debug": "0.7.0",
     "@aurelia/i18n": "0.7.0",
     "@aurelia/kernel": "0.7.0",
@@ -43,7 +28,6 @@
     "@aurelia/scheduler-dom": "0.7.0",
     "@aurelia/scheduler": "0.7.0",
     "@aurelia/validation": "0.7.0",
->>>>>>> 16e67946
     "i18next": "^17.0.0",
     "i18next-fetch-backend": "^2.2.0",
     "i18next-intervalplural-postprocessor": "^1.0.0",
