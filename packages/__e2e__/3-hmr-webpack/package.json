{
  "name": "@__e2e__/3-hmr-webpack",
  "license": "MIT",
  "private": true,
  "engines": {
    "node": ">=14.15.0",
    "npm": ">=6.14.8"
  },
<<<<<<< HEAD
  "version": "2.0.1-dev.202407011800",
=======
  "version": "2.0.0-beta.20",
>>>>>>> 3e78148d
  "port": 9003,
  "scripts": {
    "dev": "webpack serve",
    "test:e2e": "cross-env APP_PORT=9003 concurrently \"npm run dev\" \"playwright test\" --kill-others --success first",
    "test:e2e:watch": "cross-env APP_PORT=9003 concurrently \"npm run dev\" \"playwright-watch test\"",
    "test:e2e:debugger": "cross-env APP_PORT=9003 PWDEBUG=1 concurrently \"npm run dev\" \"playwright-watch test\"",
    "test": "npm run test:e2e",
    "test:watch": "npm run test:e2e:watch"
  },
  "dependencies": {
<<<<<<< HEAD
    "@aurelia/fetch-client": "2.0.1-dev.202407011800",
    "@aurelia/kernel": "2.0.1-dev.202407011800",
    "@aurelia/metadata": "2.0.1-dev.202407011800",
    "@aurelia/route-recognizer": "2.0.1-dev.202407011800",
    "@aurelia/router-lite": "2.0.1-dev.202407011800",
    "@aurelia/runtime-html": "2.0.1-dev.202407011800",
    "@aurelia/runtime": "2.0.1-dev.202407011800",
    "aurelia": "2.0.1-dev.202407011800"
  },
  "devDependencies": {
    "@aurelia/webpack-loader": "2.0.1-dev.202407011800",
=======
    "@aurelia/fetch-client": "2.0.0-beta.20",
    "@aurelia/kernel": "2.0.0-beta.20",
    "@aurelia/metadata": "2.0.0-beta.20",
    "@aurelia/route-recognizer": "2.0.0-beta.20",
    "@aurelia/router-lite": "2.0.0-beta.20",
    "@aurelia/runtime-html": "2.0.0-beta.20",
    "@aurelia/runtime": "2.0.0-beta.20",
    "aurelia": "2.0.0-beta.20"
  },
  "devDependencies": {
    "@aurelia/webpack-loader": "2.0.0-beta.20",
>>>>>>> 3e78148d
    "@playwright/test": "1.39.0",
    "@types/node": "^14.18.14",
    "array-flatten": "^3.0.0",
    "playwright-watch": "1.3.23",
    "webpack": "^5.90.3",
    "webpack-cli": "^5.1.4",
    "html-webpack-plugin": "^5.5.0",
    "ts-loader": "^9.3.0"
  }
}<|MERGE_RESOLUTION|>--- conflicted
+++ resolved
@@ -6,11 +6,7 @@
     "node": ">=14.15.0",
     "npm": ">=6.14.8"
   },
-<<<<<<< HEAD
-  "version": "2.0.1-dev.202407011800",
-=======
   "version": "2.0.0-beta.20",
->>>>>>> 3e78148d
   "port": 9003,
   "scripts": {
     "dev": "webpack serve",
@@ -21,19 +17,6 @@
     "test:watch": "npm run test:e2e:watch"
   },
   "dependencies": {
-<<<<<<< HEAD
-    "@aurelia/fetch-client": "2.0.1-dev.202407011800",
-    "@aurelia/kernel": "2.0.1-dev.202407011800",
-    "@aurelia/metadata": "2.0.1-dev.202407011800",
-    "@aurelia/route-recognizer": "2.0.1-dev.202407011800",
-    "@aurelia/router-lite": "2.0.1-dev.202407011800",
-    "@aurelia/runtime-html": "2.0.1-dev.202407011800",
-    "@aurelia/runtime": "2.0.1-dev.202407011800",
-    "aurelia": "2.0.1-dev.202407011800"
-  },
-  "devDependencies": {
-    "@aurelia/webpack-loader": "2.0.1-dev.202407011800",
-=======
     "@aurelia/fetch-client": "2.0.0-beta.20",
     "@aurelia/kernel": "2.0.0-beta.20",
     "@aurelia/metadata": "2.0.0-beta.20",
@@ -45,7 +28,6 @@
   },
   "devDependencies": {
     "@aurelia/webpack-loader": "2.0.0-beta.20",
->>>>>>> 3e78148d
     "@playwright/test": "1.39.0",
     "@types/node": "^14.18.14",
     "array-flatten": "^3.0.0",
