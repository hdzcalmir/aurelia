--- conflicted
+++ resolved
@@ -6,11 +6,7 @@
     "node": ">=14.15.0",
     "npm": ">=6.14.8"
   },
-<<<<<<< HEAD
-  "version": "2.0.1-dev.202405010737",
-=======
   "version": "2.0.0-beta.16",
->>>>>>> 0acd512a
   "port": 9007,
   "scripts": {
     "dev": "vite",
@@ -23,16 +19,6 @@
     "test:debugger": "cross-env PWDEBUG=1 npx playwright test"
   },
   "dependencies": {
-<<<<<<< HEAD
-    "aurelia": "2.0.1-dev.202405010737",
-    "@aurelia/kernel": "2.0.1-dev.202405010737",
-    "@aurelia/metadata": "2.0.1-dev.202405010737",
-    "@aurelia/platform": "2.0.1-dev.202405010737",
-    "@aurelia/platform-browser": "2.0.1-dev.202405010737",
-    "@aurelia/runtime": "2.0.1-dev.202405010737",
-    "@aurelia/runtime-html": "2.0.1-dev.202405010737",
-    "@aurelia/router": "2.0.1-dev.202405010737"
-=======
     "aurelia": "2.0.0-beta.16",
     "@aurelia/kernel": "2.0.0-beta.16",
     "@aurelia/metadata": "2.0.0-beta.16",
@@ -41,7 +27,6 @@
     "@aurelia/runtime": "2.0.0-beta.16",
     "@aurelia/runtime-html": "2.0.0-beta.16",
     "@aurelia/router": "2.0.0-beta.16"
->>>>>>> 0acd512a
   },
   "devDependencies": {
     "@playwright/test": "1.39.0",
