--- conflicted
+++ resolved
@@ -6,11 +6,7 @@
     "node": ">=14.15.0",
     "npm": ">=6.14.8"
   },
-<<<<<<< HEAD
-  "version": "2.1.0-dev.202302232352",
-=======
   "version": "2.0.0-beta.2",
->>>>>>> b957744d
   "scripts": {
     "dev": "webpack serve",
     "test:e2e": "cross-env APP_PORT=9005 concurrently \"npm run dev\" \"playwright test\" --kill-others --success first",
@@ -20,19 +16,6 @@
     "test:watch": "npm run test:e2e:watch"
   },
   "dependencies": {
-<<<<<<< HEAD
-    "@aurelia/fetch-client": "2.1.0-dev.202302232352",
-    "@aurelia/kernel": "2.1.0-dev.202302232352",
-    "@aurelia/metadata": "2.1.0-dev.202302232352",
-    "@aurelia/route-recognizer": "2.1.0-dev.202302232352",
-    "@aurelia/router-lite": "2.1.0-dev.202302232352",
-    "@aurelia/runtime-html": "2.1.0-dev.202302232352",
-    "@aurelia/runtime": "2.1.0-dev.202302232352",
-    "aurelia": "2.1.0-dev.202302232352"
-  },
-  "devDependencies": {
-    "@aurelia/webpack-loader": "2.1.0-dev.202302232352",
-=======
     "@aurelia/fetch-client": "2.0.0-beta.2",
     "@aurelia/kernel": "2.0.0-beta.2",
     "@aurelia/metadata": "2.0.0-beta.2",
@@ -44,7 +27,6 @@
   },
   "devDependencies": {
     "@aurelia/webpack-loader": "2.0.0-beta.2",
->>>>>>> b957744d
     "@playwright/test": "1.27.1",
     "@types/node": "^14.18.14",
     "playwright-watch": "1.3.23",
