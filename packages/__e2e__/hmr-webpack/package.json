--- conflicted
+++ resolved
@@ -6,11 +6,7 @@
     "node": ">=14.15.0",
     "npm": ">=6.14.8"
   },
-<<<<<<< HEAD
-  "version": "2.1.0-dev.202307141905",
-=======
   "version": "2.0.0-beta.8",
->>>>>>> 052d475f
   "scripts": {
     "dev": "webpack serve",
     "test:e2e": "cross-env APP_PORT=9005 concurrently \"npm run dev\" \"playwright test\" --kill-others --success first",
@@ -20,19 +16,6 @@
     "test:watch": "npm run test:e2e:watch"
   },
   "dependencies": {
-<<<<<<< HEAD
-    "@aurelia/fetch-client": "2.1.0-dev.202307141905",
-    "@aurelia/kernel": "2.1.0-dev.202307141905",
-    "@aurelia/metadata": "2.1.0-dev.202307141905",
-    "@aurelia/route-recognizer": "2.1.0-dev.202307141905",
-    "@aurelia/router-lite": "2.1.0-dev.202307141905",
-    "@aurelia/runtime-html": "2.1.0-dev.202307141905",
-    "@aurelia/runtime": "2.1.0-dev.202307141905",
-    "aurelia": "2.1.0-dev.202307141905"
-  },
-  "devDependencies": {
-    "@aurelia/webpack-loader": "2.1.0-dev.202307141905",
-=======
     "@aurelia/fetch-client": "2.0.0-beta.8",
     "@aurelia/kernel": "2.0.0-beta.8",
     "@aurelia/metadata": "2.0.0-beta.8",
@@ -44,7 +27,6 @@
   },
   "devDependencies": {
     "@aurelia/webpack-loader": "2.0.0-beta.8",
->>>>>>> 052d475f
     "@playwright/test": "1.33.0",
     "@types/node": "^14.18.14",
     "playwright-watch": "1.3.23",
