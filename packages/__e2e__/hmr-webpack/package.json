{
  "name": "@__e2e__/hmr-webpack",
  "license": "MIT",
  "private": true,
  "engines": {
    "node": ">=14.15.0",
    "npm": ">=6.14.8"
  },
  "version": "2.1.0-dev.202210132300",
  "scripts": {
    "dev": "webpack serve",
    "test:e2e": "cross-env APP_PORT=9005 concurrently \"npm run dev\" \"playwright test\" --kill-others --success first",
    "test:e2e:watch": "cross-env APP_PORT=9005 concurrently \"npm run dev\" \"playwright-watch test\"",
    "test:e2e:debugger": "cross-env APP_PORT=9005 PWDEBUG=1 concurrently \"npm run dev\" \"playwright-watch test\"",
    "test": "npm run test:e2e",
    "test:watch": "npm run test:e2e:watch"
  },
  "dependencies": {
    "@aurelia/fetch-client": "2.1.0-dev.202210132300",
    "@aurelia/kernel": "2.1.0-dev.202210132300",
    "@aurelia/metadata": "2.1.0-dev.202210132300",
    "@aurelia/route-recognizer": "2.1.0-dev.202210132300",
    "@aurelia/router-lite": "2.1.0-dev.202210132300",
    "@aurelia/runtime-html": "2.1.0-dev.202210132300",
    "@aurelia/runtime": "2.1.0-dev.202210132300",
    "aurelia": "2.1.0-dev.202210132300"
  },
  "devDependencies": {
<<<<<<< HEAD
    "@aurelia/webpack-loader": "2.1.0-dev.202210132300",
    "@playwright/test": "^1.24.1",
=======
    "@aurelia/webpack-loader": "2.0.0-alpha.41",
    "@playwright/test": "1.27.1",
>>>>>>> 2cf5b64f
    "@types/node": "^14.18.14",
    "playwright-watch": "1.3.23",
    "webpack": "^5.72.0",
    "webpack-cli": "^4.9.2",
    "html-webpack-plugin": "^5.5.0",
    "ts-loader": "^9.3.0"
  }
}<|MERGE_RESOLUTION|>--- conflicted
+++ resolved
@@ -26,13 +26,8 @@
     "aurelia": "2.1.0-dev.202210132300"
   },
   "devDependencies": {
-<<<<<<< HEAD
-    "@aurelia/webpack-loader": "2.1.0-dev.202210132300",
-    "@playwright/test": "^1.24.1",
-=======
     "@aurelia/webpack-loader": "2.0.0-alpha.41",
     "@playwright/test": "1.27.1",
->>>>>>> 2cf5b64f
     "@types/node": "^14.18.14",
     "playwright-watch": "1.3.23",
     "webpack": "^5.72.0",
