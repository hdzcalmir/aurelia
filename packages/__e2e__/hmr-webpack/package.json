{
  "name": "@__e2e__/hmr-webpack",
  "license": "MIT",
  "private": true,
  "engines": {
    "node": ">=14.15.0",
    "npm": ">=6.14.8"
  },
<<<<<<< HEAD
  "version": "2.1.0-dev.202306161457",
=======
  "version": "2.0.0-beta.7",
>>>>>>> 09237021
  "scripts": {
    "dev": "webpack serve",
    "test:e2e": "cross-env APP_PORT=9005 concurrently \"npm run dev\" \"playwright test\" --kill-others --success first",
    "test:e2e:watch": "cross-env APP_PORT=9005 concurrently \"npm run dev\" \"playwright-watch test\"",
    "test:e2e:debugger": "cross-env APP_PORT=9005 PWDEBUG=1 concurrently \"npm run dev\" \"playwright-watch test\"",
    "test": "npm run test:e2e",
    "test:watch": "npm run test:e2e:watch"
  },
  "dependencies": {
<<<<<<< HEAD
    "@aurelia/fetch-client": "2.1.0-dev.202306161457",
    "@aurelia/kernel": "2.1.0-dev.202306161457",
    "@aurelia/metadata": "2.1.0-dev.202306161457",
    "@aurelia/route-recognizer": "2.1.0-dev.202306161457",
    "@aurelia/router-lite": "2.1.0-dev.202306161457",
    "@aurelia/runtime-html": "2.1.0-dev.202306161457",
    "@aurelia/runtime": "2.1.0-dev.202306161457",
    "aurelia": "2.1.0-dev.202306161457"
  },
  "devDependencies": {
    "@aurelia/webpack-loader": "2.1.0-dev.202306161457",
=======
    "@aurelia/fetch-client": "2.0.0-beta.7",
    "@aurelia/kernel": "2.0.0-beta.7",
    "@aurelia/metadata": "2.0.0-beta.7",
    "@aurelia/route-recognizer": "2.0.0-beta.7",
    "@aurelia/router-lite": "2.0.0-beta.7",
    "@aurelia/runtime-html": "2.0.0-beta.7",
    "@aurelia/runtime": "2.0.0-beta.7",
    "aurelia": "2.0.0-beta.7"
  },
  "devDependencies": {
    "@aurelia/webpack-loader": "2.0.0-beta.7",
>>>>>>> 09237021
    "@playwright/test": "1.33.0",
    "@types/node": "^14.18.14",
    "playwright-watch": "1.3.23",
    "webpack": "^5.72.0",
    "webpack-cli": "^4.9.2",
    "html-webpack-plugin": "^5.5.0",
    "ts-loader": "^9.3.0"
  }
}<|MERGE_RESOLUTION|>--- conflicted
+++ resolved
@@ -6,11 +6,7 @@
     "node": ">=14.15.0",
     "npm": ">=6.14.8"
   },
-<<<<<<< HEAD
-  "version": "2.1.0-dev.202306161457",
-=======
   "version": "2.0.0-beta.7",
->>>>>>> 09237021
   "scripts": {
     "dev": "webpack serve",
     "test:e2e": "cross-env APP_PORT=9005 concurrently \"npm run dev\" \"playwright test\" --kill-others --success first",
@@ -20,19 +16,6 @@
     "test:watch": "npm run test:e2e:watch"
   },
   "dependencies": {
-<<<<<<< HEAD
-    "@aurelia/fetch-client": "2.1.0-dev.202306161457",
-    "@aurelia/kernel": "2.1.0-dev.202306161457",
-    "@aurelia/metadata": "2.1.0-dev.202306161457",
-    "@aurelia/route-recognizer": "2.1.0-dev.202306161457",
-    "@aurelia/router-lite": "2.1.0-dev.202306161457",
-    "@aurelia/runtime-html": "2.1.0-dev.202306161457",
-    "@aurelia/runtime": "2.1.0-dev.202306161457",
-    "aurelia": "2.1.0-dev.202306161457"
-  },
-  "devDependencies": {
-    "@aurelia/webpack-loader": "2.1.0-dev.202306161457",
-=======
     "@aurelia/fetch-client": "2.0.0-beta.7",
     "@aurelia/kernel": "2.0.0-beta.7",
     "@aurelia/metadata": "2.0.0-beta.7",
@@ -44,7 +27,6 @@
   },
   "devDependencies": {
     "@aurelia/webpack-loader": "2.0.0-beta.7",
->>>>>>> 09237021
     "@playwright/test": "1.33.0",
     "@types/node": "^14.18.14",
     "playwright-watch": "1.3.23",
