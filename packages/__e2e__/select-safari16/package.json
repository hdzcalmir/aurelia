{
  "name": "@__e2e__/select-safari16",
  "license": "MIT",
  "private": true,
  "engines": {
    "node": ">=14.15.0",
    "npm": ">=6.14.8"
  },
<<<<<<< HEAD
  "version": "2.0.1-dev.202312050532",
=======
  "version": "2.0.0-beta.9",
>>>>>>> 010a4ad6
  "scripts": {
    "dev": "vite",
    "build": "webpack",
    "test:e2e": "cross-env APP_PORT=9006 concurrently \"npm run dev\" \"playwright test\" --kill-others --success first",
    "test:e2e:watch": "cross-env APP_PORT=9006 concurrently \"npm run dev\" \"playwright-watch test\"",
    "test:e2e:debugger": "cross-env APP_PORT=9006 PWDEBUG=1 concurrently \"npm run dev\" \"playwright-watch test\"",
    "test": "npm run test:e2e",
    "test:watch": "npm run test:e2e:watch",
    "test:debugger": "cross-env PWDEBUG=1 npx playwright test"
  },
  "dependencies": {
<<<<<<< HEAD
    "aurelia": "2.0.1-dev.202312050532",
    "@aurelia/kernel": "2.0.1-dev.202312050532",
    "@aurelia/metadata": "2.0.1-dev.202312050532",
    "@aurelia/platform": "2.0.1-dev.202312050532",
    "@aurelia/platform-browser": "2.0.1-dev.202312050532",
    "@aurelia/runtime": "2.0.1-dev.202312050532",
    "@aurelia/runtime-html": "2.0.1-dev.202312050532",
    "@aurelia/router": "2.0.1-dev.202312050532"
=======
    "aurelia": "2.0.0-beta.9",
    "@aurelia/kernel": "2.0.0-beta.9",
    "@aurelia/metadata": "2.0.0-beta.9",
    "@aurelia/platform": "2.0.0-beta.9",
    "@aurelia/platform-browser": "2.0.0-beta.9",
    "@aurelia/runtime": "2.0.0-beta.9",
    "@aurelia/runtime-html": "2.0.0-beta.9",
    "@aurelia/router": "2.0.0-beta.9"
>>>>>>> 010a4ad6
  },
  "devDependencies": {
    "@playwright/test": "1.39.0",
    "playwright-watch": "1.3.23",
    "@types/node": "^14.18.14",
    "webpack": "^5.72.0",
    "webpack-bundle-analyzer": "^4.5.0",
    "webpack-cli": "^4.9.2"
  }
}<|MERGE_RESOLUTION|>--- conflicted
+++ resolved
@@ -6,11 +6,7 @@
     "node": ">=14.15.0",
     "npm": ">=6.14.8"
   },
-<<<<<<< HEAD
-  "version": "2.0.1-dev.202312050532",
-=======
   "version": "2.0.0-beta.9",
->>>>>>> 010a4ad6
   "scripts": {
     "dev": "vite",
     "build": "webpack",
@@ -22,16 +18,6 @@
     "test:debugger": "cross-env PWDEBUG=1 npx playwright test"
   },
   "dependencies": {
-<<<<<<< HEAD
-    "aurelia": "2.0.1-dev.202312050532",
-    "@aurelia/kernel": "2.0.1-dev.202312050532",
-    "@aurelia/metadata": "2.0.1-dev.202312050532",
-    "@aurelia/platform": "2.0.1-dev.202312050532",
-    "@aurelia/platform-browser": "2.0.1-dev.202312050532",
-    "@aurelia/runtime": "2.0.1-dev.202312050532",
-    "@aurelia/runtime-html": "2.0.1-dev.202312050532",
-    "@aurelia/router": "2.0.1-dev.202312050532"
-=======
     "aurelia": "2.0.0-beta.9",
     "@aurelia/kernel": "2.0.0-beta.9",
     "@aurelia/metadata": "2.0.0-beta.9",
@@ -40,7 +26,6 @@
     "@aurelia/runtime": "2.0.0-beta.9",
     "@aurelia/runtime-html": "2.0.0-beta.9",
     "@aurelia/router": "2.0.0-beta.9"
->>>>>>> 010a4ad6
   },
   "devDependencies": {
     "@playwright/test": "1.39.0",
