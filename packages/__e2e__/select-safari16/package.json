{
  "name": "@__e2e__/select-safari16",
  "license": "MIT",
  "private": true,
  "engines": {
    "node": ">=14.15.0",
    "npm": ">=6.14.8"
  },
<<<<<<< HEAD
  "version": "2.0.1-dev.202403150512",
=======
  "version": "2.0.0-beta.14",
>>>>>>> 48fd612a
  "scripts": {
    "dev": "vite",
    "build": "webpack",
    "test:e2e": "cross-env APP_PORT=9006 concurrently \"npm run dev\" \"playwright test\" --kill-others --success first",
    "test:e2e:watch": "cross-env APP_PORT=9006 concurrently \"npm run dev\" \"playwright-watch test\"",
    "test:e2e:debugger": "cross-env APP_PORT=9006 PWDEBUG=1 concurrently \"npm run dev\" \"playwright-watch test\"",
    "test": "npm run test:e2e",
    "test:watch": "npm run test:e2e:watch",
    "test:debugger": "cross-env PWDEBUG=1 npx playwright test"
  },
  "dependencies": {
<<<<<<< HEAD
    "aurelia": "2.0.1-dev.202403150512",
    "@aurelia/kernel": "2.0.1-dev.202403150512",
    "@aurelia/metadata": "2.0.1-dev.202403150512",
    "@aurelia/platform": "2.0.1-dev.202403150512",
    "@aurelia/platform-browser": "2.0.1-dev.202403150512",
    "@aurelia/runtime": "2.0.1-dev.202403150512",
    "@aurelia/runtime-html": "2.0.1-dev.202403150512",
    "@aurelia/router": "2.0.1-dev.202403150512"
=======
    "aurelia": "2.0.0-beta.14",
    "@aurelia/kernel": "2.0.0-beta.14",
    "@aurelia/metadata": "2.0.0-beta.14",
    "@aurelia/platform": "2.0.0-beta.14",
    "@aurelia/platform-browser": "2.0.0-beta.14",
    "@aurelia/runtime": "2.0.0-beta.14",
    "@aurelia/runtime-html": "2.0.0-beta.14",
    "@aurelia/router": "2.0.0-beta.14"
>>>>>>> 48fd612a
  },
  "devDependencies": {
    "@playwright/test": "1.39.0",
    "playwright-watch": "1.3.23",
    "@types/node": "^14.18.14",
    "webpack": "^5.90.3",
    "webpack-bundle-analyzer": "^4.10.1",
    "webpack-cli": "^5.1.4"
  }
}<|MERGE_RESOLUTION|>--- conflicted
+++ resolved
@@ -6,11 +6,7 @@
     "node": ">=14.15.0",
     "npm": ">=6.14.8"
   },
-<<<<<<< HEAD
-  "version": "2.0.1-dev.202403150512",
-=======
   "version": "2.0.0-beta.14",
->>>>>>> 48fd612a
   "scripts": {
     "dev": "vite",
     "build": "webpack",
@@ -22,16 +18,6 @@
     "test:debugger": "cross-env PWDEBUG=1 npx playwright test"
   },
   "dependencies": {
-<<<<<<< HEAD
-    "aurelia": "2.0.1-dev.202403150512",
-    "@aurelia/kernel": "2.0.1-dev.202403150512",
-    "@aurelia/metadata": "2.0.1-dev.202403150512",
-    "@aurelia/platform": "2.0.1-dev.202403150512",
-    "@aurelia/platform-browser": "2.0.1-dev.202403150512",
-    "@aurelia/runtime": "2.0.1-dev.202403150512",
-    "@aurelia/runtime-html": "2.0.1-dev.202403150512",
-    "@aurelia/router": "2.0.1-dev.202403150512"
-=======
     "aurelia": "2.0.0-beta.14",
     "@aurelia/kernel": "2.0.0-beta.14",
     "@aurelia/metadata": "2.0.0-beta.14",
@@ -40,7 +26,6 @@
     "@aurelia/runtime": "2.0.0-beta.14",
     "@aurelia/runtime-html": "2.0.0-beta.14",
     "@aurelia/router": "2.0.0-beta.14"
->>>>>>> 48fd612a
   },
   "devDependencies": {
     "@playwright/test": "1.39.0",
