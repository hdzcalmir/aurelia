{
  "name": "@__e2e__/select-safari16",
  "license": "MIT",
  "private": true,
  "engines": {
    "node": ">=14.15.0",
    "npm": ">=6.14.8"
  },
<<<<<<< HEAD
  "version": "2.1.0-dev.202402292237",
=======
  "version": "2.0.0-beta.12",
>>>>>>> 32f00ede
  "scripts": {
    "dev": "vite",
    "build": "webpack",
    "test:e2e": "cross-env APP_PORT=9006 concurrently \"npm run dev\" \"playwright test\" --kill-others --success first",
    "test:e2e:watch": "cross-env APP_PORT=9006 concurrently \"npm run dev\" \"playwright-watch test\"",
    "test:e2e:debugger": "cross-env APP_PORT=9006 PWDEBUG=1 concurrently \"npm run dev\" \"playwright-watch test\"",
    "test": "npm run test:e2e",
    "test:watch": "npm run test:e2e:watch",
    "test:debugger": "cross-env PWDEBUG=1 npx playwright test"
  },
  "dependencies": {
<<<<<<< HEAD
    "aurelia": "2.1.0-dev.202402292237",
    "@aurelia/kernel": "2.1.0-dev.202402292237",
    "@aurelia/metadata": "2.1.0-dev.202402292237",
    "@aurelia/platform": "2.1.0-dev.202402292237",
    "@aurelia/platform-browser": "2.1.0-dev.202402292237",
    "@aurelia/runtime": "2.1.0-dev.202402292237",
    "@aurelia/runtime-html": "2.1.0-dev.202402292237",
    "@aurelia/router": "2.1.0-dev.202402292237"
=======
    "aurelia": "2.0.0-beta.12",
    "@aurelia/kernel": "2.0.0-beta.12",
    "@aurelia/metadata": "2.0.0-beta.12",
    "@aurelia/platform": "2.0.0-beta.12",
    "@aurelia/platform-browser": "2.0.0-beta.12",
    "@aurelia/runtime": "2.0.0-beta.12",
    "@aurelia/runtime-html": "2.0.0-beta.12",
    "@aurelia/router": "2.0.0-beta.12"
>>>>>>> 32f00ede
  },
  "devDependencies": {
    "@playwright/test": "1.39.0",
    "playwright-watch": "1.3.23",
    "@types/node": "^14.18.14",
    "webpack": "^5.72.0",
    "webpack-bundle-analyzer": "^4.5.0",
    "webpack-cli": "^4.9.2"
  }
}<|MERGE_RESOLUTION|>--- conflicted
+++ resolved
@@ -6,11 +6,7 @@
     "node": ">=14.15.0",
     "npm": ">=6.14.8"
   },
-<<<<<<< HEAD
-  "version": "2.1.0-dev.202402292237",
-=======
   "version": "2.0.0-beta.12",
->>>>>>> 32f00ede
   "scripts": {
     "dev": "vite",
     "build": "webpack",
@@ -22,16 +18,6 @@
     "test:debugger": "cross-env PWDEBUG=1 npx playwright test"
   },
   "dependencies": {
-<<<<<<< HEAD
-    "aurelia": "2.1.0-dev.202402292237",
-    "@aurelia/kernel": "2.1.0-dev.202402292237",
-    "@aurelia/metadata": "2.1.0-dev.202402292237",
-    "@aurelia/platform": "2.1.0-dev.202402292237",
-    "@aurelia/platform-browser": "2.1.0-dev.202402292237",
-    "@aurelia/runtime": "2.1.0-dev.202402292237",
-    "@aurelia/runtime-html": "2.1.0-dev.202402292237",
-    "@aurelia/router": "2.1.0-dev.202402292237"
-=======
     "aurelia": "2.0.0-beta.12",
     "@aurelia/kernel": "2.0.0-beta.12",
     "@aurelia/metadata": "2.0.0-beta.12",
@@ -40,7 +26,6 @@
     "@aurelia/runtime": "2.0.0-beta.12",
     "@aurelia/runtime-html": "2.0.0-beta.12",
     "@aurelia/router": "2.0.0-beta.12"
->>>>>>> 32f00ede
   },
   "devDependencies": {
     "@playwright/test": "1.39.0",
