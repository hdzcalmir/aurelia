--- conflicted
+++ resolved
@@ -6,11 +6,7 @@
     "node": ">=14.15.0",
     "npm": ">=6.14.8"
   },
-<<<<<<< HEAD
-  "version": "2.0.1-dev.202403021005",
-=======
   "version": "2.0.0-beta.13",
->>>>>>> 49e327e9
   "scripts": {
     "dev": "vite",
     "build": "webpack",
@@ -22,16 +18,6 @@
     "test:debugger": "cross-env PWDEBUG=1 npx playwright test"
   },
   "dependencies": {
-<<<<<<< HEAD
-    "aurelia": "2.0.1-dev.202403021005",
-    "@aurelia/kernel": "2.0.1-dev.202403021005",
-    "@aurelia/metadata": "2.0.1-dev.202403021005",
-    "@aurelia/platform": "2.0.1-dev.202403021005",
-    "@aurelia/platform-browser": "2.0.1-dev.202403021005",
-    "@aurelia/runtime": "2.0.1-dev.202403021005",
-    "@aurelia/runtime-html": "2.0.1-dev.202403021005",
-    "@aurelia/router": "2.0.1-dev.202403021005"
-=======
     "aurelia": "2.0.0-beta.13",
     "@aurelia/kernel": "2.0.0-beta.13",
     "@aurelia/metadata": "2.0.0-beta.13",
@@ -40,7 +26,6 @@
     "@aurelia/runtime": "2.0.0-beta.13",
     "@aurelia/runtime-html": "2.0.0-beta.13",
     "@aurelia/router": "2.0.0-beta.13"
->>>>>>> 49e327e9
   },
   "devDependencies": {
     "@playwright/test": "1.39.0",
