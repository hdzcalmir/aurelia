--- conflicted
+++ resolved
@@ -6,11 +6,7 @@
     "node": ">=14.15.0",
     "npm": ">=6.14.8"
   },
-<<<<<<< HEAD
-  "version": "2.0.1-dev.202407011800",
-=======
   "version": "2.0.0-beta.20",
->>>>>>> 3e78148d
   "port": 9004,
   "scripts": {
     "dev": "vite dev",
@@ -21,16 +17,6 @@
     "test:watch": "npm run test:e2e:watch"
   },
   "dependencies": {
-<<<<<<< HEAD
-    "@aurelia/i18n": "2.0.1-dev.202407011800",
-    "@aurelia/kernel": "2.0.1-dev.202407011800",
-    "@aurelia/metadata": "2.0.1-dev.202407011800",
-    "@aurelia/platform": "2.0.1-dev.202407011800",
-    "@aurelia/platform-browser": "2.0.1-dev.202407011800",
-    "@aurelia/runtime": "2.0.1-dev.202407011800",
-    "@aurelia/runtime-html": "2.0.1-dev.202407011800",
-    "@aurelia/validation": "2.0.1-dev.202407011800",
-=======
     "@aurelia/i18n": "2.0.0-beta.20",
     "@aurelia/kernel": "2.0.0-beta.20",
     "@aurelia/metadata": "2.0.0-beta.20",
@@ -39,17 +25,12 @@
     "@aurelia/runtime": "2.0.0-beta.20",
     "@aurelia/runtime-html": "2.0.0-beta.20",
     "@aurelia/validation": "2.0.0-beta.20",
->>>>>>> 3e78148d
     "i18next": ">= 17.3.1",
     "i18next-fetch-backend": "^2.2.0",
     "i18next-intervalplural-postprocessor": "^1.0.0"
   },
   "devDependencies": {
-<<<<<<< HEAD
-    "@aurelia/vite-plugin": "2.0.1-dev.202407011800",
-=======
     "@aurelia/vite-plugin": "2.0.0-beta.20",
->>>>>>> 3e78148d
     "@playwright/test": "1.39.0",
     "@types/mocha": "10.0.6",
     "@types/node": "^14.18.14",
