<<<<<<< HEAD
import { IDisposable, IEventAggregator } from '@aurelia/kernel';
import { customAttribute, INode, bindable, BindingMode, ViewModelKind, ICustomAttributeViewModel, ICustomAttributeController, CustomAttribute } from '@aurelia/runtime-html';
import { IRouter, RouterNavigationEndEvent } from '../router.js';
import { LoadCustomAttribute, RouterConfiguration } from '../index.js';
import { ILinkHandler } from './link-handler.js';
import { RoutingInstruction } from '../instructions/routing-instruction.js';
=======
import { IDisposable } from '@aurelia/kernel';
import { customAttribute, bindable, BindingMode, ICustomAttributeViewModel, ICustomAttributeController, IEventDelegator, IEventTarget, INode, IWindow, getRef, CustomAttribute } from '@aurelia/runtime-html';

import { IRouter } from '../router.js';
import { LoadCustomAttribute } from '../configuration.js';
import { IRouteContext } from '../route-context.js';
>>>>>>> 30688c25

@customAttribute({ name: 'href', noMultiBindings: true })
export class HrefCustomAttribute implements ICustomAttributeViewModel {
  @bindable({ mode: BindingMode.toView })
  public value: unknown;

  private eventListener: IDisposable | null = null;
  private isInitialized: boolean = false;
  private isEnabled: boolean;

  public readonly $controller!: ICustomAttributeController<this>;

  private routerNavigationSubscription?: IDisposable;
  private readonly activeClass: string = 'load-active';

  public constructor(
    @IEventTarget private readonly target: IEventTarget,
    @INode private readonly el: INode<HTMLElement>,
    @IRouter private readonly router: IRouter,
<<<<<<< HEAD
    @ILinkHandler private readonly linkHandler: ILinkHandler,
    @IEventAggregator private readonly ea: IEventAggregator,
  ) { }

  public binding(): void {
    if (RouterConfiguration.options.useHref && !this.hasLoad()) {
      this.element.addEventListener('click', this.linkHandler.handler);
      this.routerNavigationSubscription = this.ea.subscribe(RouterNavigationEndEvent.eventName, this.navigationEndHandler);
=======
    @IEventDelegator private readonly delegator: IEventDelegator,
    @IRouteContext private readonly ctx: IRouteContext,
    @IWindow w: IWindow,
  ) {
    if (
      router.options.useHref &&
      // Ensure the element is an anchor
      el.nodeName === 'A' &&
      // Ensure the anchor is not explicitly marked as external.
      !el.hasAttribute('external') &&
      !el.hasAttribute('data-external')
    ) {
      // Ensure the anchor targets the current window.
      switch (el.getAttribute('target')) {
        case null:
        case w.name:
        case '_self':
          this.isEnabled = true;
          break;
        default:
          this.isEnabled = false;
          break;
      }
    } else {
      this.isEnabled = false;
    }
  }

  public binding(): void {
    if (!this.isInitialized) {
      this.isInitialized = true;
      this.isEnabled = this.isEnabled && getRef(this.el, CustomAttribute.getDefinition(LoadCustomAttribute).key) === null;
    }
    if (this.isEnabled) {
      this.el.setAttribute('href', this.value as string);
      this.eventListener = this.delegator.addEventListener(this.target, this.el, 'click', this.onClick as EventListener);
>>>>>>> 30688c25
    }
  }
  public unbinding(): void {
<<<<<<< HEAD
    this.element.removeEventListener('click', this.linkHandler.handler);
    this.routerNavigationSubscription?.dispose();
=======
    if (this.isEnabled) {
      this.eventListener!.dispose();
    }
>>>>>>> 30688c25
  }

  public valueChanged(newValue: unknown): void {
    this.el.setAttribute('href', newValue as string);
  }

  private readonly onClick = (e: MouseEvent): void => {
    // Ensure this is an ordinary left-button click.
    if (e.altKey || e.ctrlKey || e.shiftKey || e.metaKey || e.button !== 0) {
      return;
    }

<<<<<<< HEAD
  private readonly navigationEndHandler = (_navigation: RouterNavigationEndEvent): void => {
    const controller = CustomAttribute.for(this.element, 'href')!.parent!;
    const created = this.router.applyLoadOptions(this.value as any, { context: controller });
    const instructions = RoutingInstruction.from(created.instructions);
    for (const instruction of instructions) {
      if (instruction.scope === null) {
        instruction.scope = created.scope;
      }
    }
    // TODO: Use router configuration for class name and update target
    if (this.router.checkActive(instructions, { context: controller })) {
      this.element.classList.add(this.activeClass);
    } else {
      this.element.classList.remove(this.activeClass);
    }
  };

  private hasLoad(): boolean {
    const parent = this.$controller.parent!;
    const siblings = parent.children;
    return siblings?.some(c => c.vmKind === ViewModelKind.customAttribute && c.viewModel instanceof LoadCustomAttribute) ?? false;
  }
=======
    // Use the normalized attribute instead of this.value to ensure consistency.
    const href = this.el.getAttribute('href');
    if (href !== null) {
      e.preventDefault();
      // Floating promises from `Router#load` are ok because the router keeps track of state and handles the errors, etc.
      void this.router.load(href, { context: this.ctx });
    }
  };
>>>>>>> 30688c25
}<|MERGE_RESOLUTION|>--- conflicted
+++ resolved
@@ -1,18 +1,9 @@
-<<<<<<< HEAD
 import { IDisposable, IEventAggregator } from '@aurelia/kernel';
 import { customAttribute, INode, bindable, BindingMode, ViewModelKind, ICustomAttributeViewModel, ICustomAttributeController, CustomAttribute } from '@aurelia/runtime-html';
 import { IRouter, RouterNavigationEndEvent } from '../router.js';
 import { LoadCustomAttribute, RouterConfiguration } from '../index.js';
 import { ILinkHandler } from './link-handler.js';
 import { RoutingInstruction } from '../instructions/routing-instruction.js';
-=======
-import { IDisposable } from '@aurelia/kernel';
-import { customAttribute, bindable, BindingMode, ICustomAttributeViewModel, ICustomAttributeController, IEventDelegator, IEventTarget, INode, IWindow, getRef, CustomAttribute } from '@aurelia/runtime-html';
-
-import { IRouter } from '../router.js';
-import { LoadCustomAttribute } from '../configuration.js';
-import { IRouteContext } from '../route-context.js';
->>>>>>> 30688c25
 
 @customAttribute({ name: 'href', noMultiBindings: true })
 export class HrefCustomAttribute implements ICustomAttributeViewModel {
@@ -32,7 +23,6 @@
     @IEventTarget private readonly target: IEventTarget,
     @INode private readonly el: INode<HTMLElement>,
     @IRouter private readonly router: IRouter,
-<<<<<<< HEAD
     @ILinkHandler private readonly linkHandler: ILinkHandler,
     @IEventAggregator private readonly ea: IEventAggregator,
   ) { }
@@ -41,55 +31,11 @@
     if (RouterConfiguration.options.useHref && !this.hasLoad()) {
       this.element.addEventListener('click', this.linkHandler.handler);
       this.routerNavigationSubscription = this.ea.subscribe(RouterNavigationEndEvent.eventName, this.navigationEndHandler);
-=======
-    @IEventDelegator private readonly delegator: IEventDelegator,
-    @IRouteContext private readonly ctx: IRouteContext,
-    @IWindow w: IWindow,
-  ) {
-    if (
-      router.options.useHref &&
-      // Ensure the element is an anchor
-      el.nodeName === 'A' &&
-      // Ensure the anchor is not explicitly marked as external.
-      !el.hasAttribute('external') &&
-      !el.hasAttribute('data-external')
-    ) {
-      // Ensure the anchor targets the current window.
-      switch (el.getAttribute('target')) {
-        case null:
-        case w.name:
-        case '_self':
-          this.isEnabled = true;
-          break;
-        default:
-          this.isEnabled = false;
-          break;
-      }
-    } else {
-      this.isEnabled = false;
-    }
-  }
-
-  public binding(): void {
-    if (!this.isInitialized) {
-      this.isInitialized = true;
-      this.isEnabled = this.isEnabled && getRef(this.el, CustomAttribute.getDefinition(LoadCustomAttribute).key) === null;
-    }
-    if (this.isEnabled) {
-      this.el.setAttribute('href', this.value as string);
-      this.eventListener = this.delegator.addEventListener(this.target, this.el, 'click', this.onClick as EventListener);
->>>>>>> 30688c25
     }
   }
   public unbinding(): void {
-<<<<<<< HEAD
     this.element.removeEventListener('click', this.linkHandler.handler);
     this.routerNavigationSubscription?.dispose();
-=======
-    if (this.isEnabled) {
-      this.eventListener!.dispose();
-    }
->>>>>>> 30688c25
   }
 
   public valueChanged(newValue: unknown): void {
@@ -102,7 +48,6 @@
       return;
     }
 
-<<<<<<< HEAD
   private readonly navigationEndHandler = (_navigation: RouterNavigationEndEvent): void => {
     const controller = CustomAttribute.for(this.element, 'href')!.parent!;
     const created = this.router.applyLoadOptions(this.value as any, { context: controller });
@@ -125,14 +70,4 @@
     const siblings = parent.children;
     return siblings?.some(c => c.vmKind === ViewModelKind.customAttribute && c.viewModel instanceof LoadCustomAttribute) ?? false;
   }
-=======
-    // Use the normalized attribute instead of this.value to ensure consistency.
-    const href = this.el.getAttribute('href');
-    if (href !== null) {
-      e.preventDefault();
-      // Floating promises from `Router#load` are ok because the router keeps track of state and handles the errors, etc.
-      void this.router.load(href, { context: this.ctx });
-    }
-  };
->>>>>>> 30688c25
 }