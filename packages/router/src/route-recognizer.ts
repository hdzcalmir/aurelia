--- conflicted
+++ resolved
@@ -1,6 +1,5 @@
-<<<<<<< HEAD
-import { RouteDefinition } from './route-definition';
-import { Params } from './instructions';
+import { RouteDefinition } from './route-definition.js';
+import { Params } from './instructions.js';
 
 export class Endpoint {
   public constructor(
@@ -655,31 +654,4 @@
       b.name === this.name
     );
   }
-}
-=======
-import {
-  RouteRecognizer as $RouteRecognizer,
-  IConfigurableRoute as $IConfigurableRoute,
-  ConfigurableRoute as $ConfigurableRoute,
-  RecognizedRoute as $RecognizedRoute,
-  Endpoint as $Endpoint,
-} from '@aurelia/route-recognizer';
-
-import { IRoute } from './interfaces.js';
-
-declare class $$RouteRecognizer extends $RouteRecognizer<IRoute> {}
-declare class $$ConfigurableRoute extends $ConfigurableRoute<IRoute> {}
-declare class $$RecognizedRoute extends $RecognizedRoute<IRoute> {}
-declare class $$Endpoint extends $Endpoint<IRoute> {}
-
-export interface RouteRecognizer extends $RouteRecognizer<IRoute> {}
-export type IConfigurableRoute = $IConfigurableRoute<IRoute>;
-export interface ConfigurableRoute extends $ConfigurableRoute<IRoute> {}
-export interface RecognizedRoute extends $RecognizedRoute<IRoute> {}
-export interface Endpoint extends $Endpoint<IRoute> {}
-
-export const RouteRecognizer = $RouteRecognizer as typeof $$RouteRecognizer;
-export const ConfigurableRoute = $ConfigurableRoute as typeof $$ConfigurableRoute;
-export const RecognizedRoute = $RecognizedRoute as typeof $$RecognizedRoute;
-export const Endpoint = $Endpoint as typeof $$Endpoint;
->>>>>>> 724b8b44
+}