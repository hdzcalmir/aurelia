--- conflicted
+++ resolved
@@ -35,16 +35,10 @@
     "access": "public"
   },
   "dependencies": {
-<<<<<<< HEAD
-    "@aurelia/kernel": "0.7.0-dev.202003262201",
-    "@aurelia/runtime": "0.7.0-dev.202003262201",
-    "@aurelia/runtime-html": "0.7.0-dev.202003262201"
-=======
     "@aurelia/kernel": "0.6.0",
     "@aurelia/runtime": "0.6.0",
     "@aurelia/runtime-html": "0.6.0",
     "@aurelia/route-recognizer": "0.6.0"
->>>>>>> dc443834
   },
   "devDependencies": {
     "@types/node": "^12.12.21",
