--- conflicted
+++ resolved
@@ -1,10 +1,6 @@
 {
   "name": "@aurelia/router",
-<<<<<<< HEAD
-  "version": "2.1.0-dev.202209201151",
-=======
   "version": "2.0.0-alpha.41",
->>>>>>> 71fffd97
   "main": "dist/cjs/index.cjs",
   "module": "dist/esm/index.mjs",
   "exports": {
@@ -48,15 +44,6 @@
     "access": "public"
   },
   "dependencies": {
-<<<<<<< HEAD
-    "@aurelia/kernel": "2.1.0-dev.202209201151",
-    "@aurelia/metadata": "2.1.0-dev.202209201151",
-    "@aurelia/platform": "2.1.0-dev.202209201151",
-    "@aurelia/platform-browser": "2.1.0-dev.202209201151",
-    "@aurelia/route-recognizer": "2.1.0-dev.202209201151",
-    "@aurelia/runtime": "2.1.0-dev.202209201151",
-    "@aurelia/runtime-html": "2.1.0-dev.202209201151"
-=======
     "@aurelia/kernel": "2.0.0-alpha.41",
     "@aurelia/metadata": "2.0.0-alpha.41",
     "@aurelia/platform": "2.0.0-alpha.41",
@@ -64,7 +51,6 @@
     "@aurelia/route-recognizer": "2.0.0-alpha.41",
     "@aurelia/runtime": "2.0.0-alpha.41",
     "@aurelia/runtime-html": "2.0.0-alpha.41"
->>>>>>> 71fffd97
   },
   "devDependencies": {
     "typescript": "4.7.3"
