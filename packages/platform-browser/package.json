{
  "name": "@aurelia/platform-browser",
<<<<<<< HEAD
  "version": "2.0.1-dev.202108160019",
  "main": "dist/cjs/index.js",
=======
  "version": "2.0.0-alpha.17",
  "main": "dist/esm/index.js",
>>>>>>> 360abda6
  "module": "dist/esm/index.js",
  "types": "dist/types/index.d.ts",
  "typings": "dist/types/index.d.ts",
  "license": "MIT",
  "homepage": "https://aurelia.io",
  "repository": {
    "type": "git",
    "url": "https://github.com/aurelia/aurelia"
  },
  "bugs": {
    "url": "https://github.com/aurelia/aurelia/issues"
  },
  "keywords": [
    "aurelia",
    "platform-browser"
  ],
  "files": [
    "dist",
    "src",
    "README.md",
    "CHANGELOG.md",
    "LICENSE"
  ],
  "scripts": {
    "lint": "eslint --cache --ext .js,.ts src/",
    "lint:ci": "eslint --cache --ext .js,.ts --quiet --report-unused-disable-directives src/",
    "build": "rollup -c",
    "dev": "rollup -c -w",
    "publish:dev": "npm publish --tag dev",
    "publish:latest": "npm publish --tag latest",
    "rollup": "rollup -c",
    "postrollup": "tsc --emitDeclarationOnly"
  },
  "publishConfig": {
    "access": "public"
  },
  "dependencies": {
<<<<<<< HEAD
    "@aurelia/platform": "2.0.1-dev.202108160019"
=======
    "@aurelia/platform": "2.0.0-alpha.17"
>>>>>>> 360abda6
  },
  "devDependencies": {
    "typescript": "^4.3.5"
  },
  "engines": {
    "node": ">=14.17.0"
  }
}<|MERGE_RESOLUTION|>--- conflicted
+++ resolved
@@ -1,12 +1,7 @@
 {
   "name": "@aurelia/platform-browser",
-<<<<<<< HEAD
-  "version": "2.0.1-dev.202108160019",
-  "main": "dist/cjs/index.js",
-=======
   "version": "2.0.0-alpha.17",
   "main": "dist/esm/index.js",
->>>>>>> 360abda6
   "module": "dist/esm/index.js",
   "types": "dist/types/index.d.ts",
   "typings": "dist/types/index.d.ts",
@@ -44,11 +39,7 @@
     "access": "public"
   },
   "dependencies": {
-<<<<<<< HEAD
-    "@aurelia/platform": "2.0.1-dev.202108160019"
-=======
     "@aurelia/platform": "2.0.0-alpha.17"
->>>>>>> 360abda6
   },
   "devDependencies": {
     "typescript": "^4.3.5"
