{
  "name": "@aurelia/platform-browser",
<<<<<<< HEAD
  "version": "2.1.0-dev.202401310648",
=======
  "version": "2.0.0-beta.11",
>>>>>>> 3c74be97
  "main": "dist/cjs/index.cjs",
  "module": "dist/esm/index.mjs",
  "exports": {
    ".": {
      "types": "./dist/types/index.d.ts",
      "require": "./dist/cjs/index.cjs",
      "import": "./dist/esm/index.mjs",
      "development": "./dist/esm/index.dev.mjs"
    },
    "./development": {
      "types": "./dist/types/index.d.ts",
      "require": "./dist/cjs/index.dev.cjs",
      "import": "./dist/esm/index.dev.mjs"
    }
  },
  "types": "dist/types/index.d.ts",
  "license": "MIT",
  "homepage": "https://aurelia.io",
  "repository": {
    "type": "git",
    "url": "https://github.com/aurelia/aurelia"
  },
  "bugs": {
    "url": "https://github.com/aurelia/aurelia/issues"
  },
  "keywords": [
    "aurelia",
    "platform-browser"
  ],
  "files": [
    "dist",
    "src/**/*.ts",
    "README.md",
    "CHANGELOG.md",
    "LICENSE"
  ],
  "scripts": {
    "lint": "eslint --cache --ext .js,.ts src/",
    "lint:ci": "eslint --ext .js,.ts --quiet --report-unused-disable-directives src/",
    "build": "rollup -c",
    "dev": "rollup -c -w",
    "publish:dev": "npm publish --tag dev",
    "publish:latest": "npm publish --tag latest",
    "rollup": "rollup -c",
    "postrollup": "tsc --emitDeclarationOnly",
    "build:packages": "npm run rollup"
  },
  "publishConfig": {
    "access": "public"
  },
  "dependencies": {
<<<<<<< HEAD
    "@aurelia/platform": "2.1.0-dev.202401310648"
=======
    "@aurelia/platform": "2.0.0-beta.11"
>>>>>>> 3c74be97
  },
  "devDependencies": {
    "typescript": "5.2.2"
  },
  "engines": {
    "node": ">=14.17.0"
  }
}<|MERGE_RESOLUTION|>--- conflicted
+++ resolved
@@ -1,10 +1,6 @@
 {
   "name": "@aurelia/platform-browser",
-<<<<<<< HEAD
-  "version": "2.1.0-dev.202401310648",
-=======
   "version": "2.0.0-beta.11",
->>>>>>> 3c74be97
   "main": "dist/cjs/index.cjs",
   "module": "dist/esm/index.mjs",
   "exports": {
@@ -56,11 +52,7 @@
     "access": "public"
   },
   "dependencies": {
-<<<<<<< HEAD
-    "@aurelia/platform": "2.1.0-dev.202401310648"
-=======
     "@aurelia/platform": "2.0.0-beta.11"
->>>>>>> 3c74be97
   },
   "devDependencies": {
     "typescript": "5.2.2"
