{
  "name": "@aurelia/platform-browser",
<<<<<<< HEAD
  "version": "2.1.0-dev.202205211303",
=======
  "version": "2.0.0-alpha.32",
>>>>>>> 926baeb0
  "main": "dist/cjs/index.cjs",
  "module": "dist/esm/index.mjs",
  "exports": {
    "require": "./dist/cjs/index.cjs",
    "import": "./dist/esm/index.mjs"
  },
  "typings": "dist/types/index.d.ts",
  "license": "MIT",
  "homepage": "https://aurelia.io",
  "repository": {
    "type": "git",
    "url": "https://github.com/aurelia/aurelia"
  },
  "bugs": {
    "url": "https://github.com/aurelia/aurelia/issues"
  },
  "keywords": [
    "aurelia",
    "platform-browser"
  ],
  "files": [
    "dist",
    "src",
    "README.md",
    "CHANGELOG.md",
    "LICENSE"
  ],
  "scripts": {
    "lint": "eslint --cache --ext .js,.ts src/",
    "lint:ci": "eslint --cache --ext .js,.ts --quiet --report-unused-disable-directives src/",
    "build": "rollup -c",
    "dev": "rollup -c -w",
    "publish:dev": "npm publish --tag dev",
    "publish:latest": "npm publish --tag latest",
    "rollup": "rollup -c",
    "postrollup": "tsc --emitDeclarationOnly",
    "build:packages": "npm run rollup"
  },
  "publishConfig": {
    "access": "public"
  },
  "dependencies": {
<<<<<<< HEAD
    "@aurelia/platform": "2.1.0-dev.202205211303"
=======
    "@aurelia/platform": "2.0.0-alpha.32"
>>>>>>> 926baeb0
  },
  "devDependencies": {
    "typescript": "^4.6.3"
  },
  "engines": {
    "node": ">=14.17.0"
  }
}<|MERGE_RESOLUTION|>--- conflicted
+++ resolved
@@ -1,10 +1,6 @@
 {
   "name": "@aurelia/platform-browser",
-<<<<<<< HEAD
-  "version": "2.1.0-dev.202205211303",
-=======
   "version": "2.0.0-alpha.32",
->>>>>>> 926baeb0
   "main": "dist/cjs/index.cjs",
   "module": "dist/esm/index.mjs",
   "exports": {
@@ -47,11 +43,7 @@
     "access": "public"
   },
   "dependencies": {
-<<<<<<< HEAD
-    "@aurelia/platform": "2.1.0-dev.202205211303"
-=======
     "@aurelia/platform": "2.0.0-alpha.32"
->>>>>>> 926baeb0
   },
   "devDependencies": {
     "typescript": "^4.6.3"
