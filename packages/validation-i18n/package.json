--- conflicted
+++ resolved
@@ -1,10 +1,6 @@
 {
   "name": "@aurelia/validation-i18n",
-<<<<<<< HEAD
-  "version": "2.0.1-dev.202312050532",
-=======
   "version": "2.0.0-beta.9",
->>>>>>> 010a4ad6
   "main": "dist/cjs/index.cjs",
   "module": "dist/esm/index.mjs",
   "exports": {
@@ -51,17 +47,6 @@
     "access": "public"
   },
   "dependencies": {
-<<<<<<< HEAD
-    "@aurelia/i18n": "2.0.1-dev.202312050532",
-    "@aurelia/kernel": "2.0.1-dev.202312050532",
-    "@aurelia/metadata": "2.0.1-dev.202312050532",
-    "@aurelia/platform": "2.0.1-dev.202312050532",
-    "@aurelia/platform-browser": "2.0.1-dev.202312050532",
-    "@aurelia/runtime": "2.0.1-dev.202312050532",
-    "@aurelia/runtime-html": "2.0.1-dev.202312050532",
-    "@aurelia/validation": "2.0.1-dev.202312050532",
-    "@aurelia/validation-html": "2.0.1-dev.202312050532",
-=======
     "@aurelia/i18n": "2.0.0-beta.9",
     "@aurelia/kernel": "2.0.0-beta.9",
     "@aurelia/metadata": "2.0.0-beta.9",
@@ -71,7 +56,6 @@
     "@aurelia/runtime-html": "2.0.0-beta.9",
     "@aurelia/validation": "2.0.0-beta.9",
     "@aurelia/validation-html": "2.0.0-beta.9",
->>>>>>> 010a4ad6
     "i18next": "^17.0.0"
   },
   "devDependencies": {
