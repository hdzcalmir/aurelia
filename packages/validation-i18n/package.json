{
  "name": "@aurelia/validation-i18n",
<<<<<<< HEAD
  "version": "2.0.0-beta.1",
=======
  "version": "2.0.0-beta.2",
>>>>>>> b957744d
  "main": "dist/cjs/index.cjs",
  "module": "dist/esm/index.mjs",
  "exports": {
    "types": "./dist/types/index.d.ts",
    "require": "./dist/cjs/index.cjs",
    "import": "./dist/esm/index.mjs"
  },
  "types": "dist/types/index.d.ts",
  "license": "MIT",
  "homepage": "https://aurelia.io",
  "repository": {
    "type": "git",
    "url": "https://github.com/aurelia/aurelia"
  },
  "bugs": {
    "url": "https://github.com/aurelia/aurelia/issues"
  },
  "keywords": [
    "aurelia",
    "validation",
    "i18n"
  ],
  "files": [
    "dist/**/*.cjs",
    "dist/**/*.dev.cjs.map",
    "dist/**/*.mjs",
    "dist/**/*.dev.mjs.map",
    "dist/**/*.d.ts",
    "src/**/*.ts",
    "README.md",
    "CHANGELOG.md",
    "LICENSE"
  ],
  "sideEffects": false,
  "scripts": {
    "lint": "eslint --cache --ext .js,.ts src/",
    "lint:ci": "eslint --ext .js,.ts --quiet --report-unused-disable-directives src/",
    "build": "rollup -c",
    "dev": "rollup -c -w",
    "publish:dev": "npm publish --tag dev",
    "publish:latest": "npm publish --tag latest",
    "rollup": "rollup -c",
    "postrollup": "tsc --emitDeclarationOnly",
    "build:packages": "npm run rollup"
  },
  "publishConfig": {
    "access": "public"
  },
  "dependencies": {
<<<<<<< HEAD
    "@aurelia/i18n": "2.0.0-beta.1",
    "@aurelia/kernel": "2.0.0-beta.1",
    "@aurelia/metadata": "2.0.0-beta.1",
    "@aurelia/platform": "2.0.0-beta.1",
    "@aurelia/platform-browser": "2.0.0-beta.1",
    "@aurelia/runtime": "2.0.0-beta.1",
    "@aurelia/runtime-html": "2.0.0-beta.1",
    "@aurelia/validation": "2.0.0-beta.1",
    "@aurelia/validation-html": "2.0.0-beta.1",
=======
    "@aurelia/i18n": "2.0.0-beta.2",
    "@aurelia/kernel": "2.0.0-beta.2",
    "@aurelia/metadata": "2.0.0-beta.2",
    "@aurelia/platform": "2.0.0-beta.2",
    "@aurelia/platform-browser": "2.0.0-beta.2",
    "@aurelia/runtime": "2.0.0-beta.2",
    "@aurelia/runtime-html": "2.0.0-beta.2",
    "@aurelia/validation": "2.0.0-beta.2",
    "@aurelia/validation-html": "2.0.0-beta.2",
>>>>>>> b957744d
    "i18next": "^17.0.0"
  },
  "devDependencies": {
    "typescript": "4.9.5"
  },
  "engines": {
    "node": ">=14.17.0"
  }
}<|MERGE_RESOLUTION|>--- conflicted
+++ resolved
@@ -1,10 +1,6 @@
 {
   "name": "@aurelia/validation-i18n",
-<<<<<<< HEAD
-  "version": "2.0.0-beta.1",
-=======
   "version": "2.0.0-beta.2",
->>>>>>> b957744d
   "main": "dist/cjs/index.cjs",
   "module": "dist/esm/index.mjs",
   "exports": {
@@ -54,17 +50,6 @@
     "access": "public"
   },
   "dependencies": {
-<<<<<<< HEAD
-    "@aurelia/i18n": "2.0.0-beta.1",
-    "@aurelia/kernel": "2.0.0-beta.1",
-    "@aurelia/metadata": "2.0.0-beta.1",
-    "@aurelia/platform": "2.0.0-beta.1",
-    "@aurelia/platform-browser": "2.0.0-beta.1",
-    "@aurelia/runtime": "2.0.0-beta.1",
-    "@aurelia/runtime-html": "2.0.0-beta.1",
-    "@aurelia/validation": "2.0.0-beta.1",
-    "@aurelia/validation-html": "2.0.0-beta.1",
-=======
     "@aurelia/i18n": "2.0.0-beta.2",
     "@aurelia/kernel": "2.0.0-beta.2",
     "@aurelia/metadata": "2.0.0-beta.2",
@@ -74,7 +59,6 @@
     "@aurelia/runtime-html": "2.0.0-beta.2",
     "@aurelia/validation": "2.0.0-beta.2",
     "@aurelia/validation-html": "2.0.0-beta.2",
->>>>>>> b957744d
     "i18next": "^17.0.0"
   },
   "devDependencies": {
