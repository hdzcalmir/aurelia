{
  "name": "@aurelia/validation-i18n",
<<<<<<< HEAD
  "version": "2.1.0-dev.202109291104",
  "main": "dist/cjs/index.js",
=======
  "version": "2.0.0-alpha.22",
  "main": "dist/esm/index.js",
>>>>>>> 2fd48e91
  "module": "dist/esm/index.js",
  "types": "dist/types/index.d.ts",
  "typings": "dist/types/index.d.ts",
  "license": "MIT",
  "homepage": "https://aurelia.io",
  "repository": {
    "type": "git",
    "url": "https://github.com/aurelia/aurelia"
  },
  "bugs": {
    "url": "https://github.com/aurelia/aurelia/issues"
  },
  "keywords": [
    "aurelia",
    "validation",
    "i18n"
  ],
  "files": [
    "dist",
    "src",
    "README.md",
    "CHANGELOG.md",
    "LICENSE"
  ],
  "sideEffects": false,
  "scripts": {
    "lint": "eslint --cache --ext .js,.ts src/",
    "lint:ci": "eslint --cache --ext .js,.ts --quiet --report-unused-disable-directives src/",
    "build": "rollup -c",
    "dev": "rollup -c -w",
    "publish:dev": "npm publish --tag dev",
    "publish:latest": "npm publish --tag latest",
    "rollup": "rollup -c",
    "postrollup": "tsc --emitDeclarationOnly"
  },
  "publishConfig": {
    "access": "public"
  },
  "dependencies": {
<<<<<<< HEAD
    "@aurelia/i18n": "2.1.0-dev.202109291104",
    "@aurelia/kernel": "2.1.0-dev.202109291104",
    "@aurelia/metadata": "2.1.0-dev.202109291104",
    "@aurelia/platform": "2.1.0-dev.202109291104",
    "@aurelia/platform-browser": "2.1.0-dev.202109291104",
    "@aurelia/runtime-html": "2.1.0-dev.202109291104",
    "@aurelia/runtime": "2.1.0-dev.202109291104",
    "@aurelia/validation-html": "2.1.0-dev.202109291104",
    "@aurelia/validation": "2.1.0-dev.202109291104",
=======
    "@aurelia/i18n": "2.0.0-alpha.22",
    "@aurelia/kernel": "2.0.0-alpha.22",
    "@aurelia/metadata": "2.0.0-alpha.22",
    "@aurelia/platform": "2.0.0-alpha.22",
    "@aurelia/platform-browser": "2.0.0-alpha.22",
    "@aurelia/runtime-html": "2.0.0-alpha.22",
    "@aurelia/runtime": "2.0.0-alpha.22",
    "@aurelia/validation-html": "2.0.0-alpha.22",
    "@aurelia/validation": "2.0.0-alpha.22",
>>>>>>> 2fd48e91
    "i18next": "^17.0.0"
  },
  "devDependencies": {
    "typescript": "^4.3.5"
  },
  "engines": {
    "node": ">=14.17.0"
  }
}<|MERGE_RESOLUTION|>--- conflicted
+++ resolved
@@ -1,12 +1,7 @@
 {
   "name": "@aurelia/validation-i18n",
-<<<<<<< HEAD
-  "version": "2.1.0-dev.202109291104",
-  "main": "dist/cjs/index.js",
-=======
   "version": "2.0.0-alpha.22",
   "main": "dist/esm/index.js",
->>>>>>> 2fd48e91
   "module": "dist/esm/index.js",
   "types": "dist/types/index.d.ts",
   "typings": "dist/types/index.d.ts",
@@ -46,17 +41,6 @@
     "access": "public"
   },
   "dependencies": {
-<<<<<<< HEAD
-    "@aurelia/i18n": "2.1.0-dev.202109291104",
-    "@aurelia/kernel": "2.1.0-dev.202109291104",
-    "@aurelia/metadata": "2.1.0-dev.202109291104",
-    "@aurelia/platform": "2.1.0-dev.202109291104",
-    "@aurelia/platform-browser": "2.1.0-dev.202109291104",
-    "@aurelia/runtime-html": "2.1.0-dev.202109291104",
-    "@aurelia/runtime": "2.1.0-dev.202109291104",
-    "@aurelia/validation-html": "2.1.0-dev.202109291104",
-    "@aurelia/validation": "2.1.0-dev.202109291104",
-=======
     "@aurelia/i18n": "2.0.0-alpha.22",
     "@aurelia/kernel": "2.0.0-alpha.22",
     "@aurelia/metadata": "2.0.0-alpha.22",
@@ -66,7 +50,6 @@
     "@aurelia/runtime": "2.0.0-alpha.22",
     "@aurelia/validation-html": "2.0.0-alpha.22",
     "@aurelia/validation": "2.0.0-alpha.22",
->>>>>>> 2fd48e91
     "i18next": "^17.0.0"
   },
   "devDependencies": {
