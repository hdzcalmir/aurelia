{
  "name": "@aurelia/validation-i18n",
<<<<<<< HEAD
  "version": "2.0.1-dev.202403021005",
=======
  "version": "2.0.0-beta.13",
>>>>>>> 49e327e9
  "main": "dist/cjs/index.cjs",
  "module": "dist/esm/index.mjs",
  "exports": {
    ".": {
      "types": "./dist/types/index.d.ts",
      "require": "./dist/cjs/index.cjs",
      "import": "./dist/esm/index.mjs",
      "development": "./dist/esm/index.dev.mjs"
    },
    "./development": {
      "types": "./dist/types/index.d.ts",
      "require": "./dist/cjs/index.dev.cjs",
      "import": "./dist/esm/index.dev.mjs"
    }
  },
  "types": "dist/types/index.d.ts",
  "license": "MIT",
  "homepage": "https://aurelia.io",
  "repository": {
    "type": "git",
    "url": "https://github.com/aurelia/aurelia"
  },
  "bugs": {
    "url": "https://github.com/aurelia/aurelia/issues"
  },
  "keywords": [
    "aurelia",
    "validation",
    "i18n"
  ],
  "files": [
    "dist",
    "src/**/*.ts",
    "README.md",
    "CHANGELOG.md",
    "LICENSE"
  ],
  "sideEffects": false,
  "scripts": {
    "lint": "eslint --cache --ext .js,.ts src/",
    "lint:ci": "eslint --ext .js,.ts --quiet --report-unused-disable-directives src/",
    "build": "rollup -c",
    "dev": "rollup -c -w",
    "publish:dev": "npm publish --tag dev",
    "publish:latest": "npm publish --tag latest",
    "rollup": "rollup -c",
    "postrollup": "tsc --emitDeclarationOnly",
    "build:packages": "npm run rollup"
  },
  "publishConfig": {
    "access": "public"
  },
  "dependencies": {
<<<<<<< HEAD
    "@aurelia/i18n": "2.0.1-dev.202403021005",
    "@aurelia/kernel": "2.0.1-dev.202403021005",
    "@aurelia/metadata": "2.0.1-dev.202403021005",
    "@aurelia/platform": "2.0.1-dev.202403021005",
    "@aurelia/platform-browser": "2.0.1-dev.202403021005",
    "@aurelia/runtime": "2.0.1-dev.202403021005",
    "@aurelia/runtime-html": "2.0.1-dev.202403021005",
    "@aurelia/validation": "2.0.1-dev.202403021005",
    "@aurelia/validation-html": "2.0.1-dev.202403021005",
=======
    "@aurelia/i18n": "2.0.0-beta.13",
    "@aurelia/kernel": "2.0.0-beta.13",
    "@aurelia/metadata": "2.0.0-beta.13",
    "@aurelia/platform": "2.0.0-beta.13",
    "@aurelia/platform-browser": "2.0.0-beta.13",
    "@aurelia/runtime": "2.0.0-beta.13",
    "@aurelia/runtime-html": "2.0.0-beta.13",
    "@aurelia/validation": "2.0.0-beta.13",
    "@aurelia/validation-html": "2.0.0-beta.13",
>>>>>>> 49e327e9
    "i18next": "^17.0.0"
  },
  "devDependencies": {
    "typescript": "5.2.2"
  },
  "engines": {
    "node": ">=14.17.0"
  }
}<|MERGE_RESOLUTION|>--- conflicted
+++ resolved
@@ -1,10 +1,6 @@
 {
   "name": "@aurelia/validation-i18n",
-<<<<<<< HEAD
-  "version": "2.0.1-dev.202403021005",
-=======
   "version": "2.0.0-beta.13",
->>>>>>> 49e327e9
   "main": "dist/cjs/index.cjs",
   "module": "dist/esm/index.mjs",
   "exports": {
@@ -58,17 +54,6 @@
     "access": "public"
   },
   "dependencies": {
-<<<<<<< HEAD
-    "@aurelia/i18n": "2.0.1-dev.202403021005",
-    "@aurelia/kernel": "2.0.1-dev.202403021005",
-    "@aurelia/metadata": "2.0.1-dev.202403021005",
-    "@aurelia/platform": "2.0.1-dev.202403021005",
-    "@aurelia/platform-browser": "2.0.1-dev.202403021005",
-    "@aurelia/runtime": "2.0.1-dev.202403021005",
-    "@aurelia/runtime-html": "2.0.1-dev.202403021005",
-    "@aurelia/validation": "2.0.1-dev.202403021005",
-    "@aurelia/validation-html": "2.0.1-dev.202403021005",
-=======
     "@aurelia/i18n": "2.0.0-beta.13",
     "@aurelia/kernel": "2.0.0-beta.13",
     "@aurelia/metadata": "2.0.0-beta.13",
@@ -78,7 +63,6 @@
     "@aurelia/runtime-html": "2.0.0-beta.13",
     "@aurelia/validation": "2.0.0-beta.13",
     "@aurelia/validation-html": "2.0.0-beta.13",
->>>>>>> 49e327e9
     "i18next": "^17.0.0"
   },
   "devDependencies": {
