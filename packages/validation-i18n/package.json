--- conflicted
+++ resolved
@@ -41,17 +41,6 @@
     "access": "public"
   },
   "dependencies": {
-<<<<<<< HEAD
-    "@aurelia/i18n": "2.0.1-dev.202203150557",
-    "@aurelia/kernel": "2.0.1-dev.202203150557",
-    "@aurelia/metadata": "2.0.1-dev.202203150557",
-    "@aurelia/platform": "2.0.1-dev.202203150557",
-    "@aurelia/platform-browser": "2.0.1-dev.202203150557",
-    "@aurelia/runtime-html": "2.0.1-dev.202203150557",
-    "@aurelia/runtime": "2.0.1-dev.202203150557",
-    "@aurelia/validation-html": "2.0.1-dev.202203150557",
-    "@aurelia/validation": "2.0.1-dev.202203150557",
-=======
     "@aurelia/i18n": "2.0.0-alpha.26",
     "@aurelia/kernel": "2.0.0-alpha.26",
     "@aurelia/metadata": "2.0.0-alpha.26",
@@ -61,7 +50,6 @@
     "@aurelia/runtime-html": "2.0.0-alpha.26",
     "@aurelia/validation": "2.0.0-alpha.26",
     "@aurelia/validation-html": "2.0.0-alpha.26",
->>>>>>> e25deca3
     "i18next": "^17.0.0"
   },
   "devDependencies": {
