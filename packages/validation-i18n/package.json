--- conflicted
+++ resolved
@@ -1,10 +1,6 @@
 {
   "name": "@aurelia/validation-i18n",
-<<<<<<< HEAD
-  "version": "2.0.1-dev.202403150512",
-=======
   "version": "2.0.0-beta.14",
->>>>>>> 48fd612a
   "main": "dist/cjs/index.cjs",
   "module": "dist/esm/index.mjs",
   "exports": {
@@ -58,18 +54,6 @@
     "access": "public"
   },
   "dependencies": {
-<<<<<<< HEAD
-    "@aurelia/i18n": "2.0.1-dev.202403150512",
-    "@aurelia/kernel": "2.0.1-dev.202403150512",
-    "@aurelia/metadata": "2.0.1-dev.202403150512",
-    "@aurelia/platform": "2.0.1-dev.202403150512",
-    "@aurelia/platform-browser": "2.0.1-dev.202403150512",
-    "@aurelia/runtime": "2.0.1-dev.202403150512",
-    "@aurelia/runtime-html": "2.0.1-dev.202403150512",
-    "@aurelia/validation": "2.0.1-dev.202403150512",
-    "@aurelia/validation-html": "2.0.1-dev.202403150512",
-    "i18next": "^17.0.0"
-=======
     "@aurelia/i18n": "2.0.0-beta.14",
     "@aurelia/kernel": "2.0.0-beta.14",
     "@aurelia/metadata": "2.0.0-beta.14",
@@ -80,7 +64,6 @@
     "@aurelia/validation": "2.0.0-beta.14",
     "@aurelia/validation-html": "2.0.0-beta.14",
     "i18next": ">= 17.3.1"
->>>>>>> 48fd612a
   },
   "devDependencies": {
     "typescript": "5.4.2"
