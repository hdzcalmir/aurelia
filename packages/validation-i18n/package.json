{
  "name": "@aurelia/validation-i18n",
<<<<<<< HEAD
  "version": "2.1.0-dev.202108061307",
  "main": "dist/cjs/index.js",
=======
  "version": "2.0.0-alpha.16",
  "main": "dist/esm/index.js",
>>>>>>> d0e2b7f7
  "module": "dist/esm/index.js",
  "types": "dist/types/index.d.ts",
  "typings": "dist/types/index.d.ts",
  "license": "MIT",
  "homepage": "https://aurelia.io",
  "repository": {
    "type": "git",
    "url": "https://github.com/aurelia/aurelia"
  },
  "bugs": {
    "url": "https://github.com/aurelia/aurelia/issues"
  },
  "keywords": [
    "aurelia",
    "validation",
    "i18n"
  ],
  "files": [
    "dist",
    "src",
    "README.md",
    "CHANGELOG.md",
    "LICENSE"
  ],
  "sideEffects": false,
  "scripts": {
    "lint": "eslint --cache --ext .js,.ts src/",
    "lint:ci": "eslint --cache --ext .js,.ts --quiet --report-unused-disable-directives src/",
    "build": "rollup -c",
    "dev": "rollup -c -w",
    "publish:dev": "npm publish --tag dev",
    "publish:latest": "npm publish --tag latest",
    "rollup": "rollup -c",
    "postrollup": "tsc --emitDeclarationOnly"
  },
  "publishConfig": {
    "access": "public"
  },
  "dependencies": {
<<<<<<< HEAD
    "@aurelia/i18n": "2.1.0-dev.202108061307",
    "@aurelia/kernel": "2.1.0-dev.202108061307",
    "@aurelia/metadata": "2.1.0-dev.202108061307",
    "@aurelia/platform": "2.1.0-dev.202108061307",
    "@aurelia/platform-browser": "2.1.0-dev.202108061307",
    "@aurelia/runtime-html": "2.1.0-dev.202108061307",
    "@aurelia/runtime": "2.1.0-dev.202108061307",
    "@aurelia/validation-html": "2.1.0-dev.202108061307",
    "@aurelia/validation": "2.1.0-dev.202108061307",
=======
    "@aurelia/i18n": "2.0.0-alpha.16",
    "@aurelia/kernel": "2.0.0-alpha.16",
    "@aurelia/metadata": "2.0.0-alpha.16",
    "@aurelia/platform": "2.0.0-alpha.16",
    "@aurelia/platform-browser": "2.0.0-alpha.16",
    "@aurelia/runtime-html": "2.0.0-alpha.16",
    "@aurelia/runtime": "2.0.0-alpha.16",
    "@aurelia/validation-html": "2.0.0-alpha.16",
    "@aurelia/validation": "2.0.0-alpha.16",
>>>>>>> d0e2b7f7
    "i18next": "^17.0.0"
  },
  "devDependencies": {
    "typescript": "^4.3.5"
  },
  "engines": {
    "node": ">=14.17.0"
  }
}<|MERGE_RESOLUTION|>--- conflicted
+++ resolved
@@ -1,12 +1,7 @@
 {
   "name": "@aurelia/validation-i18n",
-<<<<<<< HEAD
-  "version": "2.1.0-dev.202108061307",
-  "main": "dist/cjs/index.js",
-=======
   "version": "2.0.0-alpha.16",
   "main": "dist/esm/index.js",
->>>>>>> d0e2b7f7
   "module": "dist/esm/index.js",
   "types": "dist/types/index.d.ts",
   "typings": "dist/types/index.d.ts",
@@ -46,17 +41,6 @@
     "access": "public"
   },
   "dependencies": {
-<<<<<<< HEAD
-    "@aurelia/i18n": "2.1.0-dev.202108061307",
-    "@aurelia/kernel": "2.1.0-dev.202108061307",
-    "@aurelia/metadata": "2.1.0-dev.202108061307",
-    "@aurelia/platform": "2.1.0-dev.202108061307",
-    "@aurelia/platform-browser": "2.1.0-dev.202108061307",
-    "@aurelia/runtime-html": "2.1.0-dev.202108061307",
-    "@aurelia/runtime": "2.1.0-dev.202108061307",
-    "@aurelia/validation-html": "2.1.0-dev.202108061307",
-    "@aurelia/validation": "2.1.0-dev.202108061307",
-=======
     "@aurelia/i18n": "2.0.0-alpha.16",
     "@aurelia/kernel": "2.0.0-alpha.16",
     "@aurelia/metadata": "2.0.0-alpha.16",
@@ -66,7 +50,6 @@
     "@aurelia/runtime": "2.0.0-alpha.16",
     "@aurelia/validation-html": "2.0.0-alpha.16",
     "@aurelia/validation": "2.0.0-alpha.16",
->>>>>>> d0e2b7f7
     "i18next": "^17.0.0"
   },
   "devDependencies": {
