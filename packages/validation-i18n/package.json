--- conflicted
+++ resolved
@@ -1,10 +1,6 @@
 {
   "name": "@aurelia/validation-i18n",
-<<<<<<< HEAD
-  "version": "2.1.0-dev.202407271309",
-=======
   "version": "2.0.0-beta.21",
->>>>>>> 617b010f
   "main": "dist/cjs/index.cjs",
   "module": "dist/esm/index.mjs",
   "exports": {
@@ -59,18 +55,6 @@
     "access": "public"
   },
   "dependencies": {
-<<<<<<< HEAD
-    "@aurelia/i18n": "2.1.0-dev.202407271309",
-    "@aurelia/kernel": "2.1.0-dev.202407271309",
-    "@aurelia/metadata": "2.1.0-dev.202407271309",
-    "@aurelia/platform": "2.1.0-dev.202407271309",
-    "@aurelia/platform-browser": "2.1.0-dev.202407271309",
-    "@aurelia/expression-parser": "2.1.0-dev.202407271309",
-    "@aurelia/runtime": "2.1.0-dev.202407271309",
-    "@aurelia/runtime-html": "2.1.0-dev.202407271309",
-    "@aurelia/validation": "2.1.0-dev.202407271309",
-    "@aurelia/validation-html": "2.1.0-dev.202407271309",
-=======
     "@aurelia/i18n": "2.0.0-beta.21",
     "@aurelia/kernel": "2.0.0-beta.21",
     "@aurelia/metadata": "2.0.0-beta.21",
@@ -81,7 +65,6 @@
     "@aurelia/runtime-html": "2.0.0-beta.21",
     "@aurelia/validation": "2.0.0-beta.21",
     "@aurelia/validation-html": "2.0.0-beta.21",
->>>>>>> 617b010f
     "i18next": ">= 17.3.1"
   },
   "devDependencies": {
