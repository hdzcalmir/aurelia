{
  "name": "@aurelia/router-lite",
  "version": "2.0.1-dev.202203150557",
  "main": "dist/cjs/index.js",
  "module": "dist/esm/index.js",
  "types": "dist/types/index.d.ts",
  "typings": "dist/types/index.d.ts",
  "license": "MIT",
  "homepage": "https://aurelia.io",
  "repository": {
    "type": "git",
    "url": "https://github.com/aurelia/aurelia"
  },
  "bugs": {
    "url": "https://github.com/aurelia/aurelia/issues"
  },
  "keywords": [
    "aurelia",
    "router"
  ],
  "files": [
    "dist",
    "src",
    "README.md",
    "CHANGELOG.md",
    "LICENSE"
  ],
  "sideEffects": false,
  "scripts": {
    "lint": "eslint --cache --ext .js,.ts src/",
    "lint:ci": "eslint --cache --ext .js,.ts --quiet --report-unused-disable-directives src/",
    "build": "rollup -c",
    "dev": "rollup -c -w",
    "publish:dev": "npm publish --tag dev",
    "publish:latest": "npm publish --tag latest",
    "rollup": "rollup -c",
    "postrollup": "tsc --emitDeclarationOnly"
  },
  "publishConfig": {
    "access": "public"
  },
  "dependencies": {
<<<<<<< HEAD
    "@aurelia/kernel": "2.0.1-dev.202203150557",
    "@aurelia/metadata": "2.0.1-dev.202203150557",
    "@aurelia/platform": "2.0.1-dev.202203150557",
    "@aurelia/platform-browser": "2.0.1-dev.202203150557",
    "@aurelia/route-recognizer": "2.0.1-dev.202203150557",
    "@aurelia/runtime-html": "2.0.1-dev.202203150557",
    "@aurelia/runtime": "2.0.1-dev.202203150557"
=======
    "@aurelia/kernel": "2.0.0-alpha.26",
    "@aurelia/metadata": "2.0.0-alpha.26",
    "@aurelia/platform": "2.0.0-alpha.26",
    "@aurelia/platform-browser": "2.0.0-alpha.26",
    "@aurelia/route-recognizer": "2.0.0-alpha.26",
    "@aurelia/runtime": "2.0.0-alpha.26",
    "@aurelia/runtime-html": "2.0.0-alpha.26"
>>>>>>> e25deca3
  },
  "devDependencies": {
    "typescript": "^4.6.2"
  },
  "engines": {
    "node": ">=14.17.0"
  }
}<|MERGE_RESOLUTION|>--- conflicted
+++ resolved
@@ -40,15 +40,6 @@
     "access": "public"
   },
   "dependencies": {
-<<<<<<< HEAD
-    "@aurelia/kernel": "2.0.1-dev.202203150557",
-    "@aurelia/metadata": "2.0.1-dev.202203150557",
-    "@aurelia/platform": "2.0.1-dev.202203150557",
-    "@aurelia/platform-browser": "2.0.1-dev.202203150557",
-    "@aurelia/route-recognizer": "2.0.1-dev.202203150557",
-    "@aurelia/runtime-html": "2.0.1-dev.202203150557",
-    "@aurelia/runtime": "2.0.1-dev.202203150557"
-=======
     "@aurelia/kernel": "2.0.0-alpha.26",
     "@aurelia/metadata": "2.0.0-alpha.26",
     "@aurelia/platform": "2.0.0-alpha.26",
@@ -56,7 +47,6 @@
     "@aurelia/route-recognizer": "2.0.0-alpha.26",
     "@aurelia/runtime": "2.0.0-alpha.26",
     "@aurelia/runtime-html": "2.0.0-alpha.26"
->>>>>>> e25deca3
   },
   "devDependencies": {
     "typescript": "^4.6.2"
