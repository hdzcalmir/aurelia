--- conflicted
+++ resolved
@@ -1,11 +1,7 @@
 {
   "name": "@aurelia/state",
   "private": true,
-<<<<<<< HEAD
-  "version": "2.1.0-dev.202205211303",
-=======
   "version": "2.0.0-alpha.32",
->>>>>>> 926baeb0
   "main": "dist/cjs/index.cjs",
   "module": "dist/esm/index.mjs",
   "exports": {
@@ -49,21 +45,12 @@
     "access": "public"
   },
   "dependencies": {
-<<<<<<< HEAD
-    "@aurelia/kernel": "2.1.0-dev.202205211303",
-    "@aurelia/metadata": "2.1.0-dev.202205211303",
-    "@aurelia/platform": "2.1.0-dev.202205211303",
-    "@aurelia/platform-browser": "2.1.0-dev.202205211303",
-    "@aurelia/runtime": "2.1.0-dev.202205211303",
-    "@aurelia/runtime-html": "2.1.0-dev.202205211303"
-=======
     "@aurelia/kernel": "2.0.0-alpha.32",
     "@aurelia/metadata": "2.0.0-alpha.32",
     "@aurelia/platform": "2.0.0-alpha.32",
     "@aurelia/platform-browser": "2.0.0-alpha.32",
     "@aurelia/runtime": "2.0.0-alpha.32",
     "@aurelia/runtime-html": "2.0.0-alpha.32"
->>>>>>> 926baeb0
   },
   "devDependencies": {
     "typescript": "^4.6.3"
