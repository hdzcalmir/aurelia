--- conflicted
+++ resolved
@@ -1,11 +1,6 @@
 {
   "name": "@aurelia/state",
-<<<<<<< HEAD
-  "private": true,
-  "version": "2.1.0-dev.202205260045",
-=======
   "version": "2.0.0-alpha.32",
->>>>>>> 08bb00ba
   "main": "dist/cjs/index.cjs",
   "module": "dist/esm/index.mjs",
   "exports": {
