{
  "name": "@aurelia/state",
  "private": true,
  "version": "2.1.0-dev.202205190110",
  "main": "dist/cjs/index.cjs",
  "module": "dist/esm/index.mjs",
  "exports": {
    "require": "./dist/cjs/index.cjs",
    "import": "./dist/esm/index.mjs"
  },
  "typings": "dist/types/index.d.ts",
  "license": "MIT",
  "homepage": "https://aurelia.io",
  "repository": {
    "type": "git",
    "url": "https://github.com/aurelia/aurelia"
  },
  "bugs": {
    "url": "https://github.com/aurelia/aurelia/issues"
  },
  "keywords": [
    "aurelia",
    "state",
    "store"
  ],
  "files": [
    "dist",
    "src",
    "README.md",
    "CHANGELOG.md",
    "LICENSE"
  ],
  "scripts": {
    "lint": "eslint --cache --ext .js,.ts src/",
    "lint:ci": "eslint --cache --ext .js,.ts --quiet --report-unused-disable-directives src/",
    "build": "rollup -c",
    "dev": "rollup -c -w",
    "publish:dev": "npm publish --tag dev",
    "publish:latest": "npm publish --tag latest",
    "rollup": "rollup -c",
    "postrollup": "tsc --emitDeclarationOnly",
    "build:packages": "npm run rollup"
  },
  "publishConfig": {
    "access": "public"
  },
  "dependencies": {
<<<<<<< HEAD
    "@aurelia/kernel": "2.1.0-dev.202205190110",
    "@aurelia/metadata": "2.1.0-dev.202205190110",
    "@aurelia/platform-browser": "2.1.0-dev.202205190110",
    "@aurelia/runtime": "2.1.0-dev.202205190110",
    "@aurelia/runtime-html": "2.1.0-dev.202205190110"
=======
    "@aurelia/kernel": "2.0.0-alpha.31",
    "@aurelia/metadata": "2.0.0-alpha.31",
    "@aurelia/platform": "2.0.0-alpha.31",
    "@aurelia/platform-browser": "2.0.0-alpha.31",
    "@aurelia/runtime": "2.0.0-alpha.31",
    "@aurelia/runtime-html": "2.0.0-alpha.31"
>>>>>>> b9a4e206
  },
  "devDependencies": {
    "typescript": "^4.6.3"
  },
  "engines": {
    "node": ">=14.17.0"
  }
}<|MERGE_RESOLUTION|>--- conflicted
+++ resolved
@@ -45,20 +45,12 @@
     "access": "public"
   },
   "dependencies": {
-<<<<<<< HEAD
-    "@aurelia/kernel": "2.1.0-dev.202205190110",
-    "@aurelia/metadata": "2.1.0-dev.202205190110",
-    "@aurelia/platform-browser": "2.1.0-dev.202205190110",
-    "@aurelia/runtime": "2.1.0-dev.202205190110",
-    "@aurelia/runtime-html": "2.1.0-dev.202205190110"
-=======
     "@aurelia/kernel": "2.0.0-alpha.31",
     "@aurelia/metadata": "2.0.0-alpha.31",
     "@aurelia/platform": "2.0.0-alpha.31",
     "@aurelia/platform-browser": "2.0.0-alpha.31",
     "@aurelia/runtime": "2.0.0-alpha.31",
     "@aurelia/runtime-html": "2.0.0-alpha.31"
->>>>>>> b9a4e206
   },
   "devDependencies": {
     "typescript": "^4.6.3"
