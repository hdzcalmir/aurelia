{
  "name": "@aurelia/state",
<<<<<<< HEAD
  "version": "2.1.0-dev.202208032209",
=======
  "version": "2.0.0-alpha.37",
>>>>>>> 9dbf2870
  "main": "dist/cjs/index.cjs",
  "module": "dist/esm/index.mjs",
  "exports": {
    "require": "./dist/cjs/index.cjs",
    "import": "./dist/esm/index.mjs"
  },
  "typings": "dist/types/index.d.ts",
  "license": "MIT",
  "homepage": "https://aurelia.io",
  "repository": {
    "type": "git",
    "url": "https://github.com/aurelia/aurelia"
  },
  "bugs": {
    "url": "https://github.com/aurelia/aurelia/issues"
  },
  "keywords": [
    "aurelia",
    "state",
    "store"
  ],
  "files": [
    "dist",
    "src",
    "README.md",
    "CHANGELOG.md",
    "LICENSE"
  ],
  "scripts": {
    "lint": "eslint --cache --ext .js,.ts src/",
    "lint:ci": "eslint --cache --ext .js,.ts --quiet --report-unused-disable-directives src/",
    "build": "rollup -c",
    "dev": "rollup -c -w",
    "publish:dev": "npm publish --tag dev",
    "publish:latest": "npm publish --tag latest",
    "rollup": "rollup -c",
    "postrollup": "tsc --emitDeclarationOnly",
    "build:packages": "npm run rollup"
  },
  "publishConfig": {
    "access": "public"
  },
  "dependencies": {
<<<<<<< HEAD
    "@aurelia/kernel": "2.1.0-dev.202208032209",
    "@aurelia/metadata": "2.1.0-dev.202208032209",
    "@aurelia/platform": "2.1.0-dev.202208032209",
    "@aurelia/platform-browser": "2.1.0-dev.202208032209",
    "@aurelia/runtime": "2.1.0-dev.202208032209",
    "@aurelia/runtime-html": "2.1.0-dev.202208032209"
=======
    "@aurelia/kernel": "2.0.0-alpha.37",
    "@aurelia/metadata": "2.0.0-alpha.37",
    "@aurelia/platform": "2.0.0-alpha.37",
    "@aurelia/platform-browser": "2.0.0-alpha.37",
    "@aurelia/runtime": "2.0.0-alpha.37",
    "@aurelia/runtime-html": "2.0.0-alpha.37"
>>>>>>> 9dbf2870
  },
  "devDependencies": {
    "typescript": "4.7.3"
  },
  "engines": {
    "node": ">=14.17.0"
  }
}<|MERGE_RESOLUTION|>--- conflicted
+++ resolved
@@ -1,10 +1,6 @@
 {
   "name": "@aurelia/state",
-<<<<<<< HEAD
-  "version": "2.1.0-dev.202208032209",
-=======
   "version": "2.0.0-alpha.37",
->>>>>>> 9dbf2870
   "main": "dist/cjs/index.cjs",
   "module": "dist/esm/index.mjs",
   "exports": {
@@ -48,21 +44,12 @@
     "access": "public"
   },
   "dependencies": {
-<<<<<<< HEAD
-    "@aurelia/kernel": "2.1.0-dev.202208032209",
-    "@aurelia/metadata": "2.1.0-dev.202208032209",
-    "@aurelia/platform": "2.1.0-dev.202208032209",
-    "@aurelia/platform-browser": "2.1.0-dev.202208032209",
-    "@aurelia/runtime": "2.1.0-dev.202208032209",
-    "@aurelia/runtime-html": "2.1.0-dev.202208032209"
-=======
     "@aurelia/kernel": "2.0.0-alpha.37",
     "@aurelia/metadata": "2.0.0-alpha.37",
     "@aurelia/platform": "2.0.0-alpha.37",
     "@aurelia/platform-browser": "2.0.0-alpha.37",
     "@aurelia/runtime": "2.0.0-alpha.37",
     "@aurelia/runtime-html": "2.0.0-alpha.37"
->>>>>>> 9dbf2870
   },
   "devDependencies": {
     "typescript": "4.7.3"
