--- conflicted
+++ resolved
@@ -1,12 +1,7 @@
 {
   "name": "au",
-<<<<<<< HEAD
-  "version": "0.9.0-dev.202101301811",
-  "main": "dist/cjs/index.js",
-=======
   "version": "0.9.0",
   "main": "dist/esm/index.js",
->>>>>>> d6d01cdb
   "module": "dist/esm/index.js",
   "types": "dist/index.d.ts",
   "type": "module",
@@ -49,17 +44,10 @@
     "access": "public"
   },
   "dependencies": {
-<<<<<<< HEAD
-    "@aurelia/metadata": "0.9.0-dev.202101301811",
-    "@aurelia/platform": "0.9.0-dev.202101301811",
-    "@aurelia/kernel": "0.9.0-dev.202101301811",
-    "@aurelia/http-server": "0.9.0-dev.202101301811"
-=======
     "@aurelia/metadata": "0.9.0",
     "@aurelia/platform": "0.9.0",
     "@aurelia/kernel": "0.9.0",
     "@aurelia/http-server": "0.9.0"
->>>>>>> d6d01cdb
   },
   "devDependencies": {
     "@types/node": "^14.11.5",
