--- conflicted
+++ resolved
@@ -1,12 +1,7 @@
 {
   "name": "au",
-<<<<<<< HEAD
-  "version": "2.1.0-dev.202204160902",
-  "main": "dist/cjs/index.js",
-=======
   "version": "2.0.0-alpha.28",
   "main": "dist/esm/index.js",
->>>>>>> b7df59e6
   "module": "dist/esm/index.js",
   "types": "dist/types/index.d.ts",
   "typings": "dist/types/index.d.ts",
@@ -51,17 +46,10 @@
     "access": "public"
   },
   "dependencies": {
-<<<<<<< HEAD
-    "@aurelia/http-server": "2.1.0-dev.202204160902",
-    "@aurelia/kernel": "2.1.0-dev.202204160902",
-    "@aurelia/metadata": "2.1.0-dev.202204160902",
-    "@aurelia/platform": "2.1.0-dev.202204160902"
-=======
     "@aurelia/http-server": "2.0.0-alpha.28",
     "@aurelia/kernel": "2.0.0-alpha.28",
     "@aurelia/metadata": "2.0.0-alpha.28",
     "@aurelia/platform": "2.0.0-alpha.28"
->>>>>>> b7df59e6
   },
   "devDependencies": {
     "@types/node": "^14.11.5",
