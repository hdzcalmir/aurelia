{
  "name": "@aurelia/jit-html-jsdom",
<<<<<<< HEAD
  "version": "0.6.0-dev.201912180427",
  "main": "dist/umd/index.js",
=======
  "version": "0.6.0",
  "main": "dist/esnext/index.js",
>>>>>>> 3f744d7e
  "module": "dist/esnext/index.js",
  "types": "dist/index.d.ts",
  "typings": "dist/index.d.ts",
  "license": "MIT",
  "homepage": "https://aurelia.io",
  "repository": {
    "type": "git",
    "url": "https://github.com/aurelia/aurelia"
  },
  "bugs": {
    "url": "https://github.com/aurelia/aurelia/issues"
  },
  "keywords": [
    "aurelia",
    "jit-html-jsdom"
  ],
  "files": [
    "dist",
    "src",
    "README.md",
    "CHANGELOG.md",
    "LICENSE"
  ],
  "scripts": {
    "lint": "eslint --cache --ext .js,.ts src/",
    "build": "tsc -b",
    "bundle": "ts-node -P ../../tsconfig.json ../../scripts/bundle.ts umd,esm,system jit-html-jsdom",
    "dev": "tsc -b -w"
  },
  "publishConfig": {
    "access": "public"
  },
  "dependencies": {
<<<<<<< HEAD
    "@aurelia/kernel": "0.6.0-dev.201912180427",
    "@aurelia/runtime": "0.6.0-dev.201912180427",
    "@aurelia/runtime-html": "0.6.0-dev.201912180427",
    "@aurelia/runtime-html-jsdom": "0.6.0-dev.201912180427",
    "@aurelia/jit": "0.6.0-dev.201912180427",
    "@aurelia/jit-html": "0.6.0-dev.201912180427",
=======
    "@aurelia/kernel": "0.6.0",
    "@aurelia/runtime": "0.6.0",
    "@aurelia/runtime-html": "0.6.0",
    "@aurelia/runtime-html-jsdom": "0.6.0",
    "@aurelia/jit": "0.6.0",
    "@aurelia/jit-html": "0.6.0",
>>>>>>> 3f744d7e
    "jsdom": "^15.2.1"
  },
  "devDependencies": {
    "@types/node": "^12.12.7",
    "tslib": "^1.10.0",
    "typescript": "^3.7.2"
  }
}<|MERGE_RESOLUTION|>--- conflicted
+++ resolved
@@ -1,12 +1,7 @@
 {
   "name": "@aurelia/jit-html-jsdom",
-<<<<<<< HEAD
-  "version": "0.6.0-dev.201912180427",
-  "main": "dist/umd/index.js",
-=======
   "version": "0.6.0",
   "main": "dist/esnext/index.js",
->>>>>>> 3f744d7e
   "module": "dist/esnext/index.js",
   "types": "dist/index.d.ts",
   "typings": "dist/index.d.ts",
@@ -40,21 +35,12 @@
     "access": "public"
   },
   "dependencies": {
-<<<<<<< HEAD
-    "@aurelia/kernel": "0.6.0-dev.201912180427",
-    "@aurelia/runtime": "0.6.0-dev.201912180427",
-    "@aurelia/runtime-html": "0.6.0-dev.201912180427",
-    "@aurelia/runtime-html-jsdom": "0.6.0-dev.201912180427",
-    "@aurelia/jit": "0.6.0-dev.201912180427",
-    "@aurelia/jit-html": "0.6.0-dev.201912180427",
-=======
     "@aurelia/kernel": "0.6.0",
     "@aurelia/runtime": "0.6.0",
     "@aurelia/runtime-html": "0.6.0",
     "@aurelia/runtime-html-jsdom": "0.6.0",
     "@aurelia/jit": "0.6.0",
     "@aurelia/jit-html": "0.6.0",
->>>>>>> 3f744d7e
     "jsdom": "^15.2.1"
   },
   "devDependencies": {
