--- conflicted
+++ resolved
@@ -1,10 +1,6 @@
 {
   "name": "@aurelia/store-v1",
-<<<<<<< HEAD
-  "version": "2.0.1-dev.202407011800",
-=======
   "version": "2.0.0-beta.20",
->>>>>>> 3e78148d
   "main": "dist/cjs/index.cjs",
   "module": "dist/esm/index.mjs",
   "exports": {
@@ -57,17 +53,10 @@
     "access": "public"
   },
   "dependencies": {
-<<<<<<< HEAD
-    "@aurelia/kernel": "2.0.1-dev.202407011800",
-    "@aurelia/metadata": "2.0.1-dev.202407011800",
-    "@aurelia/platform": "2.0.1-dev.202407011800",
-    "@aurelia/runtime-html": "2.0.1-dev.202407011800",
-=======
     "@aurelia/kernel": "2.0.0-beta.20",
     "@aurelia/metadata": "2.0.0-beta.20",
     "@aurelia/platform": "2.0.0-beta.20",
     "@aurelia/runtime-html": "2.0.0-beta.20",
->>>>>>> 3e78148d
     "rxjs": "^6.6.7"
   },
   "devDependencies": {
