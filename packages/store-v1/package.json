{
  "name": "@aurelia/store-v1",
  "version": "2.1.0-dev.202407140747",
  "main": "dist/cjs/index.cjs",
  "module": "dist/esm/index.mjs",
  "exports": {
    ".": {
      "types": "./dist/types/index.d.ts",
      "require": "./dist/cjs/index.cjs",
      "import": "./dist/esm/index.mjs",
      "development": "./dist/esm/index.dev.mjs"
    },
    "./development": {
      "types": "./dist/types/index.d.ts",
      "require": "./dist/cjs/index.dev.cjs",
      "import": "./dist/esm/index.dev.mjs"
    }
  },
  "types": "dist/types/index.d.ts",
  "license": "MIT",
  "homepage": "https://aurelia.io",
  "repository": {
    "type": "git",
    "url": "https://github.com/aurelia/aurelia.git",
    "directory": "packages/store-v1"
  },
  "bugs": {
    "url": "https://github.com/aurelia/aurelia/issues"
  },
  "keywords": [
    "aurelia",
    "store"
  ],
  "files": [
    "dist",
    "src/**/*.ts",
    "README.md",
    "CHANGELOG.md",
    "LICENSE"
  ],
  "scripts": {
    "lint": "eslint --cache --ext .js,.ts src/",
    "lint:ci": "eslint --ext .js,.ts --quiet --report-unused-disable-directives src/",
    "build": "rollup -c",
    "dev": "rollup -c -w",
    "publish:dev": "npm publish --tag dev",
    "publish:latest": "npm publish --tag latest",
    "rollup": "rollup -c",
    "postrollup": "tsc --emitDeclarationOnly",
    "build:packages": "npm run rollup"
  },
  "publishConfig": {
    "access": "public"
  },
  "dependencies": {
<<<<<<< HEAD
    "@aurelia/kernel": "2.1.0-dev.202407140747",
    "@aurelia/metadata": "2.1.0-dev.202407140747",
    "@aurelia/platform": "2.1.0-dev.202407140747",
    "@aurelia/runtime-html": "2.1.0-dev.202407140747",
    "rxjs": "^6.6.7"
=======
    "@aurelia/kernel": "2.0.0-beta.20",
    "@aurelia/metadata": "2.0.0-beta.20",
    "@aurelia/platform": "2.0.0-beta.20",
    "@aurelia/runtime-html": "2.0.0-beta.20",
    "rxjs": "^7.8.1"
>>>>>>> 6b7258ff
  },
  "devDependencies": {
    "typescript": "5.4.2"
  },
  "engines": {
    "node": ">=14.17.0"
  }
}<|MERGE_RESOLUTION|>--- conflicted
+++ resolved
@@ -53,19 +53,11 @@
     "access": "public"
   },
   "dependencies": {
-<<<<<<< HEAD
-    "@aurelia/kernel": "2.1.0-dev.202407140747",
-    "@aurelia/metadata": "2.1.0-dev.202407140747",
-    "@aurelia/platform": "2.1.0-dev.202407140747",
-    "@aurelia/runtime-html": "2.1.0-dev.202407140747",
-    "rxjs": "^6.6.7"
-=======
     "@aurelia/kernel": "2.0.0-beta.20",
     "@aurelia/metadata": "2.0.0-beta.20",
     "@aurelia/platform": "2.0.0-beta.20",
     "@aurelia/runtime-html": "2.0.0-beta.20",
     "rxjs": "^7.8.1"
->>>>>>> 6b7258ff
   },
   "devDependencies": {
     "typescript": "5.4.2"
