{
  "name": "@aurelia/store-v1",
<<<<<<< HEAD
  "version": "2.1.0-dev.202204160902",
  "main": "dist/cjs/index.js",
=======
  "version": "2.0.0-alpha.28",
  "main": "dist/esm/index.js",
>>>>>>> b7df59e6
  "module": "dist/esm/index.js",
  "types": "dist/types/index.d.ts",
  "typings": "dist/types/index.d.ts",
  "license": "MIT",
  "homepage": "https://aurelia.io",
  "repository": {
    "type": "git",
    "url": "https://github.com/aurelia/aurelia"
  },
  "bugs": {
    "url": "https://github.com/aurelia/aurelia/issues"
  },
  "keywords": [
    "aurelia",
    "store"
  ],
  "files": [
    "dist",
    "src",
    "README.md",
    "CHANGELOG.md",
    "LICENSE"
  ],
  "scripts": {
    "lint": "eslint --cache --ext .js,.ts src/",
    "lint:ci": "eslint --cache --ext .js,.ts --quiet --report-unused-disable-directives src/",
    "build": "rollup -c",
    "dev": "rollup -c -w",
    "publish:dev": "npm publish --tag dev",
    "publish:latest": "npm publish --tag latest",
    "rollup": "rollup -c",
    "postrollup": "tsc --emitDeclarationOnly"
  },
  "publishConfig": {
    "access": "public"
  },
  "dependencies": {
<<<<<<< HEAD
    "@aurelia/kernel": "2.1.0-dev.202204160902",
    "@aurelia/metadata": "2.1.0-dev.202204160902",
    "@aurelia/platform": "2.1.0-dev.202204160902",
    "@aurelia/runtime-html": "2.1.0-dev.202204160902",
=======
    "@aurelia/kernel": "2.0.0-alpha.28",
    "@aurelia/metadata": "2.0.0-alpha.28",
    "@aurelia/platform": "2.0.0-alpha.28",
    "@aurelia/runtime-html": "2.0.0-alpha.28",
>>>>>>> b7df59e6
    "rxjs": "^6.6.7"
  },
  "devDependencies": {
    "typescript": "^4.6.2"
  },
  "engines": {
    "node": ">=14.17.0"
  }
}<|MERGE_RESOLUTION|>--- conflicted
+++ resolved
@@ -1,12 +1,7 @@
 {
   "name": "@aurelia/store-v1",
-<<<<<<< HEAD
-  "version": "2.1.0-dev.202204160902",
-  "main": "dist/cjs/index.js",
-=======
   "version": "2.0.0-alpha.28",
   "main": "dist/esm/index.js",
->>>>>>> b7df59e6
   "module": "dist/esm/index.js",
   "types": "dist/types/index.d.ts",
   "typings": "dist/types/index.d.ts",
@@ -44,17 +39,10 @@
     "access": "public"
   },
   "dependencies": {
-<<<<<<< HEAD
-    "@aurelia/kernel": "2.1.0-dev.202204160902",
-    "@aurelia/metadata": "2.1.0-dev.202204160902",
-    "@aurelia/platform": "2.1.0-dev.202204160902",
-    "@aurelia/runtime-html": "2.1.0-dev.202204160902",
-=======
     "@aurelia/kernel": "2.0.0-alpha.28",
     "@aurelia/metadata": "2.0.0-alpha.28",
     "@aurelia/platform": "2.0.0-alpha.28",
     "@aurelia/runtime-html": "2.0.0-alpha.28",
->>>>>>> b7df59e6
     "rxjs": "^6.6.7"
   },
   "devDependencies": {
