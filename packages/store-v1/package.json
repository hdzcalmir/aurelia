--- conflicted
+++ resolved
@@ -1,12 +1,7 @@
 {
   "name": "@aurelia/store-v1",
-<<<<<<< HEAD
-  "version": "2.0.1-dev.202201171444",
-  "main": "dist/cjs/index.js",
-=======
   "version": "2.0.0-alpha.24",
   "main": "dist/esm/index.js",
->>>>>>> 51354de6
   "module": "dist/esm/index.js",
   "types": "dist/types/index.d.ts",
   "typings": "dist/types/index.d.ts",
@@ -44,17 +39,10 @@
     "access": "public"
   },
   "dependencies": {
-<<<<<<< HEAD
-    "@aurelia/kernel": "2.0.1-dev.202201171444",
-    "@aurelia/metadata": "2.0.1-dev.202201171444",
-    "@aurelia/platform": "2.0.1-dev.202201171444",
-    "@aurelia/runtime-html": "2.0.1-dev.202201171444",
-=======
     "@aurelia/kernel": "2.0.0-alpha.24",
     "@aurelia/metadata": "2.0.0-alpha.24",
     "@aurelia/platform": "2.0.0-alpha.24",
     "@aurelia/runtime-html": "2.0.0-alpha.24",
->>>>>>> 51354de6
     "rxjs": "^6.6.7"
   },
   "devDependencies": {
