{
  "name": "@aurelia/store-v1",
<<<<<<< HEAD
  "version": "2.0.0-alpha.26",
  "main": "dist/cjs/index.js",
=======
  "version": "2.0.0-alpha.27",
  "main": "dist/esm/index.js",
>>>>>>> 69428304
  "module": "dist/esm/index.js",
  "types": "dist/types/index.d.ts",
  "typings": "dist/types/index.d.ts",
  "license": "MIT",
  "homepage": "https://aurelia.io",
  "repository": {
    "type": "git",
    "url": "https://github.com/aurelia/aurelia"
  },
  "bugs": {
    "url": "https://github.com/aurelia/aurelia/issues"
  },
  "keywords": [
    "aurelia",
    "store"
  ],
  "files": [
    "dist",
    "src",
    "README.md",
    "CHANGELOG.md",
    "LICENSE"
  ],
  "scripts": {
    "lint": "eslint --cache --ext .js,.ts src/",
    "lint:ci": "eslint --cache --ext .js,.ts --quiet --report-unused-disable-directives src/",
    "build": "rollup -c",
    "dev": "rollup -c -w",
    "publish:dev": "npm publish --tag dev",
    "publish:latest": "npm publish --tag latest",
    "rollup": "rollup -c",
    "postrollup": "tsc --emitDeclarationOnly"
  },
  "publishConfig": {
    "access": "public"
  },
  "dependencies": {
    "@aurelia/kernel": "2.0.0-alpha.27",
    "@aurelia/metadata": "2.0.0-alpha.27",
    "@aurelia/platform": "2.0.0-alpha.27",
    "@aurelia/runtime-html": "2.0.0-alpha.27",
    "rxjs": "^6.6.7"
  },
  "devDependencies": {
    "typescript": "^4.6.2"
  },
  "engines": {
    "node": ">=14.17.0"
  }
}<|MERGE_RESOLUTION|>--- conflicted
+++ resolved
@@ -1,12 +1,7 @@
 {
   "name": "@aurelia/store-v1",
-<<<<<<< HEAD
-  "version": "2.0.0-alpha.26",
-  "main": "dist/cjs/index.js",
-=======
   "version": "2.0.0-alpha.27",
   "main": "dist/esm/index.js",
->>>>>>> 69428304
   "module": "dist/esm/index.js",
   "types": "dist/types/index.d.ts",
   "typings": "dist/types/index.d.ts",
