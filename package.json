--- conflicted
+++ resolved
@@ -1,11 +1,7 @@
 {
   "name": "@aurelia/monorepo",
   "private": true,
-<<<<<<< HEAD
-  "version": "2.0.1-dev.202109121409",
-=======
   "version": "2.0.0-alpha.21",
->>>>>>> c57066e3
   "workspaces": [
     "packages/__tests__",
     "packages/__e2e__/router-configured-basic",
