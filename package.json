{
  "name": "@aurelia/monorepo",
  "private": true,
<<<<<<< HEAD
  "version": "2.0.1-dev.202201171444",
=======
  "version": "2.0.0-alpha.24",
>>>>>>> 51354de6
  "workspaces": [
    "packages/__tests__",
    "packages/__e2e__/router-configured-basic",
    "packages/au",
    "packages/aurelia",
    "packages/fetch-client",
    "packages/i18n",
    "packages/kernel",
    "packages/metadata",
    "packages/platform",
    "packages/platform-browser",
    "packages/router",
    "packages/route-recognizer",
    "packages/runtime",
    "packages/runtime-html",
    "packages/http-server",
    "packages/store-v1",
    "packages/testing",
    "packages/validation",
    "packages/validation-html",
    "packages/validation-i18n",
    "packages-cjs/__tests__",
    "packages-cjs/aot",
    "packages-cjs/plugin-gulp",
    "packages-cjs/plugin-parcel",
    "packages-cjs/plugin-conventions",
    "packages-cjs/webpack-loader",
    "packages-cjs/babel-jest",
    "packages-cjs/ts-jest",
    "examples/1kcomponents",
    "examples/doc-example",
    "examples/fractals-tree",
    "examples/navigation-skeleton",
    "examples/rainbow-spiral",
    "examples/realworld",
    "examples/realworld-advanced",
    "examples/sierpinski-triangle",
    "test/karma-aurelia-preprocessor",
    "test/i18n",
    "test/benchmarking-apps/shared",
    "test/benchmarking-apps/aurelia2",
    "test/benchmarking-apps/runner",
    "test/benchmarking-apps/storage",
    "test/benchmarking-apps/test-result",
    "test/benchmarking-apps/viewer/server",
    "test/benchmarking-apps/viewer/client"
  ],
  "license": "MIT",
  "engines": {
    "node": ">=14.17.0",
    "npm": ">=7.0.0"
  },
  "scripts": {
    "commit": "git-cz",
    "init": "npm ci && npm run build",
    "rebuild": "npm run clean && npm run build",
    "build": "lage build --scope @aurelia/* --scope aurelia --scope au --scope @benchmarking-apps/* --no-cache --verbose --no-deps",
    "build:test": "cross-env NO_MINIFIED=true __DEV__=true lage run rollup --scope @aurelia/* --scope aurelia --scope au --scope @benchmarking-apps/* --no-cache --verbose --no-deps",
    "build:release": "lage run rollup --scope aurelia --scope au --scope @aurelia/a* --scope @aurelia/b* --scope @aurelia/f* --scope @aurelia/h* --scope @aurelia/i* --scope @aurelia/k* --scope @aurelia/m* --scope @aurelia/p* --scope @aurelia/r* --scope @aurelia/s* --scope @aurelia/t* --scope @aurelia/v* --scope @aurelia/w* --no-cache --verbose --no-deps",
    "postbuild:release": "npm run clean:tsconfig-build-cache",
    "build:release:full": "npm run build:release && npm run change-tsconfigs:invert && npm run build:release && npm run change-tsconfigs:restore",
    "build:release-script": "tsc --project scripts/tsconfig.release-script.json",
    "change-package-refs:dev": "ts-node -P tsconfig.json scripts/change-package-refs.ts dev",
    "change-package-refs:release": "ts-node -P tsconfig.json scripts/change-package-refs.ts release",
    "clean": "rimraf dist packages/*/dist packages-cjs/*/dist test/*/dist test/benchmarking-apps/*/dist examples/*/dist",
    "clean:tsconfig-build-cache": "rimraf packages/*/dist/tsconfig.tsbuildinfo packages-cjs/*/dist/tsconfig.tsbuildinfo",
    "lint": "npm run lint:packages && npm run lint:other",
    "lint:other": "eslint --cache --ext .js,.ts examples scripts test",
    "lint:other:ci": "eslint --cache --ext .js,.ts --quiet --report-unused-disable-directives examples scripts test",
    "lint:packages": "lage run lint",
    "lint:packages:ci": "lage run lint:ci",
    "change-tsconfigs:esm": "ts-node -P tsconfig.json scripts/change-tsconfigs.ts esm",
    "change-tsconfigs:cjs": "ts-node -P tsconfig.json scripts/change-tsconfigs.ts cjs",
    "change-tsconfigs:invert": "ts-node -P tsconfig.json scripts/change-tsconfigs.ts invert",
    "change-tsconfigs:restore": "ts-node -P tsconfig.json scripts/change-tsconfigs.ts restore",
    "prepare-release": "ts-node -P tsconfig.json scripts/prepare-release.ts",
    "generate-native-modules": "ts-node -P tsconfig.json scripts/generate-native-modules.ts",
    "publish:dev": "node scripts/publish.js dev",
    "publish:latest": "node scripts/publish.js latest",
    "bump-version:dev": "ts-node -P tsconfig.json scripts/bump-version.ts dev",
    "bump-version:latest": "ts-node -P tsconfig.json scripts/bump-version.ts latest",
    "check-dependencies": "ts-node -P tsconfig.json scripts/check-dependencies.ts",
    "pregenerate-tests:template-compiler.static": "tsc --resolveJsonModule --module commonjs --moduleResolution node --outDir scripts/dist scripts/generate-tests/template-compiler.static.ts",
    "generate-tests:template-compiler.static": "node scripts/dist/scripts/generate-tests/template-compiler.static.js",
    "generate-tests:template-compiler.mutations": "ts-node -P tsconfig.json scripts/generate-tests/template-compiler.mutations.ts",
    "mermaid": "ts-node -P tsconfig.json scripts/generate-mermaid-diagrams.ts",
    "rollup": "lage rollup",
    "test:debugger": "cd packages/__tests__ && npm run test-chrome:debugger"
  },
  "devDependencies": {
    "@commitlint/cli": "^8.2.0",
    "@rollup/plugin-replace": "^2.4.2",
    "@rollup/plugin-typescript": "^8.2.5",
    "@typescript-eslint/eslint-plugin": "^4.29.1",
    "@typescript-eslint/parser": "^4.29.1",
    "chalk": "^4.1.2",
    "codecov": "^3.8.3",
    "cross-env": "^7.0.2",
    "eslint": "^7.32.0",
    "eslint-plugin-import": "^2.24.0",
    "eslint-plugin-jsdoc": "^30.7.13",
    "eslint-plugin-mocha": "^8.2.0",
    "fancy-log": "^1.3.3",
    "husky": "^4.3.0",
    "lage": "^0.26.2",
    "rimraf": "^3.0.0",
    "rollup": "^2.56.2",
    "rollup-plugin-terser": "^7.0.2",
    "ts-node": "^9.0.0",
    "tsconfig-paths": "^3.9.0",
    "typescript": "^4.0.3"
  },
  "commitlint": {
    "rules": {
      "body-leading-blank": [
        1,
        "always"
      ],
      "footer-leading-blank": [
        1,
        "always"
      ],
      "header-max-length": [
        2,
        "always",
        100
      ],
      "scope-case": [
        2,
        "always",
        "lower-case"
      ],
      "subject-case": [
        2,
        "never",
        [
          "sentence-case",
          "start-case",
          "pascal-case",
          "upper-case"
        ]
      ],
      "subject-empty": [
        2,
        "never"
      ],
      "subject-full-stop": [
        2,
        "never",
        "."
      ],
      "type-case": [
        2,
        "always",
        "lower-case"
      ],
      "type-empty": [
        2,
        "never"
      ],
      "type-enum": [
        2,
        "always",
        [
          "build",
          "chore",
          "ci",
          "docs",
          "feat",
          "fix",
          "perf",
          "refactor",
          "revert",
          "style",
          "test"
        ]
      ]
    }
  },
  "husky": {
    "hooks": {
      "commit-msg": "commitlint -E HUSKY_GIT_PARAMS"
    }
  }
}<|MERGE_RESOLUTION|>--- conflicted
+++ resolved
@@ -1,11 +1,7 @@
 {
   "name": "@aurelia/monorepo",
   "private": true,
-<<<<<<< HEAD
-  "version": "2.0.1-dev.202201171444",
-=======
   "version": "2.0.0-alpha.24",
->>>>>>> 51354de6
   "workspaces": [
     "packages/__tests__",
     "packages/__e2e__/router-configured-basic",
