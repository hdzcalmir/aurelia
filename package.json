{
  "name": "@aurelia/monorepo",
  "private": true,
<<<<<<< HEAD
  "version": "2.1.0-dev.202404150648",
=======
  "version": "2.0.0-beta.15",
>>>>>>> 5cd0c0d7
  "packageManager": "npm@8.19.2",
  "workspaces": [
    "packages/kernel",
    "packages/metadata",
    "packages/platform",
    "packages/platform-browser",
    "packages/runtime",
    "packages/runtime-html",
    "packages/dialog",
    "packages/compat-v1",
    "packages/fetch-client",
    "packages/i18n",
    "packages/validation",
    "packages/validation-html",
    "packages/validation-i18n",
    "packages/state",
    "packages/store-v1",
    "packages/ui-virtualization",
    "packages/web-components",
    "packages/route-recognizer",
    "packages/router-lite",
    "packages/router",
    "packages/testing",
    "packages/addons",
    "packages/aurelia",
    "packages/__tests__",
    "packages-tooling/http-server",
    "packages-tooling/plugin-gulp",
    "packages-tooling/plugin-conventions",
    "packages-tooling/vite-plugin",
    "packages-tooling/webpack-loader",
    "packages-tooling/babel-jest",
    "packages-tooling/ts-jest",
    "packages-tooling/parcel-transformer",
    "packages-tooling/__tests__",
    "packages/__e2e__/hmr-vite",
    "packages/__e2e__/hmr-webpack",
    "packages/__e2e__/i18n",
    "packages/__e2e__/router",
    "packages/__e2e__/router-lite",
    "packages/__e2e__/ui-virtualization",
    "packages/__e2e__/select-safari16",
    "benchmarks",
    "examples/1kcomponents",
    "examples/doc-example",
    "examples/fractals-tree",
    "examples/navigation-skeleton",
    "examples/rainbow-spiral",
    "examples/realworld",
    "examples/realworld-advanced",
    "examples/router-animation",
    "examples/state-plugin",
    "examples/sierpinski-triangle",
    "packages/expression-parser"
  ],
  "license": "MIT",
  "engines": {
    "node": ">=14.17.0",
    "npm": ">=7.0.0"
  },
  "scripts": {
    "prepare": "husky install",
    "commit": "git-cz",
    "init": "npm ci && npm run build",
    "rebuild": "npm run clean && npm run build",
    "build": "turbo build --filter=@aurelia/* --filter=aurelia --filter=au",
    "build:release": "cross-env RELEASE_BUILD=true turbo rollup --continue --filter=aurelia --filter=au --filter=@aurelia/*",
    "postbuild:release": "npm run clean:tsconfig-build-cache",
    "build:release:full": "npm run build:release && npm run change-tsconfigs:invert && npm run build:release && npm run change-tsconfigs:restore",
    "build:release-script": "tsc --project scripts/tsconfig.release-script.json",
    "change-package-refs:dev": "ts-node -P tsconfig.json scripts/change-package-refs.ts dev",
    "change-package-refs:release": "ts-node -P tsconfig.json scripts/change-package-refs.ts release",
    "clean": "rimraf dist packages/*/dist packages-tooling/*/dist test/*/dist examples/*/dist",
    "clean:tsconfig-build-cache": "rimraf packages/*/dist/tsconfig.tsbuildinfo packages-tooling/*/dist/tsconfig.tsbuildinfo",
    "clean:lint": "rimraf .eslintcache packages/*/.eslintcache packages-tooling/*/.eslintcache",
    "lint": "turbo lint && npm run lint:other",
    "lint:ci": "npm run lint:ci -ws --if-present",
    "lint:other": "eslint --cache --ext .js,.ts scripts",
    "lint:other:ci": "eslint --cache --ext .js,.ts --quiet --report-unused-disable-directives scripts",
    "change-tsconfigs:esm": "ts-node -P tsconfig.json scripts/change-tsconfigs.ts esm",
    "change-tsconfigs:cjs": "ts-node -P tsconfig.json scripts/change-tsconfigs.ts cjs",
    "change-tsconfigs:invert": "ts-node -P tsconfig.json scripts/change-tsconfigs.ts invert",
    "change-tsconfigs:restore": "ts-node -P tsconfig.json scripts/change-tsconfigs.ts restore",
    "prepare-release": "ts-node -P tsconfig.json scripts/prepare-release.ts",
    "generate-native-modules": "ts-node -P tsconfig.json scripts/generate-native-modules.ts",
    "publish:dev": "ts-node scripts/publish.ts dev --esm",
    "publish:latest": "npx ts-node scripts/publish.ts latest --esm",
    "bump-version:dev": "npx ts-node -P tsconfig.json scripts/bump-version.ts dev",
    "bump-version:latest": "ts-node -P tsconfig.json scripts/bump-version.ts latest",
    "check-dependencies": "ts-node -P tsconfig.json scripts/check-dependencies.ts",
    "pregenerate-tests:template-compiler.static": "tsc --resolveJsonModule --module commonjs --moduleResolution node --outDir scripts/dist scripts/generate-tests/template-compiler.static.ts",
    "generate-tests:template-compiler.static": "node scripts/dist/scripts/generate-tests/template-compiler.static.js",
    "generate-tests:template-compiler.mutations": "ts-node -P tsconfig.json scripts/generate-tests/template-compiler.mutations.ts",
    "mermaid": "ts-node -P tsconfig.json scripts/generate-mermaid-diagrams.ts",
    "test": "cd packages/__tests__ && npm run test",
    "test:ci": "npm ci && npm run test",
    "test:watch": "cd packages/__tests__ && npm run test-chrome:watch",
    "test:debugger": "cd packages/__tests__ && npm run test-chrome:debugger",
    "dev": "ts-node scripts/dev.ts",
    "dev:tooling": "ts-node scripts/dev-tooling.ts"
  },
  "devDependencies": {
    "@commitlint/cli": "17.5.1",
    "@rollup/plugin-alias": "5.1.0",
    "@rollup/plugin-node-resolve": "15.2.3",
    "@rollup/plugin-replace": "5.0.5",
    "@rollup/plugin-terser": "0.4.4",
    "@rollup/plugin-typescript": "11.1.6",
    "@types/fancy-log": "^2.0.0",
    "@typescript-eslint/eslint-plugin": "6.10.0",
    "@typescript-eslint/parser": "6.10.0",
    "chalk": "4.1.2",
    "chromedriver": "123.0.0",
    "codecov": "^3.8.3",
    "concurrently": "7.6.0",
    "cross-env": "7.0.3",
    "esbuild": "0.20.0",
    "eslint": "8.53.0",
    "eslint-plugin-import": "2.29.0",
    "eslint-plugin-jsdoc": "46.9.0",
    "eslint-plugin-mocha": "10.2.0",
    "fancy-log": "2.0.0",
    "http-server": "14.1.1",
    "husky": "8.0.3",
    "i18next": ">= 17.3.1",
    "rimraf": "3.0.2",
    "rollup": "4.9.6",
    "rollup-plugin-esbuild": "6.1.1",
    "tachometer": "0.7.0",
    "ts-node": "10.9.1",
    "turbo": "1.10.16",
    "typescript": "5.4.2",
    "v8-to-istanbul": "9.1.0",
    "vite": "5.0.12"
  },
  "overrides": {
    "yargs": "17.7.2"
  },
  "commitlint": {
    "rules": {
      "body-leading-blank": [
        1,
        "always"
      ],
      "footer-leading-blank": [
        1,
        "always"
      ],
      "header-max-length": [
        2,
        "always",
        100
      ],
      "scope-case": [
        2,
        "always",
        "lower-case"
      ],
      "subject-case": [
        2,
        "never",
        [
          "sentence-case",
          "start-case",
          "pascal-case",
          "upper-case"
        ]
      ],
      "subject-empty": [
        2,
        "never"
      ],
      "subject-full-stop": [
        2,
        "never",
        "."
      ],
      "type-case": [
        2,
        "always",
        "lower-case"
      ],
      "type-empty": [
        2,
        "never"
      ],
      "type-enum": [
        2,
        "always",
        [
          "build",
          "chore",
          "ci",
          "docs",
          "feat",
          "fix",
          "perf",
          "refactor",
          "revert",
          "style",
          "test"
        ]
      ]
    }
  },
  "volta": {
    "node": "18.19.0",
    "npm": "8.19.2"
  }
}<|MERGE_RESOLUTION|>--- conflicted
+++ resolved
@@ -1,11 +1,7 @@
 {
   "name": "@aurelia/monorepo",
   "private": true,
-<<<<<<< HEAD
-  "version": "2.1.0-dev.202404150648",
-=======
   "version": "2.0.0-beta.15",
->>>>>>> 5cd0c0d7
   "packageManager": "npm@8.19.2",
   "workspaces": [
     "packages/kernel",
