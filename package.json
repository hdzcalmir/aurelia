--- conflicted
+++ resolved
@@ -1,11 +1,7 @@
 {
   "name": "@aurelia/monorepo",
   "private": true,
-<<<<<<< HEAD
-  "version": "2.1.0-dev.202301121610",
-=======
   "version": "2.0.0-beta.1",
->>>>>>> d3a6b700
   "workspaces": [
     "packages/__tests__",
     "packages/__e2e__/hmr-webpack",
