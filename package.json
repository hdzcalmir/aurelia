--- conflicted
+++ resolved
@@ -1,11 +1,7 @@
 {
   "name": "@aurelia/monorepo",
   "private": true,
-<<<<<<< HEAD
-  "version": "2.1.0-dev.202405060015",
-=======
   "version": "2.0.0-beta.17",
->>>>>>> 4b0281e0
   "packageManager": "npm@8.19.2",
   "workspaces": [
     "packages/kernel",
