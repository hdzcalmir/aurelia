--- conflicted
+++ resolved
@@ -1,11 +1,7 @@
 {
   "name": "@aurelia/monorepo",
   "private": true,
-<<<<<<< HEAD
-  "version": "2.1.0-dev.202105250527",
-=======
   "version": "2.0.0-alpha.4",
->>>>>>> 0bedb6d2
   "workspaces": [
     "packages/__tests__",
     "packages/au",
