--- conflicted
+++ resolved
@@ -1,11 +1,7 @@
 {
   "name": "@aurelia/monorepo",
   "private": true,
-<<<<<<< HEAD
-  "version": "2.0.1-dev.202108270612",
-=======
   "version": "2.0.0-alpha.19",
->>>>>>> 085f5d1f
   "workspaces": [
     "packages/__tests__",
     "packages/__e2e__/router-configured-basic",
