{
  "name": "@aurelia/monorepo",
  "private": true,
  "version": "2.1.0-dev.202204250806",
  "workspaces": [
    "packages/__tests__",
    "packages/__e2e__/router-configured-basic",
    "packages/au",
    "packages/aurelia",
    "packages/fetch-client",
    "packages/i18n",
    "packages/kernel",
    "packages/metadata",
    "packages/platform",
    "packages/platform-browser",
    "packages/router",
    "packages/router-lite",
    "packages/route-recognizer",
    "packages/runtime",
    "packages/runtime-html",
    "packages/http-server",
    "packages/store-v1",
    "packages/testing",
    "packages/validation",
    "packages/validation-html",
    "packages/validation-i18n",
    "packages-cjs/__tests__",
    "packages-cjs/aot",
    "packages-cjs/plugin-gulp",
    "packages-cjs/plugin-conventions",
    "packages-cjs/webpack-loader",
    "packages-cjs/babel-jest",
    "packages-cjs/ts-jest",
    "packages-cjs/parcel-transformer",
    "examples/1kcomponents",
    "examples/doc-example",
    "examples/fractals-tree",
    "examples/navigation-skeleton",
    "examples/rainbow-spiral",
    "examples/realworld",
    "examples/realworld-advanced",
    "examples/sierpinski-triangle",
    "test/karma-aurelia-preprocessor",
    "test/i18n",
    "test/benchmarking-apps/shared",
    "test/benchmarking-apps/aurelia2",
    "test/benchmarking-apps/runner",
    "test/benchmarking-apps/storage",
    "test/benchmarking-apps/test-result",
    "test/benchmarking-apps/viewer/server",
    "test/benchmarking-apps/viewer/client",
    "test/js-framework-benchmark/frameworks/keyed/aurelia2-local"
  ],
  "license": "MIT",
  "engines": {
    "node": ">=14.17.0",
    "npm": ">=7.0.0"
  },
  "scripts": {
    "commit": "git-cz",
    "init": "npm ci && npm run build",
    "rebuild": "npm run clean && npm run build",
    "build": "lage build --scope @aurelia/* --scope aurelia --scope au --scope @benchmarking-apps/krauset-aurelia2-local --no-cache --verbose --no-deps",
    "build:test": "cross-env NO_MINIFIED=true __DEV__=true lage run rollup --scope @aurelia/* --scope aurelia --scope au --no-cache --verbose --no-deps",
    "build:release": "lage run rollup --scope aurelia --scope au --scope @aurelia/a* --scope @aurelia/b* --scope @aurelia/f* --scope @aurelia/h* --scope @aurelia/i* --scope @aurelia/k* --scope @aurelia/m* --scope @aurelia/p* --scope @aurelia/r* --scope @aurelia/s* --scope @aurelia/t* --scope @aurelia/v* --scope @aurelia/w* --no-cache --verbose --no-deps",
    "postbuild:release": "npm run clean:tsconfig-build-cache",
    "build:release:full": "npm run build:release && npm run change-tsconfigs:invert && npm run build:release && npm run change-tsconfigs:restore",
    "build:release-script": "tsc --project scripts/tsconfig.release-script.json",
    "change-package-refs:dev": "ts-node -P tsconfig.json scripts/change-package-refs.ts dev",
    "change-package-refs:release": "ts-node -P tsconfig.json scripts/change-package-refs.ts release",
    "clean": "rimraf dist packages/*/dist packages-cjs/*/dist test/*/dist test/benchmarking-apps/*/dist examples/*/dist test/js-framework-benchmark/*/dist",
    "clean:tsconfig-build-cache": "rimraf packages/*/dist/tsconfig.tsbuildinfo packages-cjs/*/dist/tsconfig.tsbuildinfo",
    "clean:lint": "rimraf .eslintcache packages/*/.eslintcache packages-cjs/*/.eslintcache",
    "lint": "npm run lint:packages && npm run lint:other",
    "lint:other": "eslint --cache --ext .js,.ts scripts",
    "lint:other:ci": "eslint --cache --ext .js,.ts --quiet --report-unused-disable-directives scripts",
    "lint:packages": "lage run lint",
    "lint:packages:ci": "lage run lint:ci",
    "change-tsconfigs:esm": "ts-node -P tsconfig.json scripts/change-tsconfigs.ts esm",
    "change-tsconfigs:cjs": "ts-node -P tsconfig.json scripts/change-tsconfigs.ts cjs",
    "change-tsconfigs:invert": "ts-node -P tsconfig.json scripts/change-tsconfigs.ts invert",
    "change-tsconfigs:restore": "ts-node -P tsconfig.json scripts/change-tsconfigs.ts restore",
    "prepare-release": "ts-node -P tsconfig.json scripts/prepare-release.ts",
    "generate-native-modules": "ts-node -P tsconfig.json scripts/generate-native-modules.ts",
<<<<<<< HEAD
    "publish:dev": "node scripts/publish.js dev",
    "publish:latest": "node scripts/publish.js latest",
=======
    "publish:dev": "ts-node scripts/publish.ts dev --esm",
    "publish:latest": "ts-node scripts/publish.ts latest --esm",
>>>>>>> 66c7c9b1
    "bump-version:dev": "ts-node -P tsconfig.json scripts/bump-version.ts dev",
    "bump-version:latest": "ts-node -P tsconfig.json scripts/bump-version.ts latest",
    "check-dependencies": "ts-node -P tsconfig.json scripts/check-dependencies.ts",
    "pregenerate-tests:template-compiler.static": "tsc --resolveJsonModule --module commonjs --moduleResolution node --outDir scripts/dist scripts/generate-tests/template-compiler.static.ts",
    "generate-tests:template-compiler.static": "node scripts/dist/scripts/generate-tests/template-compiler.static.js",
    "generate-tests:template-compiler.mutations": "ts-node -P tsconfig.json scripts/generate-tests/template-compiler.mutations.ts",
    "mermaid": "ts-node -P tsconfig.json scripts/generate-mermaid-diagrams.ts",
    "rollup": "lage rollup",
    "test": "cd packages/__tests__ && npm run test",
    "test:ci": "npm ci && npm run test",
    "test:watch": "cd packages/__tests__ && npm run test-chrome:watch",
    "test:debugger": "cd packages/__tests__ && npm run test-chrome:debugger"
  },
  "devDependencies": {
    "@commitlint/cli": "^16.2.3",
    "@rollup/plugin-replace": "^4.0.0",
    "@rollup/plugin-typescript": "^8.2.5",
    "@types/fancy-log": "^1.3.1",
    "@typescript-eslint/eslint-plugin": "^5.20.0",
    "@typescript-eslint/parser": "^5.20.0",
    "chalk": "^4.1.2",
    "codecov": "^3.8.3",
    "cross-env": "^7.0.3",
    "eslint": "^8.14.0",
    "eslint-plugin-import": "^2.26.0",
    "eslint-plugin-jsdoc": "^39.2.8",
    "eslint-plugin-mocha": "^10.0.4",
    "fancy-log": "^1.3.3",
    "husky": "^4.3.8",
    "lage": "^0.31.2",
    "rimraf": "^3.0.0",
    "rollup": "^2.70.2",
    "rollup-plugin-terser": "^7.0.2",
    "ts-node": "^10.7.0",
    "tsconfig-paths": "^3.14.1",
    "typescript": "^4.6.3"
  },
  "commitlint": {
    "rules": {
      "body-leading-blank": [
        1,
        "always"
      ],
      "footer-leading-blank": [
        1,
        "always"
      ],
      "header-max-length": [
        2,
        "always",
        100
      ],
      "scope-case": [
        2,
        "always",
        "lower-case"
      ],
      "subject-case": [
        2,
        "never",
        [
          "sentence-case",
          "start-case",
          "pascal-case",
          "upper-case"
        ]
      ],
      "subject-empty": [
        2,
        "never"
      ],
      "subject-full-stop": [
        2,
        "never",
        "."
      ],
      "type-case": [
        2,
        "always",
        "lower-case"
      ],
      "type-empty": [
        2,
        "never"
      ],
      "type-enum": [
        2,
        "always",
        [
          "build",
          "chore",
          "ci",
          "docs",
          "feat",
          "fix",
          "perf",
          "refactor",
          "revert",
          "style",
          "test"
        ]
      ]
    }
  },
  "husky": {
    "hooks": {
      "pre-commit": "git reset --quiet -- yarn.lock && git checkout --quiet -- yarn.lock",
      "commit-msg": "commitlint -E HUSKY_GIT_PARAMS"
    }
  }
}<|MERGE_RESOLUTION|>--- conflicted
+++ resolved
@@ -82,13 +82,8 @@
     "change-tsconfigs:restore": "ts-node -P tsconfig.json scripts/change-tsconfigs.ts restore",
     "prepare-release": "ts-node -P tsconfig.json scripts/prepare-release.ts",
     "generate-native-modules": "ts-node -P tsconfig.json scripts/generate-native-modules.ts",
-<<<<<<< HEAD
-    "publish:dev": "node scripts/publish.js dev",
-    "publish:latest": "node scripts/publish.js latest",
-=======
     "publish:dev": "ts-node scripts/publish.ts dev --esm",
     "publish:latest": "ts-node scripts/publish.ts latest --esm",
->>>>>>> 66c7c9b1
     "bump-version:dev": "ts-node -P tsconfig.json scripts/bump-version.ts dev",
     "bump-version:latest": "ts-node -P tsconfig.json scripts/bump-version.ts latest",
     "check-dependencies": "ts-node -P tsconfig.json scripts/check-dependencies.ts",
