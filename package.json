--- conflicted
+++ resolved
@@ -1,11 +1,7 @@
 {
   "name": "@aurelia/monorepo",
   "private": true,
-<<<<<<< HEAD
-  "version": "2.1.0-dev.202405130849",
-=======
   "version": "2.0.0-beta.18",
->>>>>>> 8fe53d14
   "packageManager": "npm@8.19.2",
   "workspaces": [
     "packages/kernel",
