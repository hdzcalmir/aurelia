--- conflicted
+++ resolved
@@ -1,11 +1,7 @@
 {
   "name": "@aurelia/monorepo",
   "private": true,
-<<<<<<< HEAD
-  "version": "2.1.0-dev.202209201151",
-=======
   "version": "2.0.0-alpha.41",
->>>>>>> 71fffd97
   "workspaces": [
     "packages/__tests__",
     "packages/__e2e__/hmr-webpack",
