--- conflicted
+++ resolved
@@ -1,11 +1,7 @@
 {
   "name": "@aurelia/monorepo",
   "private": true,
-<<<<<<< HEAD
-  "version": "2.0.1-dev.202312050532",
-=======
   "version": "2.0.0-beta.9",
->>>>>>> 010a4ad6
   "packageManager": "npm@8.19.2",
   "workspaces": [
     "packages/__tests__",
