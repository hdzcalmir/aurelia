--- conflicted
+++ resolved
@@ -10,17 +10,6 @@
     "now": "rimraf dist && webpack --config webpack.config.js && cd dist && now && cd .."
   },
   "dependencies": {
-<<<<<<< HEAD
-    "@aurelia/fetch-client": "2.0.1-dev.202403150512",
-    "@aurelia/kernel": "2.0.1-dev.202403150512",
-    "@aurelia/metadata": "2.0.1-dev.202403150512",
-    "@aurelia/platform": "2.0.1-dev.202403150512",
-    "@aurelia/platform-browser": "2.0.1-dev.202403150512",
-    "@aurelia/route-recognizer": "2.0.1-dev.202403150512",
-    "@aurelia/router-lite": "2.0.1-dev.202403150512",
-    "@aurelia/runtime": "2.0.1-dev.202403150512",
-    "@aurelia/runtime-html": "2.0.1-dev.202403150512",
-=======
     "@aurelia/fetch-client": "2.0.0-beta.14",
     "@aurelia/kernel": "2.0.0-beta.14",
     "@aurelia/metadata": "2.0.0-beta.14",
@@ -30,16 +19,11 @@
     "@aurelia/router-lite": "2.0.0-beta.14",
     "@aurelia/runtime": "2.0.0-beta.14",
     "@aurelia/runtime-html": "2.0.0-beta.14",
->>>>>>> 48fd612a
     "bootstrap": "^4.3.1",
     "font-awesome": "^4.6.3"
   },
   "devDependencies": {
-<<<<<<< HEAD
-    "@aurelia/http-server": "2.0.1-dev.202403150512",
-=======
     "@aurelia/http-server": "2.0.0-beta.14",
->>>>>>> 48fd612a
     "@types/node": "^14.18.14",
     "css-loader": "^6.7.1",
     "file-loader": "^6.2.0",
