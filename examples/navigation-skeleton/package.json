--- conflicted
+++ resolved
@@ -10,17 +10,6 @@
     "now": "rimraf dist && webpack --config webpack.config.js && cd dist && now && cd .."
   },
   "dependencies": {
-<<<<<<< HEAD
-    "@aurelia/fetch-client": "2.1.0-dev.202401181956",
-    "@aurelia/kernel": "2.1.0-dev.202401181956",
-    "@aurelia/metadata": "2.1.0-dev.202401181956",
-    "@aurelia/platform": "2.1.0-dev.202401181956",
-    "@aurelia/platform-browser": "2.1.0-dev.202401181956",
-    "@aurelia/route-recognizer": "2.1.0-dev.202401181956",
-    "@aurelia/router-lite": "2.1.0-dev.202401181956",
-    "@aurelia/runtime": "2.1.0-dev.202401181956",
-    "@aurelia/runtime-html": "2.1.0-dev.202401181956",
-=======
     "@aurelia/fetch-client": "2.0.0-beta.10",
     "@aurelia/kernel": "2.0.0-beta.10",
     "@aurelia/metadata": "2.0.0-beta.10",
@@ -30,16 +19,11 @@
     "@aurelia/router-lite": "2.0.0-beta.10",
     "@aurelia/runtime": "2.0.0-beta.10",
     "@aurelia/runtime-html": "2.0.0-beta.10",
->>>>>>> 744e9a26
     "bootstrap": "^4.3.1",
     "font-awesome": "^4.6.3"
   },
   "devDependencies": {
-<<<<<<< HEAD
-    "@aurelia/http-server": "2.1.0-dev.202401181956",
-=======
     "@aurelia/http-server": "2.0.0-beta.10",
->>>>>>> 744e9a26
     "@types/node": "^14.18.14",
     "css-loader": "^6.7.1",
     "file-loader": "^6.2.0",
