--- conflicted
+++ resolved
@@ -10,17 +10,6 @@
     "now": "rimraf dist && webpack --config webpack.config.js && cd dist && now && cd .."
   },
   "dependencies": {
-<<<<<<< HEAD
-    "@aurelia/fetch-client": "2.1.0-dev.202109021206",
-    "@aurelia/kernel": "2.1.0-dev.202109021206",
-    "@aurelia/metadata": "2.1.0-dev.202109021206",
-    "@aurelia/platform": "2.1.0-dev.202109021206",
-    "@aurelia/platform-browser": "2.1.0-dev.202109021206",
-    "@aurelia/route-recognizer": "2.1.0-dev.202109021206",
-    "@aurelia/router": "2.1.0-dev.202109021206",
-    "@aurelia/runtime": "2.1.0-dev.202109021206",
-    "@aurelia/runtime-html": "2.1.0-dev.202109021206",
-=======
     "@aurelia/fetch-client": "2.0.0-alpha.20",
     "@aurelia/kernel": "2.0.0-alpha.20",
     "@aurelia/metadata": "2.0.0-alpha.20",
@@ -30,16 +19,11 @@
     "@aurelia/router": "2.0.0-alpha.20",
     "@aurelia/runtime": "2.0.0-alpha.20",
     "@aurelia/runtime-html": "2.0.0-alpha.20",
->>>>>>> 39d5e940
     "bootstrap": "^4.3.1",
     "font-awesome": "^4.6.3"
   },
   "devDependencies": {
-<<<<<<< HEAD
-    "@aurelia/http-server": "2.1.0-dev.202109021206",
-=======
     "@aurelia/http-server": "2.0.0-alpha.20",
->>>>>>> 39d5e940
     "@types/node": "^14.11.5",
     "css-loader": "^5.2.7",
     "file-loader": "^6.2.0",
