--- conflicted
+++ resolved
@@ -13,22 +13,6 @@
     "now": "rimraf dist && webpack --config webpack.config.js && cd dist && now && cd .."
   },
   "dependencies": {
-<<<<<<< HEAD
-    "@aurelia/fetch-client": "2.0.1-dev.202403150512",
-    "@aurelia/kernel": "2.0.1-dev.202403150512",
-    "@aurelia/metadata": "2.0.1-dev.202403150512",
-    "@aurelia/platform": "2.0.1-dev.202403150512",
-    "@aurelia/platform-browser": "2.0.1-dev.202403150512",
-    "@aurelia/route-recognizer": "2.0.1-dev.202403150512",
-    "@aurelia/router": "2.0.1-dev.202403150512",
-    "@aurelia/runtime": "2.0.1-dev.202403150512",
-    "@aurelia/runtime-html": "2.0.1-dev.202403150512"
-  },
-  "devDependencies": {
-    "@aurelia/http-server": "2.0.1-dev.202403150512",
-    "@aurelia/ts-jest": "2.0.1-dev.202403150512",
-    "@aurelia/webpack-loader": "2.0.1-dev.202403150512",
-=======
     "@aurelia/fetch-client": "2.0.0-beta.14",
     "@aurelia/kernel": "2.0.0-beta.14",
     "@aurelia/metadata": "2.0.0-beta.14",
@@ -43,7 +27,6 @@
     "@aurelia/http-server": "2.0.0-beta.14",
     "@aurelia/ts-jest": "2.0.0-beta.14",
     "@aurelia/webpack-loader": "2.0.0-beta.14",
->>>>>>> 48fd612a
     "@types/node": "^14.18.14",
     "autoprefixer": "^10.4.5",
     "css-loader": "^6.7.1",
