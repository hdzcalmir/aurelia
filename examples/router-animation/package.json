--- conflicted
+++ resolved
@@ -13,22 +13,6 @@
     "now": "rimraf dist && webpack --config webpack.config.js && cd dist && now && cd .."
   },
   "dependencies": {
-<<<<<<< HEAD
-    "@aurelia/fetch-client": "2.0.0-beta.1",
-    "@aurelia/kernel": "2.0.0-beta.1",
-    "@aurelia/metadata": "2.0.0-beta.1",
-    "@aurelia/platform": "2.0.0-beta.1",
-    "@aurelia/platform-browser": "2.0.0-beta.1",
-    "@aurelia/route-recognizer": "2.0.0-beta.1",
-    "@aurelia/router": "2.0.0-beta.1",
-    "@aurelia/runtime": "2.0.0-beta.1",
-    "@aurelia/runtime-html": "2.0.0-beta.1"
-  },
-  "devDependencies": {
-    "@aurelia/http-server": "2.0.0-beta.1",
-    "@aurelia/ts-jest": "2.0.0-beta.1",
-    "@aurelia/webpack-loader": "2.0.0-beta.1",
-=======
     "@aurelia/fetch-client": "2.0.0-beta.2",
     "@aurelia/kernel": "2.0.0-beta.2",
     "@aurelia/metadata": "2.0.0-beta.2",
@@ -43,7 +27,6 @@
     "@aurelia/http-server": "2.0.0-beta.2",
     "@aurelia/ts-jest": "2.0.0-beta.2",
     "@aurelia/webpack-loader": "2.0.0-beta.2",
->>>>>>> b957744d
     "@types/node": "^14.18.14",
     "autoprefixer": "^10.4.5",
     "css-loader": "^6.7.1",
