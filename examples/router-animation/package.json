--- conflicted
+++ resolved
@@ -13,22 +13,6 @@
     "now": "rimraf dist && webpack --config webpack.config.js && cd dist && now && cd .."
   },
   "dependencies": {
-<<<<<<< HEAD
-    "@aurelia/fetch-client": "2.0.1-dev.202405010737",
-    "@aurelia/kernel": "2.0.1-dev.202405010737",
-    "@aurelia/metadata": "2.0.1-dev.202405010737",
-    "@aurelia/platform": "2.0.1-dev.202405010737",
-    "@aurelia/platform-browser": "2.0.1-dev.202405010737",
-    "@aurelia/route-recognizer": "2.0.1-dev.202405010737",
-    "@aurelia/router": "2.0.1-dev.202405010737",
-    "@aurelia/runtime": "2.0.1-dev.202405010737",
-    "@aurelia/runtime-html": "2.0.1-dev.202405010737"
-  },
-  "devDependencies": {
-    "@aurelia/http-server": "2.0.1-dev.202405010737",
-    "@aurelia/ts-jest": "2.0.1-dev.202405010737",
-    "@aurelia/webpack-loader": "2.0.1-dev.202405010737",
-=======
     "@aurelia/fetch-client": "2.0.0-beta.16",
     "@aurelia/kernel": "2.0.0-beta.16",
     "@aurelia/metadata": "2.0.0-beta.16",
@@ -43,7 +27,6 @@
     "@aurelia/http-server": "2.0.0-beta.16",
     "@aurelia/ts-jest": "2.0.0-beta.16",
     "@aurelia/webpack-loader": "2.0.0-beta.16",
->>>>>>> 0acd512a
     "@types/node": "^14.18.14",
     "autoprefixer": "^10.4.5",
     "css-loader": "^6.7.1",
