{
  "name": "@examples/realworld-advanced",
  "description": "An Aurelia 2 client application.",
  "version": "0.8.0",
  "private": true,
  "repository": {
    "type": "git",
    "url": "???"
  },
  "license": "MIT",
  "dependencies": {
<<<<<<< HEAD
    "aurelia": "2.1.0-dev.202402292237",
=======
    "aurelia": "2.0.0-beta.12",
>>>>>>> 32f00ede
    "marked": "^4.0.14"
  },
  "type": "module",
  "devDependencies": {
<<<<<<< HEAD
    "@aurelia/testing": "2.1.0-dev.202402292237",
=======
    "@aurelia/testing": "2.0.0-beta.12",
>>>>>>> 32f00ede
    "@types/mocha": "10.0.0",
    "@types/node": "^14.18.14",
    "css-loader": "^6.7.1",
    "html-webpack-plugin": "^5.5.0",
    "mocha": "10.0.0",
    "playwright": "1.39.0",
    "rimraf": "^3.0.0",
    "style-loader": "^3.3.1",
    "ts-loader": "^9.3.0",
    "typescript": "5.2.2",
    "webpack": "^5.72.0",
    "webpack-cli": "^4.9.2",
    "webpack-dev-server": "^4.8.1"
  },
  "scripts": {
    "start": "webpack-dev-server",
    "build": "rimraf dist && webpack",
    "build:e2e": "tsc -p e2e/tsconfig.json",
    "start:e2e": "mocha --ui bdd --colors --reporter spec --timeout 30000 e2e/dist/**/*.spec.js"
  }
}<|MERGE_RESOLUTION|>--- conflicted
+++ resolved
@@ -9,20 +9,12 @@
   },
   "license": "MIT",
   "dependencies": {
-<<<<<<< HEAD
-    "aurelia": "2.1.0-dev.202402292237",
-=======
     "aurelia": "2.0.0-beta.12",
->>>>>>> 32f00ede
     "marked": "^4.0.14"
   },
   "type": "module",
   "devDependencies": {
-<<<<<<< HEAD
-    "@aurelia/testing": "2.1.0-dev.202402292237",
-=======
     "@aurelia/testing": "2.0.0-beta.12",
->>>>>>> 32f00ede
     "@types/mocha": "10.0.0",
     "@types/node": "^14.18.14",
     "css-loader": "^6.7.1",
