{
  "name": "@examples/realworld-advanced",
  "description": "An Aurelia 2 client application.",
  "version": "0.8.0",
  "private": true,
  "repository": {
    "type": "git",
    "url": "???"
  },
  "license": "MIT",
  "dependencies": {
<<<<<<< HEAD
    "aurelia": "2.0.1-dev.202403150512",
=======
    "aurelia": "2.0.0-beta.14",
>>>>>>> 48fd612a
    "marked": "^4.0.14"
  },
  "type": "module",
  "devDependencies": {
<<<<<<< HEAD
    "@aurelia/testing": "2.0.1-dev.202403150512",
=======
    "@aurelia/testing": "2.0.0-beta.14",
>>>>>>> 48fd612a
    "@types/mocha": "10.0.0",
    "@types/node": "^14.18.14",
    "css-loader": "^6.7.1",
    "html-webpack-plugin": "^5.5.0",
    "mocha": "10.0.0",
    "playwright": "1.39.0",
    "rimraf": "^3.0.0",
    "style-loader": "^3.3.1",
    "ts-loader": "^9.3.0",
    "typescript": "5.4.2",
    "webpack": "^5.90.3",
    "webpack-cli": "^5.1.4",
    "webpack-dev-server": "^5.0.3"
  },
  "scripts": {
    "start": "webpack-dev-server",
    "build": "rimraf dist && webpack",
    "build:e2e": "tsc -p e2e/tsconfig.json",
    "start:e2e": "mocha --ui bdd --colors --reporter spec --timeout 30000 e2e/dist/**/*.spec.js"
  }
}<|MERGE_RESOLUTION|>--- conflicted
+++ resolved
@@ -9,20 +9,12 @@
   },
   "license": "MIT",
   "dependencies": {
-<<<<<<< HEAD
-    "aurelia": "2.0.1-dev.202403150512",
-=======
     "aurelia": "2.0.0-beta.14",
->>>>>>> 48fd612a
     "marked": "^4.0.14"
   },
   "type": "module",
   "devDependencies": {
-<<<<<<< HEAD
-    "@aurelia/testing": "2.0.1-dev.202403150512",
-=======
     "@aurelia/testing": "2.0.0-beta.14",
->>>>>>> 48fd612a
     "@types/mocha": "10.0.0",
     "@types/node": "^14.18.14",
     "css-loader": "^6.7.1",
