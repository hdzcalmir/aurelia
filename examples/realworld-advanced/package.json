--- conflicted
+++ resolved
@@ -9,20 +9,12 @@
   },
   "license": "MIT",
   "dependencies": {
-<<<<<<< HEAD
-    "aurelia": "2.0.0-beta.1",
-=======
     "aurelia": "2.0.0-beta.2",
->>>>>>> b957744d
     "marked": "^4.0.14"
   },
   "type": "module",
   "devDependencies": {
-<<<<<<< HEAD
-    "@aurelia/testing": "2.0.0-beta.1",
-=======
     "@aurelia/testing": "2.0.0-beta.2",
->>>>>>> b957744d
     "@types/mocha": "10.0.0",
     "@types/node": "^14.18.14",
     "css-loader": "^6.7.1",
