{
  "name": "@examples/realworld",
  "description": "An Aurelia 2 client application.",
  "version": "0.8.0",
  "private": true,
  "repository": {
    "type": "git",
    "url": "???"
  },
  "license": "MIT",
  "dependencies": {
<<<<<<< HEAD
    "aurelia": "2.0.1-dev.202203131620",
=======
    "aurelia": "2.0.0-alpha.26",
>>>>>>> 09c55304
    "marked": "^4.0.10"
  },
  "type": "module",
  "devDependencies": {
<<<<<<< HEAD
    "@aurelia/testing": "2.0.1-dev.202203131620",
=======
    "@aurelia/testing": "2.0.0-alpha.26",
>>>>>>> 09c55304
    "@types/mocha": "^8.0.3",
    "@types/node": "^14.11.5",
    "css-loader": "^5.2.7",
    "html-webpack-plugin": "^5.0.0-beta.1",
    "mocha": "^8.4.0",
    "playwright": "^1.14.0",
    "rimraf": "^3.0.0",
    "style-loader": "^2.0.0",
    "ts-loader": "^8.0.12",
    "typescript": "^4.0.3",
    "webpack": "^5.10.3",
    "webpack-cli": "^4.2.0",
    "webpack-dev-server": "^4.0.0-rc.0"
  },
  "scripts": {
    "start": "webpack-dev-server",
    "build:e2e": "tsc -p e2e/tsconfig.json",
    "start:e2e": "mocha --ui bdd --colors --reporter spec --timeout 30000 e2e/dist/**/*.spec.js",
    "build": "rimraf dist && webpack"
  },
  "engines": {
    "node": ">=14.15.0",
    "npm": ">=6.14.8"
  }
}<|MERGE_RESOLUTION|>--- conflicted
+++ resolved
@@ -9,20 +9,12 @@
   },
   "license": "MIT",
   "dependencies": {
-<<<<<<< HEAD
-    "aurelia": "2.0.1-dev.202203131620",
-=======
     "aurelia": "2.0.0-alpha.26",
->>>>>>> 09c55304
     "marked": "^4.0.10"
   },
   "type": "module",
   "devDependencies": {
-<<<<<<< HEAD
-    "@aurelia/testing": "2.0.1-dev.202203131620",
-=======
     "@aurelia/testing": "2.0.0-alpha.26",
->>>>>>> 09c55304
     "@types/mocha": "^8.0.3",
     "@types/node": "^14.11.5",
     "css-loader": "^5.2.7",
