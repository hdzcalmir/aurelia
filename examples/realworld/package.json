--- conflicted
+++ resolved
@@ -9,20 +9,12 @@
   },
   "license": "MIT",
   "dependencies": {
-<<<<<<< HEAD
-    "aurelia": "2.1.0-dev.202105250527",
-=======
     "aurelia": "2.0.0-alpha.4",
->>>>>>> 0bedb6d2
     "marked": "^1.2.7"
   },
   "type": "module",
   "devDependencies": {
-<<<<<<< HEAD
-    "@aurelia/testing": "2.1.0-dev.202105250527",
-=======
     "@aurelia/testing": "2.0.0-alpha.4",
->>>>>>> 0bedb6d2
     "@types/mocha": "^8.0.3",
     "@types/node": "^14.11.5",
     "css-loader": "^5.0.1",
