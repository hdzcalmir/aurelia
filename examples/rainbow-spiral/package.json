{
  "name": "@examples/rainbow-spiral",
  "license": "MIT",
  "private": true,
  "engines": {
    "node": ">=14.15.0",
    "npm": ">=6.14.8"
  },
  "version": "0.8.0",
  "scripts": {
    "build": "webpack --config webpack.config.js",
    "serve": "node ../../node_modules/@aurelia/http-server/dist/esm/cli.js au.conf.js",
    "build:kernel": "cd ../../packages/kernel && npm run build",
    "build:runtime": "cd ../../packages/runtime && npm run build",
    "build:runtime-html": "cd ../../packages/runtime-html && npm run build",
    "build:all": "concurrently \"npm run build:kernel\" \"npm run build:runtime\" \"npm run build:runtime-html\"",
    "postbuild:all": "rollup -c"
  },
  "dependencies": {
<<<<<<< HEAD
    "@aurelia/kernel": "2.1.0-dev.202401310648",
    "@aurelia/metadata": "2.1.0-dev.202401310648",
    "@aurelia/platform": "2.1.0-dev.202401310648",
    "@aurelia/platform-browser": "2.1.0-dev.202401310648",
    "@aurelia/runtime-html": "2.1.0-dev.202401310648",
    "@aurelia/runtime": "2.1.0-dev.202401310648",
    "perf-monitor": "latest"
  },
  "devDependencies": {
    "@aurelia/http-server": "2.1.0-dev.202401310648",
=======
    "@aurelia/kernel": "2.0.0-beta.11",
    "@aurelia/metadata": "2.0.0-beta.11",
    "@aurelia/platform": "2.0.0-beta.11",
    "@aurelia/platform-browser": "2.0.0-beta.11",
    "@aurelia/runtime-html": "2.0.0-beta.11",
    "@aurelia/runtime": "2.0.0-beta.11",
    "perf-monitor": "latest"
  },
  "devDependencies": {
    "@aurelia/http-server": "2.0.0-beta.11",
>>>>>>> 3c74be97
    "webpack-cli": "^4.9.2",
    "webpack": "^5.72.0"
  }
}<|MERGE_RESOLUTION|>--- conflicted
+++ resolved
@@ -17,18 +17,6 @@
     "postbuild:all": "rollup -c"
   },
   "dependencies": {
-<<<<<<< HEAD
-    "@aurelia/kernel": "2.1.0-dev.202401310648",
-    "@aurelia/metadata": "2.1.0-dev.202401310648",
-    "@aurelia/platform": "2.1.0-dev.202401310648",
-    "@aurelia/platform-browser": "2.1.0-dev.202401310648",
-    "@aurelia/runtime-html": "2.1.0-dev.202401310648",
-    "@aurelia/runtime": "2.1.0-dev.202401310648",
-    "perf-monitor": "latest"
-  },
-  "devDependencies": {
-    "@aurelia/http-server": "2.1.0-dev.202401310648",
-=======
     "@aurelia/kernel": "2.0.0-beta.11",
     "@aurelia/metadata": "2.0.0-beta.11",
     "@aurelia/platform": "2.0.0-beta.11",
@@ -39,7 +27,6 @@
   },
   "devDependencies": {
     "@aurelia/http-server": "2.0.0-beta.11",
->>>>>>> 3c74be97
     "webpack-cli": "^4.9.2",
     "webpack": "^5.72.0"
   }
