--- conflicted
+++ resolved
@@ -12,18 +12,6 @@
     "serve": "node ../../node_modules/@aurelia/http-server/dist/esm/cli.js au.conf.js"
   },
   "dependencies": {
-<<<<<<< HEAD
-    "@aurelia/kernel": "2.0.1-dev.202109121409",
-    "@aurelia/metadata": "2.0.1-dev.202109121409",
-    "@aurelia/platform": "2.0.1-dev.202109121409",
-    "@aurelia/platform-browser": "2.0.1-dev.202109121409",
-    "@aurelia/runtime-html": "2.0.1-dev.202109121409",
-    "@aurelia/runtime": "2.0.1-dev.202109121409",
-    "perf-monitor": "latest"
-  },
-  "devDependencies": {
-    "@aurelia/http-server": "2.0.1-dev.202109121409",
-=======
     "@aurelia/kernel": "2.0.0-alpha.21",
     "@aurelia/metadata": "2.0.0-alpha.21",
     "@aurelia/platform": "2.0.0-alpha.21",
@@ -34,7 +22,6 @@
   },
   "devDependencies": {
     "@aurelia/http-server": "2.0.0-alpha.21",
->>>>>>> c57066e3
     "webpack-cli": "^4.2.0",
     "webpack": "^5.10.3"
   }
