{
  "name": "@examples/rainbow-spiral",
  "license": "MIT",
  "private": true,
  "engines": {
    "node": ">=14.15.0",
    "npm": ">=6.14.8"
  },
  "version": "0.8.0",
  "scripts": {
    "build": "rollup -c",
    "serve": "npx http-server",
    "build:kernel": "cd ../../packages/kernel && npm run build",
    "build:runtime": "cd ../../packages/runtime && npm run build",
    "build:runtime-html": "cd ../../packages/runtime-html && npm run build",
    "build:all": "concurrently \"npm run build:kernel\" \"npm run build:runtime\" \"npm run build:runtime-html\"",
    "postbuild:all": "rollup -c"
  },
  "dependencies": {
<<<<<<< HEAD
    "@aurelia/kernel": "2.1.0-dev.202407271309",
    "@aurelia/metadata": "2.1.0-dev.202407271309",
    "@aurelia/platform": "2.1.0-dev.202407271309",
    "@aurelia/platform-browser": "2.1.0-dev.202407271309",
    "@aurelia/runtime-html": "2.1.0-dev.202407271309",
    "@aurelia/runtime": "2.1.0-dev.202407271309",
=======
    "@aurelia/kernel": "2.0.0-beta.21",
    "@aurelia/metadata": "2.0.0-beta.21",
    "@aurelia/platform": "2.0.0-beta.21",
    "@aurelia/platform-browser": "2.0.0-beta.21",
    "@aurelia/runtime-html": "2.0.0-beta.21",
    "@aurelia/runtime": "2.0.0-beta.21",
>>>>>>> 617b010f
    "perf-monitor": "0.6.0"
  }
}<|MERGE_RESOLUTION|>--- conflicted
+++ resolved
@@ -17,21 +17,12 @@
     "postbuild:all": "rollup -c"
   },
   "dependencies": {
-<<<<<<< HEAD
-    "@aurelia/kernel": "2.1.0-dev.202407271309",
-    "@aurelia/metadata": "2.1.0-dev.202407271309",
-    "@aurelia/platform": "2.1.0-dev.202407271309",
-    "@aurelia/platform-browser": "2.1.0-dev.202407271309",
-    "@aurelia/runtime-html": "2.1.0-dev.202407271309",
-    "@aurelia/runtime": "2.1.0-dev.202407271309",
-=======
     "@aurelia/kernel": "2.0.0-beta.21",
     "@aurelia/metadata": "2.0.0-beta.21",
     "@aurelia/platform": "2.0.0-beta.21",
     "@aurelia/platform-browser": "2.0.0-beta.21",
     "@aurelia/runtime-html": "2.0.0-beta.21",
     "@aurelia/runtime": "2.0.0-beta.21",
->>>>>>> 617b010f
     "perf-monitor": "0.6.0"
   }
 }