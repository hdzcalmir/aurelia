{
  "name": "@examples/fractals-tree",
  "license": "MIT",
  "private": true,
  "engines": {
    "node": ">=14.15.0",
    "npm": ">=6.14.8"
  },
  "version": "0.8.0",
  "scripts": {
    "build": "webpack --config webpack.config.js",
    "serve": "node ../../node_modules/@aurelia/http-server/dist/esm/cli.js au.conf.js"
  },
  "dependencies": {
<<<<<<< HEAD
    "@aurelia/kernel": "2.1.0-dev.202209070449",
    "@aurelia/metadata": "2.1.0-dev.202209070449",
    "@aurelia/platform": "2.1.0-dev.202209070449",
    "@aurelia/platform-browser": "2.1.0-dev.202209070449",
    "@aurelia/runtime-html": "2.1.0-dev.202209070449",
    "@aurelia/runtime": "2.1.0-dev.202209070449",
    "perf-monitor": "latest"
  },
  "devDependencies": {
    "@aurelia/http-server": "2.1.0-dev.202209070449",
=======
    "@aurelia/kernel": "2.0.0-alpha.40",
    "@aurelia/metadata": "2.0.0-alpha.40",
    "@aurelia/platform": "2.0.0-alpha.40",
    "@aurelia/platform-browser": "2.0.0-alpha.40",
    "@aurelia/runtime-html": "2.0.0-alpha.40",
    "@aurelia/runtime": "2.0.0-alpha.40",
    "perf-monitor": "latest"
  },
  "devDependencies": {
    "@aurelia/http-server": "2.0.0-alpha.40",
>>>>>>> d65a5ec7
    "webpack-cli": "^4.9.2",
    "webpack": "^5.72.0",
    "webpack-bundle-analyzer": "^4.5.0"
  }
}<|MERGE_RESOLUTION|>--- conflicted
+++ resolved
@@ -12,18 +12,6 @@
     "serve": "node ../../node_modules/@aurelia/http-server/dist/esm/cli.js au.conf.js"
   },
   "dependencies": {
-<<<<<<< HEAD
-    "@aurelia/kernel": "2.1.0-dev.202209070449",
-    "@aurelia/metadata": "2.1.0-dev.202209070449",
-    "@aurelia/platform": "2.1.0-dev.202209070449",
-    "@aurelia/platform-browser": "2.1.0-dev.202209070449",
-    "@aurelia/runtime-html": "2.1.0-dev.202209070449",
-    "@aurelia/runtime": "2.1.0-dev.202209070449",
-    "perf-monitor": "latest"
-  },
-  "devDependencies": {
-    "@aurelia/http-server": "2.1.0-dev.202209070449",
-=======
     "@aurelia/kernel": "2.0.0-alpha.40",
     "@aurelia/metadata": "2.0.0-alpha.40",
     "@aurelia/platform": "2.0.0-alpha.40",
@@ -34,7 +22,6 @@
   },
   "devDependencies": {
     "@aurelia/http-server": "2.0.0-alpha.40",
->>>>>>> d65a5ec7
     "webpack-cli": "^4.9.2",
     "webpack": "^5.72.0",
     "webpack-bundle-analyzer": "^4.5.0"
