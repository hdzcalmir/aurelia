{
  "name": "@examples/app-ui-virtualization",
  "license": "MIT",
  "private": true,
  "engines": {
    "node": ">=14.15.0",
    "npm": ">=6.14.8"
  },
  "version": "2.0.0-alpha.31",
  "scripts": {
    "build": "webpack --config webpack.config.js",
    "dev": "webpack serve"
  },
  "dependencies": {
<<<<<<< HEAD
    "@aurelia/kernel": "2.1.0-dev.202208162323",
    "@aurelia/metadata": "2.1.0-dev.202208162323",
    "@aurelia/platform": "2.1.0-dev.202208162323",
    "@aurelia/platform-browser": "2.1.0-dev.202208162323",
    "@aurelia/runtime-html": "2.1.0-dev.202208162323",
    "@aurelia/runtime": "2.1.0-dev.202208162323",
    "@aurelia/ui-virtualization": "2.1.0-dev.202208162323"
=======
    "@aurelia/kernel": "2.0.0-alpha.38",
    "@aurelia/metadata": "2.0.0-alpha.38",
    "@aurelia/platform": "2.0.0-alpha.38",
    "@aurelia/platform-browser": "2.0.0-alpha.38",
    "@aurelia/runtime-html": "2.0.0-alpha.38",
    "@aurelia/runtime": "2.0.0-alpha.38",
    "@aurelia/ui-virtualization": "2.0.0-alpha.38"
>>>>>>> 7b4b3021
  },
  "devDependencies": {
    "webpack-cli": "^4.9.2",
    "webpack": "^5.72.0",
    "webpack-bundle-analyzer": "^4.5.0",
    "html-webpack-plugin": "^5.5.0",
<<<<<<< HEAD
    "@aurelia/webpack-loader": "2.1.0-dev.202208162323",
=======
    "@aurelia/webpack-loader": "2.0.0-alpha.38",
>>>>>>> 7b4b3021
    "ts-loader": "^9.3.0",
    "@types/node": "^14.18.14",
    "typescript": "4.7.3"
  }
}<|MERGE_RESOLUTION|>--- conflicted
+++ resolved
@@ -12,15 +12,6 @@
     "dev": "webpack serve"
   },
   "dependencies": {
-<<<<<<< HEAD
-    "@aurelia/kernel": "2.1.0-dev.202208162323",
-    "@aurelia/metadata": "2.1.0-dev.202208162323",
-    "@aurelia/platform": "2.1.0-dev.202208162323",
-    "@aurelia/platform-browser": "2.1.0-dev.202208162323",
-    "@aurelia/runtime-html": "2.1.0-dev.202208162323",
-    "@aurelia/runtime": "2.1.0-dev.202208162323",
-    "@aurelia/ui-virtualization": "2.1.0-dev.202208162323"
-=======
     "@aurelia/kernel": "2.0.0-alpha.38",
     "@aurelia/metadata": "2.0.0-alpha.38",
     "@aurelia/platform": "2.0.0-alpha.38",
@@ -28,18 +19,13 @@
     "@aurelia/runtime-html": "2.0.0-alpha.38",
     "@aurelia/runtime": "2.0.0-alpha.38",
     "@aurelia/ui-virtualization": "2.0.0-alpha.38"
->>>>>>> 7b4b3021
   },
   "devDependencies": {
     "webpack-cli": "^4.9.2",
     "webpack": "^5.72.0",
     "webpack-bundle-analyzer": "^4.5.0",
     "html-webpack-plugin": "^5.5.0",
-<<<<<<< HEAD
-    "@aurelia/webpack-loader": "2.1.0-dev.202208162323",
-=======
     "@aurelia/webpack-loader": "2.0.0-alpha.38",
->>>>>>> 7b4b3021
     "ts-loader": "^9.3.0",
     "@types/node": "^14.18.14",
     "typescript": "4.7.3"
