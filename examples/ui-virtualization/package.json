{
  "name": "@examples/app-ui-virtualization",
  "license": "MIT",
  "private": true,
  "engines": {
    "node": ">=14.15.0",
    "npm": ">=6.14.8"
  },
  "version": "2.0.0-alpha.31",
  "scripts": {
    "build": "webpack --config webpack.config.js",
    "dev": "webpack serve"
  },
  "dependencies": {
<<<<<<< HEAD
    "@aurelia/kernel": "2.1.0-dev.202209070449",
    "@aurelia/metadata": "2.1.0-dev.202209070449",
    "@aurelia/platform": "2.1.0-dev.202209070449",
    "@aurelia/platform-browser": "2.1.0-dev.202209070449",
    "@aurelia/runtime-html": "2.1.0-dev.202209070449",
    "@aurelia/runtime": "2.1.0-dev.202209070449",
    "@aurelia/ui-virtualization": "2.1.0-dev.202209070449"
=======
    "@aurelia/kernel": "2.0.0-alpha.40",
    "@aurelia/metadata": "2.0.0-alpha.40",
    "@aurelia/platform": "2.0.0-alpha.40",
    "@aurelia/platform-browser": "2.0.0-alpha.40",
    "@aurelia/runtime-html": "2.0.0-alpha.40",
    "@aurelia/runtime": "2.0.0-alpha.40",
    "@aurelia/ui-virtualization": "2.0.0-alpha.40"
>>>>>>> d65a5ec7
  },
  "devDependencies": {
    "webpack-cli": "^4.9.2",
    "webpack": "^5.72.0",
    "webpack-bundle-analyzer": "^4.5.0",
    "html-webpack-plugin": "^5.5.0",
<<<<<<< HEAD
    "@aurelia/webpack-loader": "2.1.0-dev.202209070449",
=======
    "@aurelia/webpack-loader": "2.0.0-alpha.40",
>>>>>>> d65a5ec7
    "ts-loader": "^9.3.0",
    "@types/node": "^14.18.14",
    "typescript": "4.7.3"
  }
}<|MERGE_RESOLUTION|>--- conflicted
+++ resolved
@@ -12,15 +12,6 @@
     "dev": "webpack serve"
   },
   "dependencies": {
-<<<<<<< HEAD
-    "@aurelia/kernel": "2.1.0-dev.202209070449",
-    "@aurelia/metadata": "2.1.0-dev.202209070449",
-    "@aurelia/platform": "2.1.0-dev.202209070449",
-    "@aurelia/platform-browser": "2.1.0-dev.202209070449",
-    "@aurelia/runtime-html": "2.1.0-dev.202209070449",
-    "@aurelia/runtime": "2.1.0-dev.202209070449",
-    "@aurelia/ui-virtualization": "2.1.0-dev.202209070449"
-=======
     "@aurelia/kernel": "2.0.0-alpha.40",
     "@aurelia/metadata": "2.0.0-alpha.40",
     "@aurelia/platform": "2.0.0-alpha.40",
@@ -28,18 +19,13 @@
     "@aurelia/runtime-html": "2.0.0-alpha.40",
     "@aurelia/runtime": "2.0.0-alpha.40",
     "@aurelia/ui-virtualization": "2.0.0-alpha.40"
->>>>>>> d65a5ec7
   },
   "devDependencies": {
     "webpack-cli": "^4.9.2",
     "webpack": "^5.72.0",
     "webpack-bundle-analyzer": "^4.5.0",
     "html-webpack-plugin": "^5.5.0",
-<<<<<<< HEAD
-    "@aurelia/webpack-loader": "2.1.0-dev.202209070449",
-=======
     "@aurelia/webpack-loader": "2.0.0-alpha.40",
->>>>>>> d65a5ec7
     "ts-loader": "^9.3.0",
     "@types/node": "^14.18.14",
     "typescript": "4.7.3"
