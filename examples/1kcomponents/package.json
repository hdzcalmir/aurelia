{
  "name": "@examples/1kcomponents",
  "license": "MIT",
  "private": true,
  "engines": {
    "node": ">=14.15.0",
    "npm": ">=6.14.8"
  },
  "version": "0.8.0",
  "scripts": {
    "build": "webpack --config webpack.config.js",
    "serve": "node ../../node_modules/@aurelia/http-server/dist/esm/cli.js au.conf.js",
    "build:kernel": "cd ../../packages/kernel && npm run build",
    "build:runtime": "cd ../../packages/runtime && npm run build",
    "build:runtime-html": "cd ../../packages/runtime-html && npm run build",
    "build:all": "concurrently \"npm run build:kernel\" \"npm run build:runtime\" \"npm run build:runtime-html\"",
    "postbuild:all": "rollup -c"
  },
  "dependencies": {
<<<<<<< HEAD
    "@aurelia/kernel": "2.0.1-dev.202403021005",
    "@aurelia/metadata": "2.0.1-dev.202403021005",
    "@aurelia/platform": "2.0.1-dev.202403021005",
    "@aurelia/platform-browser": "2.0.1-dev.202403021005",
    "@aurelia/runtime": "2.0.1-dev.202403021005",
    "@aurelia/runtime-html": "2.0.1-dev.202403021005",
=======
    "@aurelia/kernel": "2.0.0-beta.13",
    "@aurelia/metadata": "2.0.0-beta.13",
    "@aurelia/platform": "2.0.0-beta.13",
    "@aurelia/platform-browser": "2.0.0-beta.13",
    "@aurelia/runtime": "2.0.0-beta.13",
    "@aurelia/runtime-html": "2.0.0-beta.13",
>>>>>>> 49e327e9
    "d3-scale-chromatic": "^3.0.0",
    "perf-monitor": "latest"
  },
  "devDependencies": {
<<<<<<< HEAD
    "@aurelia/http-server": "2.0.1-dev.202403021005",
=======
    "@aurelia/http-server": "2.0.0-beta.13",
>>>>>>> 49e327e9
    "webpack": "^5.72.0",
    "webpack-bundle-analyzer": "^4.5.0",
    "webpack-cli": "^4.9.2"
  }
}<|MERGE_RESOLUTION|>--- conflicted
+++ resolved
@@ -17,30 +17,17 @@
     "postbuild:all": "rollup -c"
   },
   "dependencies": {
-<<<<<<< HEAD
-    "@aurelia/kernel": "2.0.1-dev.202403021005",
-    "@aurelia/metadata": "2.0.1-dev.202403021005",
-    "@aurelia/platform": "2.0.1-dev.202403021005",
-    "@aurelia/platform-browser": "2.0.1-dev.202403021005",
-    "@aurelia/runtime": "2.0.1-dev.202403021005",
-    "@aurelia/runtime-html": "2.0.1-dev.202403021005",
-=======
     "@aurelia/kernel": "2.0.0-beta.13",
     "@aurelia/metadata": "2.0.0-beta.13",
     "@aurelia/platform": "2.0.0-beta.13",
     "@aurelia/platform-browser": "2.0.0-beta.13",
     "@aurelia/runtime": "2.0.0-beta.13",
     "@aurelia/runtime-html": "2.0.0-beta.13",
->>>>>>> 49e327e9
     "d3-scale-chromatic": "^3.0.0",
     "perf-monitor": "latest"
   },
   "devDependencies": {
-<<<<<<< HEAD
-    "@aurelia/http-server": "2.0.1-dev.202403021005",
-=======
     "@aurelia/http-server": "2.0.0-beta.13",
->>>>>>> 49e327e9
     "webpack": "^5.72.0",
     "webpack-bundle-analyzer": "^4.5.0",
     "webpack-cli": "^4.9.2"
