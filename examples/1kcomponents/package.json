--- conflicted
+++ resolved
@@ -12,20 +12,6 @@
     "serve": "node ../../node_modules/@aurelia/http-server/dist/esm/cli.js au.conf.js"
   },
   "dependencies": {
-<<<<<<< HEAD
-    "@aurelia/kernel": "2.0.1-dev.202108160019",
-    "@aurelia/metadata": "2.0.1-dev.202108160019",
-    "@aurelia/platform": "2.0.1-dev.202108160019",
-    "@aurelia/platform-browser": "2.0.1-dev.202108160019",
-    "@aurelia/runtime-html": "2.0.1-dev.202108160019",
-    "@aurelia/runtime": "2.0.1-dev.202108160019",
-    "perf-monitor": "latest",
-    "d3-scale-chromatic": "latest"
-  },
-  "devDependencies": {
-    "@aurelia/http-server": "2.0.1-dev.202108160019",
-    "webpack-cli": "^4.2.0",
-=======
     "@aurelia/kernel": "2.0.0-alpha.17",
     "@aurelia/metadata": "2.0.0-alpha.17",
     "@aurelia/platform": "2.0.0-alpha.17",
@@ -37,7 +23,6 @@
   },
   "devDependencies": {
     "@aurelia/http-server": "2.0.0-alpha.17",
->>>>>>> 360abda6
     "webpack": "^5.10.3",
     "webpack-bundle-analyzer": "^4.4.2",
     "webpack-cli": "^4.2.0"
