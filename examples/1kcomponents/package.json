{
  "name": "@examples/1kcomponents",
  "license": "MIT",
  "private": true,
  "engines": {
    "node": ">=14.15.0",
    "npm": ">=6.14.8"
  },
  "version": "0.8.0",
  "scripts": {
    "build": "webpack --config webpack.config.js",
    "serve": "node ../../node_modules/@aurelia/http-server/dist/esm/cli.js au.conf.js"
  },
  "dependencies": {
<<<<<<< HEAD
    "@aurelia/kernel": "2.0.1-dev.202107170638",
    "@aurelia/metadata": "2.0.1-dev.202107170638",
    "@aurelia/platform": "2.0.1-dev.202107170638",
    "@aurelia/platform-browser": "2.0.1-dev.202107170638",
    "@aurelia/runtime-html": "2.0.1-dev.202107170638",
    "@aurelia/runtime": "2.0.1-dev.202107170638",
=======
    "@aurelia/kernel": "2.0.0-alpha.13",
    "@aurelia/metadata": "2.0.0-alpha.13",
    "@aurelia/platform": "2.0.0-alpha.13",
    "@aurelia/platform-browser": "2.0.0-alpha.13",
    "@aurelia/runtime-html": "2.0.0-alpha.13",
    "@aurelia/runtime": "2.0.0-alpha.13",
>>>>>>> 111bb43c
    "perf-monitor": "latest",
    "d3-scale-chromatic": "latest"
  },
  "devDependencies": {
<<<<<<< HEAD
    "@aurelia/http-server": "2.0.1-dev.202107170638",
=======
    "@aurelia/http-server": "2.0.0-alpha.13",
>>>>>>> 111bb43c
    "webpack-cli": "^4.2.0",
    "webpack": "^5.10.3"
  }
}<|MERGE_RESOLUTION|>--- conflicted
+++ resolved
@@ -12,30 +12,17 @@
     "serve": "node ../../node_modules/@aurelia/http-server/dist/esm/cli.js au.conf.js"
   },
   "dependencies": {
-<<<<<<< HEAD
-    "@aurelia/kernel": "2.0.1-dev.202107170638",
-    "@aurelia/metadata": "2.0.1-dev.202107170638",
-    "@aurelia/platform": "2.0.1-dev.202107170638",
-    "@aurelia/platform-browser": "2.0.1-dev.202107170638",
-    "@aurelia/runtime-html": "2.0.1-dev.202107170638",
-    "@aurelia/runtime": "2.0.1-dev.202107170638",
-=======
     "@aurelia/kernel": "2.0.0-alpha.13",
     "@aurelia/metadata": "2.0.0-alpha.13",
     "@aurelia/platform": "2.0.0-alpha.13",
     "@aurelia/platform-browser": "2.0.0-alpha.13",
     "@aurelia/runtime-html": "2.0.0-alpha.13",
     "@aurelia/runtime": "2.0.0-alpha.13",
->>>>>>> 111bb43c
     "perf-monitor": "latest",
     "d3-scale-chromatic": "latest"
   },
   "devDependencies": {
-<<<<<<< HEAD
-    "@aurelia/http-server": "2.0.1-dev.202107170638",
-=======
     "@aurelia/http-server": "2.0.0-alpha.13",
->>>>>>> 111bb43c
     "webpack-cli": "^4.2.0",
     "webpack": "^5.10.3"
   }
