--- conflicted
+++ resolved
@@ -17,30 +17,17 @@
     "postbuild:all": "rollup -c"
   },
   "dependencies": {
-<<<<<<< HEAD
-    "@aurelia/kernel": "2.1.0-dev.202401181956",
-    "@aurelia/metadata": "2.1.0-dev.202401181956",
-    "@aurelia/platform": "2.1.0-dev.202401181956",
-    "@aurelia/platform-browser": "2.1.0-dev.202401181956",
-    "@aurelia/runtime": "2.1.0-dev.202401181956",
-    "@aurelia/runtime-html": "2.1.0-dev.202401181956",
-=======
     "@aurelia/kernel": "2.0.0-beta.10",
     "@aurelia/metadata": "2.0.0-beta.10",
     "@aurelia/platform": "2.0.0-beta.10",
     "@aurelia/platform-browser": "2.0.0-beta.10",
     "@aurelia/runtime": "2.0.0-beta.10",
     "@aurelia/runtime-html": "2.0.0-beta.10",
->>>>>>> 744e9a26
     "d3-scale-chromatic": "^3.0.0",
     "perf-monitor": "latest"
   },
   "devDependencies": {
-<<<<<<< HEAD
-    "@aurelia/http-server": "2.1.0-dev.202401181956",
-=======
     "@aurelia/http-server": "2.0.0-beta.10",
->>>>>>> 744e9a26
     "webpack": "^5.72.0",
     "webpack-bundle-analyzer": "^4.5.0",
     "webpack-cli": "^4.9.2"
