--- conflicted
+++ resolved
@@ -12,30 +12,17 @@
     "serve": "node ../../node_modules/@aurelia/http-server/dist/esm/cli.js au.conf.js"
   },
   "dependencies": {
-<<<<<<< HEAD
-    "@aurelia/kernel": "v2.0.0-alpha.4",
-    "@aurelia/metadata": "v2.0.0-alpha.4",
-    "@aurelia/platform": "v2.0.0-alpha.4",
-    "@aurelia/platform-browser": "v2.0.0-alpha.4",
-    "@aurelia/runtime-html": "v2.0.0-alpha.4",
-    "@aurelia/runtime": "v2.0.0-alpha.4",
-=======
     "@aurelia/kernel": "2.0.0-alpha.4",
     "@aurelia/metadata": "2.0.0-alpha.4",
     "@aurelia/platform": "2.0.0-alpha.4",
     "@aurelia/platform-browser": "2.0.0-alpha.4",
     "@aurelia/runtime-html": "2.0.0-alpha.4",
     "@aurelia/runtime": "2.0.0-alpha.4",
->>>>>>> 0bedb6d2
     "perf-monitor": "latest",
     "d3-scale-chromatic": "latest"
   },
   "devDependencies": {
-<<<<<<< HEAD
-    "@aurelia/http-server": "v2.0.0-alpha.4",
-=======
     "@aurelia/http-server": "2.0.0-alpha.4",
->>>>>>> 0bedb6d2
     "webpack-cli": "^4.2.0",
     "webpack": "^5.10.3"
   }
