{
  "name": "@examples/1kcomponents",
  "license": "MIT",
  "private": true,
  "engines": {
    "node": ">=14.15.0",
    "npm": ">=6.14.8"
  },
  "version": "0.8.0",
  "scripts": {
    "build": "webpack --config webpack.config.js",
    "serve": "node ../../node_modules/@aurelia/http-server/dist/esm/cli.js au.conf.js"
  },
  "dependencies": {
<<<<<<< HEAD
    "@aurelia/kernel": "2.0.1-dev.202103040359",
    "@aurelia/metadata": "2.0.1-dev.202103040359",
    "@aurelia/platform": "2.0.1-dev.202103040359",
    "@aurelia/platform-browser": "2.0.1-dev.202103040359",
    "@aurelia/runtime-html": "2.0.1-dev.202103040359",
    "@aurelia/runtime": "2.0.1-dev.202103040359",
=======
    "@aurelia/kernel": "2.0.0-alpha.2",
    "@aurelia/metadata": "2.0.0-alpha.2",
    "@aurelia/platform": "2.0.0-alpha.2",
    "@aurelia/platform-browser": "2.0.0-alpha.2",
    "@aurelia/runtime-html": "2.0.0-alpha.2",
    "@aurelia/runtime": "2.0.0-alpha.2",
>>>>>>> 28839cbc
    "perf-monitor": "latest",
    "d3-scale-chromatic": "latest"
  },
  "devDependencies": {
<<<<<<< HEAD
    "@aurelia/http-server": "2.0.1-dev.202103040359",
=======
    "@aurelia/http-server": "2.0.0-alpha.2",
>>>>>>> 28839cbc
    "webpack-cli": "^4.2.0",
    "webpack": "^5.10.3"
  }
}<|MERGE_RESOLUTION|>--- conflicted
+++ resolved
@@ -12,30 +12,17 @@
     "serve": "node ../../node_modules/@aurelia/http-server/dist/esm/cli.js au.conf.js"
   },
   "dependencies": {
-<<<<<<< HEAD
-    "@aurelia/kernel": "2.0.1-dev.202103040359",
-    "@aurelia/metadata": "2.0.1-dev.202103040359",
-    "@aurelia/platform": "2.0.1-dev.202103040359",
-    "@aurelia/platform-browser": "2.0.1-dev.202103040359",
-    "@aurelia/runtime-html": "2.0.1-dev.202103040359",
-    "@aurelia/runtime": "2.0.1-dev.202103040359",
-=======
     "@aurelia/kernel": "2.0.0-alpha.2",
     "@aurelia/metadata": "2.0.0-alpha.2",
     "@aurelia/platform": "2.0.0-alpha.2",
     "@aurelia/platform-browser": "2.0.0-alpha.2",
     "@aurelia/runtime-html": "2.0.0-alpha.2",
     "@aurelia/runtime": "2.0.0-alpha.2",
->>>>>>> 28839cbc
     "perf-monitor": "latest",
     "d3-scale-chromatic": "latest"
   },
   "devDependencies": {
-<<<<<<< HEAD
-    "@aurelia/http-server": "2.0.1-dev.202103040359",
-=======
     "@aurelia/http-server": "2.0.0-alpha.2",
->>>>>>> 28839cbc
     "webpack-cli": "^4.2.0",
     "webpack": "^5.10.3"
   }
