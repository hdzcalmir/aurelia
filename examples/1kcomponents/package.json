--- conflicted
+++ resolved
@@ -12,30 +12,17 @@
     "serve": "node ../../node_modules/@aurelia/http-server/dist/esm/cli.js au.conf.js"
   },
   "dependencies": {
-<<<<<<< HEAD
-    "@aurelia/kernel": "2.0.1-dev.202201171444",
-    "@aurelia/metadata": "2.0.1-dev.202201171444",
-    "@aurelia/platform": "2.0.1-dev.202201171444",
-    "@aurelia/platform-browser": "2.0.1-dev.202201171444",
-    "@aurelia/runtime": "2.0.1-dev.202201171444",
-    "@aurelia/runtime-html": "2.0.1-dev.202201171444",
-=======
     "@aurelia/kernel": "2.0.0-alpha.24",
     "@aurelia/metadata": "2.0.0-alpha.24",
     "@aurelia/platform": "2.0.0-alpha.24",
     "@aurelia/platform-browser": "2.0.0-alpha.24",
     "@aurelia/runtime": "2.0.0-alpha.24",
     "@aurelia/runtime-html": "2.0.0-alpha.24",
->>>>>>> 51354de6
     "d3-scale-chromatic": "^3.0.0",
     "perf-monitor": "latest"
   },
   "devDependencies": {
-<<<<<<< HEAD
-    "@aurelia/http-server": "2.0.1-dev.202201171444",
-=======
     "@aurelia/http-server": "2.0.0-alpha.24",
->>>>>>> 51354de6
     "webpack": "^5.10.3",
     "webpack-bundle-analyzer": "^4.4.2",
     "webpack-cli": "^4.2.0"
