{
  "name": "@examples/state-plugin",
  "license": "MIT",
  "private": true,
  "engines": {
    "node": ">=14.15.0",
    "npm": ">=6.14.8"
  },
  "version": "0.8.0",
  "scripts": {
    "dev": "concurrently \"npm run dev:1\" \"npm run dev:2\" \"npx http-server --silent\"",
    "dev:1": "cd ../../packages/state && npm run build -- --watch",
    "dev:2": "npm run build -- --watch",
    "build": "rollup -c",
    "build:kernel": "cd ../../packages/kernel && npm run build",
    "build:runtime": "cd ../../packages/runtime && npm run build",
    "build:runtime-html": "cd ../../packages/runtime-html && npm run build",
    "build:1": "cd ../../packages/state && npm run build",
    "build:all": "concurrently \"npm run build:kernel\" \"npm run build:runtime\" \"npm run build:runtime-html\" \"npm run build:1\"",
    "postbuild:all": "rollup -c"
  },
  "dependencies": {
<<<<<<< HEAD
    "@aurelia/kernel": "2.1.0-dev.202401310648",
    "@aurelia/metadata": "2.1.0-dev.202401310648",
    "@aurelia/platform": "2.1.0-dev.202401310648",
    "@aurelia/platform-browser": "2.1.0-dev.202401310648",
    "@aurelia/runtime-html": "2.1.0-dev.202401310648",
    "@aurelia/runtime": "2.1.0-dev.202401310648",
    "@aurelia/state": "2.1.0-dev.202401310648"
=======
    "@aurelia/kernel": "2.0.0-beta.11",
    "@aurelia/metadata": "2.0.0-beta.11",
    "@aurelia/platform": "2.0.0-beta.11",
    "@aurelia/platform-browser": "2.0.0-beta.11",
    "@aurelia/runtime-html": "2.0.0-beta.11",
    "@aurelia/runtime": "2.0.0-beta.11",
    "@aurelia/state": "2.0.0-beta.11"
>>>>>>> 3c74be97
  },
  "devDependencies": {
    "webpack-cli": "^4.9.2",
    "webpack": "^5.72.0",
    "webpack-bundle-analyzer": "^4.5.0"
  }
}<|MERGE_RESOLUTION|>--- conflicted
+++ resolved
@@ -20,15 +20,6 @@
     "postbuild:all": "rollup -c"
   },
   "dependencies": {
-<<<<<<< HEAD
-    "@aurelia/kernel": "2.1.0-dev.202401310648",
-    "@aurelia/metadata": "2.1.0-dev.202401310648",
-    "@aurelia/platform": "2.1.0-dev.202401310648",
-    "@aurelia/platform-browser": "2.1.0-dev.202401310648",
-    "@aurelia/runtime-html": "2.1.0-dev.202401310648",
-    "@aurelia/runtime": "2.1.0-dev.202401310648",
-    "@aurelia/state": "2.1.0-dev.202401310648"
-=======
     "@aurelia/kernel": "2.0.0-beta.11",
     "@aurelia/metadata": "2.0.0-beta.11",
     "@aurelia/platform": "2.0.0-beta.11",
@@ -36,7 +27,6 @@
     "@aurelia/runtime-html": "2.0.0-beta.11",
     "@aurelia/runtime": "2.0.0-beta.11",
     "@aurelia/state": "2.0.0-beta.11"
->>>>>>> 3c74be97
   },
   "devDependencies": {
     "webpack-cli": "^4.9.2",
