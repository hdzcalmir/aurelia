{
  "name": "@examples/state-plugin",
  "license": "MIT",
  "private": true,
  "engines": {
    "node": ">=14.15.0",
    "npm": ">=6.14.8"
  },
  "version": "0.8.0",
  "scripts": {
    "dev": "concurrently \"npm run dev:1\" \"npm run dev:2\" \"npx http-server --silent\"",
    "dev:1": "cd ../../packages/state && npm run build -- --watch",
    "dev:2": "npm run build -- --watch",
    "build": "rollup -c",
    "build:kernel": "cd ../../packages/kernel && npm run build",
    "build:runtime": "cd ../../packages/runtime && npm run build",
    "build:runtime-html": "cd ../../packages/runtime-html && npm run build",
    "build:1": "cd ../../packages/state && npm run build",
    "build:all": "concurrently \"npm run build:kernel\" \"npm run build:runtime\" \"npm run build:runtime-html\" \"npm run build:1\"",
    "postbuild:all": "rollup -c"
  },
  "dependencies": {
<<<<<<< HEAD
    "@aurelia/kernel": "2.1.0-dev.202407271309",
    "@aurelia/metadata": "2.1.0-dev.202407271309",
    "@aurelia/platform": "2.1.0-dev.202407271309",
    "@aurelia/platform-browser": "2.1.0-dev.202407271309",
    "@aurelia/runtime-html": "2.1.0-dev.202407271309",
    "@aurelia/runtime": "2.1.0-dev.202407271309",
    "@aurelia/state": "2.1.0-dev.202407271309"
=======
    "@aurelia/kernel": "2.0.0-beta.21",
    "@aurelia/metadata": "2.0.0-beta.21",
    "@aurelia/platform": "2.0.0-beta.21",
    "@aurelia/platform-browser": "2.0.0-beta.21",
    "@aurelia/runtime-html": "2.0.0-beta.21",
    "@aurelia/runtime": "2.0.0-beta.21",
    "@aurelia/state": "2.0.0-beta.21"
>>>>>>> 617b010f
  }
}<|MERGE_RESOLUTION|>--- conflicted
+++ resolved
@@ -20,15 +20,6 @@
     "postbuild:all": "rollup -c"
   },
   "dependencies": {
-<<<<<<< HEAD
-    "@aurelia/kernel": "2.1.0-dev.202407271309",
-    "@aurelia/metadata": "2.1.0-dev.202407271309",
-    "@aurelia/platform": "2.1.0-dev.202407271309",
-    "@aurelia/platform-browser": "2.1.0-dev.202407271309",
-    "@aurelia/runtime-html": "2.1.0-dev.202407271309",
-    "@aurelia/runtime": "2.1.0-dev.202407271309",
-    "@aurelia/state": "2.1.0-dev.202407271309"
-=======
     "@aurelia/kernel": "2.0.0-beta.21",
     "@aurelia/metadata": "2.0.0-beta.21",
     "@aurelia/platform": "2.0.0-beta.21",
@@ -36,6 +27,5 @@
     "@aurelia/runtime-html": "2.0.0-beta.21",
     "@aurelia/runtime": "2.0.0-beta.21",
     "@aurelia/state": "2.0.0-beta.21"
->>>>>>> 617b010f
   }
 }