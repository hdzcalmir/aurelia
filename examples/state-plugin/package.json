{
  "name": "@examples/state-plugin",
  "license": "MIT",
  "private": true,
  "engines": {
    "node": ">=14.15.0",
    "npm": ">=6.14.8"
  },
  "version": "0.8.0",
  "scripts": {
    "dev": "concurrently \"npm run dev:1\" \"npm run dev:2\" \"npx http-server --silent\"",
    "dev:1": "cd ../../packages/state && npm run build -- --watch",
    "dev:2": "npm run build -- --watch",
    "build": "rollup -c",
    "build:kernel": "cd ../../packages/kernel && npm run build",
    "build:runtime": "cd ../../packages/runtime && npm run build",
    "build:runtime-html": "cd ../../packages/runtime-html && npm run build",
    "build:1": "cd ../../packages/state && npm run build",
    "build:all": "concurrently \"npm run build:kernel\" \"npm run build:runtime\" \"npm run build:runtime-html\" \"npm run build:1\"",
    "postbuild:all": "rollup -c"
  },
  "dependencies": {
<<<<<<< HEAD
    "@aurelia/kernel": "2.1.0-dev.202404150648",
    "@aurelia/metadata": "2.1.0-dev.202404150648",
    "@aurelia/platform": "2.1.0-dev.202404150648",
    "@aurelia/platform-browser": "2.1.0-dev.202404150648",
    "@aurelia/runtime-html": "2.1.0-dev.202404150648",
    "@aurelia/runtime": "2.1.0-dev.202404150648",
    "@aurelia/state": "2.1.0-dev.202404150648"
=======
    "@aurelia/kernel": "2.0.0-beta.15",
    "@aurelia/metadata": "2.0.0-beta.15",
    "@aurelia/platform": "2.0.0-beta.15",
    "@aurelia/platform-browser": "2.0.0-beta.15",
    "@aurelia/runtime-html": "2.0.0-beta.15",
    "@aurelia/runtime": "2.0.0-beta.15",
    "@aurelia/state": "2.0.0-beta.15"
>>>>>>> 5cd0c0d7
  }
}<|MERGE_RESOLUTION|>--- conflicted
+++ resolved
@@ -20,15 +20,6 @@
     "postbuild:all": "rollup -c"
   },
   "dependencies": {
-<<<<<<< HEAD
-    "@aurelia/kernel": "2.1.0-dev.202404150648",
-    "@aurelia/metadata": "2.1.0-dev.202404150648",
-    "@aurelia/platform": "2.1.0-dev.202404150648",
-    "@aurelia/platform-browser": "2.1.0-dev.202404150648",
-    "@aurelia/runtime-html": "2.1.0-dev.202404150648",
-    "@aurelia/runtime": "2.1.0-dev.202404150648",
-    "@aurelia/state": "2.1.0-dev.202404150648"
-=======
     "@aurelia/kernel": "2.0.0-beta.15",
     "@aurelia/metadata": "2.0.0-beta.15",
     "@aurelia/platform": "2.0.0-beta.15",
@@ -36,6 +27,5 @@
     "@aurelia/runtime-html": "2.0.0-beta.15",
     "@aurelia/runtime": "2.0.0-beta.15",
     "@aurelia/state": "2.0.0-beta.15"
->>>>>>> 5cd0c0d7
   }
 }