--- conflicted
+++ resolved
@@ -20,15 +20,6 @@
     "postbuild:all": "rollup -c"
   },
   "dependencies": {
-<<<<<<< HEAD
-    "@aurelia/kernel": "2.1.0-dev.202406051916",
-    "@aurelia/metadata": "2.1.0-dev.202406051916",
-    "@aurelia/platform": "2.1.0-dev.202406051916",
-    "@aurelia/platform-browser": "2.1.0-dev.202406051916",
-    "@aurelia/runtime-html": "2.1.0-dev.202406051916",
-    "@aurelia/runtime": "2.1.0-dev.202406051916",
-    "@aurelia/state": "2.1.0-dev.202406051916"
-=======
     "@aurelia/kernel": "2.0.0-beta.19",
     "@aurelia/metadata": "2.0.0-beta.19",
     "@aurelia/platform": "2.0.0-beta.19",
@@ -36,6 +27,5 @@
     "@aurelia/runtime-html": "2.0.0-beta.19",
     "@aurelia/runtime": "2.0.0-beta.19",
     "@aurelia/state": "2.0.0-beta.19"
->>>>>>> 1a5041d4
   }
 }