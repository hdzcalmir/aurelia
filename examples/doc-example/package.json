{
  "name": "@examples/doc-example",
  "private": true,
  "description": "An Aurelia 2 client application.",
  "version": "0.8.0",
  "dependencies": {
<<<<<<< HEAD
    "@aurelia/fetch-client": "2.1.0-dev.202407271309",
    "@aurelia/kernel": "2.1.0-dev.202407271309",
    "@aurelia/metadata": "2.1.0-dev.202407271309",
    "@aurelia/platform": "2.1.0-dev.202407271309",
    "@aurelia/platform-browser": "2.1.0-dev.202407271309",
    "@aurelia/route-recognizer": "2.1.0-dev.202407271309",
    "@aurelia/router-lite": "2.1.0-dev.202407271309",
    "@aurelia/runtime": "2.1.0-dev.202407271309",
    "@aurelia/runtime-html": "2.1.0-dev.202407271309"
  },
  "devDependencies": {
    "@aurelia/vite-plugin": "2.1.0-dev.202407271309",
=======
    "@aurelia/fetch-client": "2.0.0-beta.21",
    "@aurelia/kernel": "2.0.0-beta.21",
    "@aurelia/metadata": "2.0.0-beta.21",
    "@aurelia/platform": "2.0.0-beta.21",
    "@aurelia/platform-browser": "2.0.0-beta.21",
    "@aurelia/route-recognizer": "2.0.0-beta.21",
    "@aurelia/router-lite": "2.0.0-beta.21",
    "@aurelia/runtime": "2.0.0-beta.21",
    "@aurelia/runtime-html": "2.0.0-beta.21"
  },
  "devDependencies": {
    "@aurelia/vite-plugin": "2.0.0-beta.21",
>>>>>>> 617b010f
    "typescript": "5.4.2"
  },
  "scripts": {
    "start": "vite",
    "build": "vite build",
    "now": "rimraf dist && vite build && cd dist && now && cd .."
  }
}<|MERGE_RESOLUTION|>--- conflicted
+++ resolved
@@ -4,20 +4,6 @@
   "description": "An Aurelia 2 client application.",
   "version": "0.8.0",
   "dependencies": {
-<<<<<<< HEAD
-    "@aurelia/fetch-client": "2.1.0-dev.202407271309",
-    "@aurelia/kernel": "2.1.0-dev.202407271309",
-    "@aurelia/metadata": "2.1.0-dev.202407271309",
-    "@aurelia/platform": "2.1.0-dev.202407271309",
-    "@aurelia/platform-browser": "2.1.0-dev.202407271309",
-    "@aurelia/route-recognizer": "2.1.0-dev.202407271309",
-    "@aurelia/router-lite": "2.1.0-dev.202407271309",
-    "@aurelia/runtime": "2.1.0-dev.202407271309",
-    "@aurelia/runtime-html": "2.1.0-dev.202407271309"
-  },
-  "devDependencies": {
-    "@aurelia/vite-plugin": "2.1.0-dev.202407271309",
-=======
     "@aurelia/fetch-client": "2.0.0-beta.21",
     "@aurelia/kernel": "2.0.0-beta.21",
     "@aurelia/metadata": "2.0.0-beta.21",
@@ -30,7 +16,6 @@
   },
   "devDependencies": {
     "@aurelia/vite-plugin": "2.0.0-beta.21",
->>>>>>> 617b010f
     "typescript": "5.4.2"
   },
   "scripts": {
