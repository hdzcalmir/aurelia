{
  "name": "@examples/doc-example",
  "private": true,
  "description": "An Aurelia 2 client application.",
  "version": "0.8.0",
  "dependencies": {
<<<<<<< HEAD
    "@aurelia/fetch-client": "2.0.1-dev.202312050532",
    "@aurelia/kernel": "2.0.1-dev.202312050532",
    "@aurelia/metadata": "2.0.1-dev.202312050532",
    "@aurelia/platform": "2.0.1-dev.202312050532",
    "@aurelia/platform-browser": "2.0.1-dev.202312050532",
    "@aurelia/route-recognizer": "2.0.1-dev.202312050532",
    "@aurelia/router-lite": "2.0.1-dev.202312050532",
    "@aurelia/runtime": "2.0.1-dev.202312050532",
    "@aurelia/runtime-html": "2.0.1-dev.202312050532"
  },
  "devDependencies": {
    "@aurelia/http-server": "2.0.1-dev.202312050532",
    "@aurelia/webpack-loader": "2.0.1-dev.202312050532",
=======
    "@aurelia/fetch-client": "2.0.0-beta.9",
    "@aurelia/kernel": "2.0.0-beta.9",
    "@aurelia/metadata": "2.0.0-beta.9",
    "@aurelia/platform": "2.0.0-beta.9",
    "@aurelia/platform-browser": "2.0.0-beta.9",
    "@aurelia/route-recognizer": "2.0.0-beta.9",
    "@aurelia/router-lite": "2.0.0-beta.9",
    "@aurelia/runtime": "2.0.0-beta.9",
    "@aurelia/runtime-html": "2.0.0-beta.9"
  },
  "devDependencies": {
    "@aurelia/http-server": "2.0.0-beta.9",
    "@aurelia/webpack-loader": "2.0.0-beta.9",
>>>>>>> 010a4ad6
    "@types/node": "^14.18.14",
    "babel-eslint": "^10.1.0",
    "css-loader": "^6.7.1",
    "html-webpack-plugin": "^5.5.0",
    "rimraf": "^3.0.0",
    "style-loader": "^3.3.1",
    "ts-loader": "^9.3.0",
    "typescript": "5.2.2",
    "webpack": "^5.72.0",
    "webpack-cli": "^4.9.2",
    "webpack-dev-server": "^4.8.1"
  },
  "scripts": {
    "start": "webpack-dev-server",
    "build": "rimraf dist && webpack --mode=production",
    "watch": "webpack-dev-server",
    "serve": "node ./node_modules/@aurelia/http-server/dist/esm/cli.js au.conf.js",
    "build-serve": "rimraf dist && webpack --mode=production && node ./node_modules/@aurelia/http-server/dist/esm/cli.js au.conf.js",
    "now": "rimraf dist && webpack --config webpack.config.js && cd dist && now && cd .."
  },
  "engines": {
    "node": ">=14.15.0",
    "npm": ">=6.14.8"
  }
}<|MERGE_RESOLUTION|>--- conflicted
+++ resolved
@@ -4,21 +4,6 @@
   "description": "An Aurelia 2 client application.",
   "version": "0.8.0",
   "dependencies": {
-<<<<<<< HEAD
-    "@aurelia/fetch-client": "2.0.1-dev.202312050532",
-    "@aurelia/kernel": "2.0.1-dev.202312050532",
-    "@aurelia/metadata": "2.0.1-dev.202312050532",
-    "@aurelia/platform": "2.0.1-dev.202312050532",
-    "@aurelia/platform-browser": "2.0.1-dev.202312050532",
-    "@aurelia/route-recognizer": "2.0.1-dev.202312050532",
-    "@aurelia/router-lite": "2.0.1-dev.202312050532",
-    "@aurelia/runtime": "2.0.1-dev.202312050532",
-    "@aurelia/runtime-html": "2.0.1-dev.202312050532"
-  },
-  "devDependencies": {
-    "@aurelia/http-server": "2.0.1-dev.202312050532",
-    "@aurelia/webpack-loader": "2.0.1-dev.202312050532",
-=======
     "@aurelia/fetch-client": "2.0.0-beta.9",
     "@aurelia/kernel": "2.0.0-beta.9",
     "@aurelia/metadata": "2.0.0-beta.9",
@@ -32,7 +17,6 @@
   "devDependencies": {
     "@aurelia/http-server": "2.0.0-beta.9",
     "@aurelia/webpack-loader": "2.0.0-beta.9",
->>>>>>> 010a4ad6
     "@types/node": "^14.18.14",
     "babel-eslint": "^10.1.0",
     "css-loader": "^6.7.1",
