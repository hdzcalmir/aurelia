--- conflicted
+++ resolved
@@ -4,20 +4,6 @@
   "description": "An Aurelia 2 client application.",
   "version": "0.8.0",
   "dependencies": {
-<<<<<<< HEAD
-    "@aurelia/fetch-client": "2.1.0-dev.202405130849",
-    "@aurelia/kernel": "2.1.0-dev.202405130849",
-    "@aurelia/metadata": "2.1.0-dev.202405130849",
-    "@aurelia/platform": "2.1.0-dev.202405130849",
-    "@aurelia/platform-browser": "2.1.0-dev.202405130849",
-    "@aurelia/route-recognizer": "2.1.0-dev.202405130849",
-    "@aurelia/router-lite": "2.1.0-dev.202405130849",
-    "@aurelia/runtime": "2.1.0-dev.202405130849",
-    "@aurelia/runtime-html": "2.1.0-dev.202405130849"
-  },
-  "devDependencies": {
-    "@aurelia/vite-plugin": "2.1.0-dev.202405130849",
-=======
     "@aurelia/fetch-client": "2.0.0-beta.18",
     "@aurelia/kernel": "2.0.0-beta.18",
     "@aurelia/metadata": "2.0.0-beta.18",
@@ -30,7 +16,6 @@
   },
   "devDependencies": {
     "@aurelia/vite-plugin": "2.0.0-beta.18",
->>>>>>> 8fe53d14
     "typescript": "5.4.2"
   },
   "scripts": {
