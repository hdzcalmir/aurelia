--- conflicted
+++ resolved
@@ -4,20 +4,6 @@
   "description": "An Aurelia 2 client application.",
   "version": "0.8.0",
   "dependencies": {
-<<<<<<< HEAD
-    "@aurelia/fetch-client": "2.0.1-dev.202407011800",
-    "@aurelia/kernel": "2.0.1-dev.202407011800",
-    "@aurelia/metadata": "2.0.1-dev.202407011800",
-    "@aurelia/platform": "2.0.1-dev.202407011800",
-    "@aurelia/platform-browser": "2.0.1-dev.202407011800",
-    "@aurelia/route-recognizer": "2.0.1-dev.202407011800",
-    "@aurelia/router-lite": "2.0.1-dev.202407011800",
-    "@aurelia/runtime": "2.0.1-dev.202407011800",
-    "@aurelia/runtime-html": "2.0.1-dev.202407011800"
-  },
-  "devDependencies": {
-    "@aurelia/vite-plugin": "2.0.1-dev.202407011800",
-=======
     "@aurelia/fetch-client": "2.0.0-beta.20",
     "@aurelia/kernel": "2.0.0-beta.20",
     "@aurelia/metadata": "2.0.0-beta.20",
@@ -30,7 +16,6 @@
   },
   "devDependencies": {
     "@aurelia/vite-plugin": "2.0.0-beta.20",
->>>>>>> 3e78148d
     "typescript": "5.4.2"
   },
   "scripts": {
