{
  "name": "@examples/sierpinski-triangle",
  "license": "MIT",
  "private": true,
  "engines": {
    "node": ">=14.15.0",
    "npm": ">=6.14.8"
  },
  "version": "0.8.0",
  "scripts": {
    "build": "webpack --config webpack.config.js",
    "serve": "node ../../node_modules/@aurelia/http-server/dist/esm/cli.js au.conf.js"
  },
  "dependencies": {
<<<<<<< HEAD
    "@aurelia/kernel": "2.1.0-dev.202207250348",
    "@aurelia/metadata": "2.1.0-dev.202207250348",
    "@aurelia/platform": "2.1.0-dev.202207250348",
    "@aurelia/platform-browser": "2.1.0-dev.202207250348",
    "@aurelia/runtime-html": "2.1.0-dev.202207250348",
    "@aurelia/runtime": "2.1.0-dev.202207250348",
    "perf-monitor": "latest"
  },
  "devDependencies": {
    "@aurelia/http-server": "2.1.0-dev.202207250348",
=======
    "@aurelia/kernel": "2.0.0-alpha.36",
    "@aurelia/metadata": "2.0.0-alpha.36",
    "@aurelia/platform": "2.0.0-alpha.36",
    "@aurelia/platform-browser": "2.0.0-alpha.36",
    "@aurelia/runtime-html": "2.0.0-alpha.36",
    "@aurelia/runtime": "2.0.0-alpha.36",
    "perf-monitor": "latest"
  },
  "devDependencies": {
    "@aurelia/http-server": "2.0.0-alpha.36",
>>>>>>> 98f9b2ec
    "webpack-cli": "^4.9.2",
    "webpack": "^5.72.0",
    "webpack-bundle-analyzer": "^4.5.0"
  }
}<|MERGE_RESOLUTION|>--- conflicted
+++ resolved
@@ -12,18 +12,6 @@
     "serve": "node ../../node_modules/@aurelia/http-server/dist/esm/cli.js au.conf.js"
   },
   "dependencies": {
-<<<<<<< HEAD
-    "@aurelia/kernel": "2.1.0-dev.202207250348",
-    "@aurelia/metadata": "2.1.0-dev.202207250348",
-    "@aurelia/platform": "2.1.0-dev.202207250348",
-    "@aurelia/platform-browser": "2.1.0-dev.202207250348",
-    "@aurelia/runtime-html": "2.1.0-dev.202207250348",
-    "@aurelia/runtime": "2.1.0-dev.202207250348",
-    "perf-monitor": "latest"
-  },
-  "devDependencies": {
-    "@aurelia/http-server": "2.1.0-dev.202207250348",
-=======
     "@aurelia/kernel": "2.0.0-alpha.36",
     "@aurelia/metadata": "2.0.0-alpha.36",
     "@aurelia/platform": "2.0.0-alpha.36",
@@ -34,7 +22,6 @@
   },
   "devDependencies": {
     "@aurelia/http-server": "2.0.0-alpha.36",
->>>>>>> 98f9b2ec
     "webpack-cli": "^4.9.2",
     "webpack": "^5.72.0",
     "webpack-bundle-analyzer": "^4.5.0"
