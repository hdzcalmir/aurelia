--- conflicted
+++ resolved
@@ -13,21 +13,12 @@
     "serve": "npx http-server"
   },
   "dependencies": {
-<<<<<<< HEAD
-    "@aurelia/kernel": "2.1.0-dev.202405060015",
-    "@aurelia/metadata": "2.1.0-dev.202405060015",
-    "@aurelia/platform": "2.1.0-dev.202405060015",
-    "@aurelia/platform-browser": "2.1.0-dev.202405060015",
-    "@aurelia/runtime-html": "2.1.0-dev.202405060015",
-    "@aurelia/runtime": "2.1.0-dev.202405060015",
-=======
     "@aurelia/kernel": "2.0.0-beta.17",
     "@aurelia/metadata": "2.0.0-beta.17",
     "@aurelia/platform": "2.0.0-beta.17",
     "@aurelia/platform-browser": "2.0.0-beta.17",
     "@aurelia/runtime-html": "2.0.0-beta.17",
     "@aurelia/runtime": "2.0.0-beta.17",
->>>>>>> 4b0281e0
     "perf-monitor": "0.6.0"
   }
 }