--- conflicted
+++ resolved
@@ -332,11 +332,7 @@
         default: false
     steps:
       - checkout
-<<<<<<< HEAD
-      - run: sudo npm i -g ts-node@10
-=======
       - run: sudo npm i -g ts-node@10 @types/node@14
->>>>>>> 23d93cc0
       - when:
           condition: << parameters.swap >>
           steps:
