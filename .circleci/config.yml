version: 2.1

orbs:
  common: aurelia/common@volatile

# # # # # # # # # # # # # # # #
# - Scalar variables -
# # # # # # # # # # # # # # # #
scalar-1: &working_dir ~/repo

# # # # # # # # # # # # # # # #
# - Map variables -
# # # # # # # # # # # # # # # #
map-1: &filter_ignore_develop_release
  filters:
    branches:
      ignore:
        - develop
        - release

map-2: &filter_only_master
  filters:
    branches:
      only:
        - master

map-3: &filter_only_release
  filters:
    branches:
      only:
        - release

map-4: &filter_only_develop
  filters:
    branches:
      only:
        - develop

map-5: &filter_only_tag
  filters:
    branches:
      ignore: /.*/
    tags:
      only: /^v[0-9]+(\.[0-9]+)*(-[\w]+\.[0-9]+)?$/

map-6: &filter_only_topic
  filters:
    branches:
      ignore:
        - master
        - develop
        - release
    tags:
      ignore: /.*/

# # # # # # # # # # # # # # # #
# - Executors -
# # # # # # # # # # # # # # # #
executors:

  docker-circleci:
    parameters:
      node:
        type: string
        default: "15.4.0"
    working_directory: *working_dir
    docker:
      - image: "circleci/node:<< parameters.node >>-buster-browsers"

# # # # # # # # # # # # # # # #
# - Commands -
# # # # # # # # # # # # # # # #
commands:

  checkout_install:
    steps:
      - checkout
      - run: echo 'export PREFERRED_WORKSPACE_MANAGER=yarn' >> $BASH_ENV
      - run: npm ci

  checkout_install_build_bundle_publish_verdaccio:
    parameters:
      from:
        type: string
      to:
        type: string
      channel:
        type: string
      suffix:
        type: string
        default: ""
      registry:
        type: string
        default: "http://localhost:4873"
    steps:
      - common/configure_git
      - checkout_install
      - run: npm run build:release
      # - run: npm run change-tsconfigs:invert
      # - run: npm run build:release
      # - run: npm run change-tsconfigs:restore
      - run: npm run generate-native-modules
      - clean_merge_commit_dist:
          from: << parameters.from >>
          to: << parameters.to >>
          channel: << parameters.channel >>
          suffix: << parameters.suffix >>
      - common/setup_verdaccio
      - run: npm config set registry << parameters.registry >>
      - run: npm run publish:<< parameters.channel >>

  clean_merge_commit_dist:
    parameters:
      from:
        type: string
      to:
        type: string
      channel:
        type: string
      suffix:
        type: string
        default: ""
      message:
        type: string
        default: "chore(all): add latest build artifacts"
      merge_topic:
        type: boolean
        default: true
      bump_version:
        type: boolean
        default: true
    steps:
      - run: set -o pipefail && git add packages/*/dist packages-cjs/*/dist --force && git status
      - run: set -o pipefail && git stash && git status
      - when:
          condition: << parameters.merge_topic >>
          steps:
            - run: set -o pipefail && git checkout << parameters.from >> && git status
            - run: set -o pipefail && git merge ${CIRCLE_BRANCH}
      - run: set -o pipefail && git checkout << parameters.to >> && git status
      - run: set -o pipefail && git reset --hard origin/<< parameters.to >> && git status
      - run: set -o pipefail && git merge << parameters.from >> --no-ff --no-edit -Xtheirs && git status
      - run: set -o pipefail && rm -rf packages/*/dist packages-cjs/*/dist && git status
      - run: set -o pipefail && git add . && git status
      - run: set -o pipefail && git checkout stash -- . && git status
      - run: set -o pipefail && git add packages/*/dist packages-cjs/*/dist --force && git status
      - run: set -o pipefail && npm run change-package-refs:release -- none
      - when:
          condition: << parameters.bump_version >>
          steps:
            - run: set -o pipefail && npm run bump-version:<< parameters.channel >> -- << parameters.suffix >>
      - run: set -o pipefail && git add . && git status
      - run: set -o pipefail && git commit --allow-empty -m "<< parameters.message >>" && git status

# # # # # # # # # # # # # # # #
# - Jobs -
# # # # # # # # # # # # # # # #
jobs:

  unit_test_esm:
    parameters:
      coverage:
        type: boolean
        default: true
      npm_command:
        type: string
        default: "test"
    executor: docker-circleci
    steps:
      - checkout_install
      - run: npm run build
      - run:
          name: "Run unit tests"
          command: |
            cd packages/__tests__
            npm run << parameters.npm_command >>
      - when:
          condition: << parameters.coverage >>
          steps:
            - run:
                name: "Process coverage for Codecov"
                command: |
                  node_modules/codecov/bin/codecov -f packages/__tests__/coverage/coverage-final.json
                when: always
            - store_test_results:
                path: packages/__tests__/coverage
            - store_artifacts:
                path: packages/__tests__/coverage

  unit_test_cjs:
    parameters:
      npm_command:
        type: string
        default: "test"
      submodules:
        type: boolean
        default: false
    executor: docker-circleci
    steps:
      - checkout_install
      - run: npm run build
      # - run: npm run change-tsconfigs:invert
      # - run: npm run build
      # - run: npm run change-tsconfigs:restore
      - run: npm run change-package-refs:release -- none
      - when:
          condition: << parameters.submodules >>
          steps:
            - run:
                name: "Pull Submodules"
                command: |
                  git submodule init
                  git submodule update --remote
      - run:
          name: "Run unit tests"
          command: |
            cd packages-cjs/__tests__
            npm run << parameters.npm_command >>

  lint_packages:
    executor: docker-circleci
    steps:
      - checkout_install
      - run: npm run build
      - run: npm run lint:packages:ci
      - run: npm run lint:other:ci

  merge_and_dist:
    executor: docker-circleci
    parameters:
      from:
        type: string
      to:
        type: string
      channel:
        type: string
      push:
        type: boolean
        default: false
      merge_topic:
        type: boolean
        default: true
      bump_version:
        type: boolean
        default: true
    steps:
      - run: git config --global user.email "aurelia@bluespire.com"
      - run: git config --global user.name "AureliaEffect"
      - run: git config --global core.mergeoptions "--no-edit"
      - checkout_install
      - run: set -o pipefail && npm run build:release
      # - run: set -o pipefail && npm run change-tsconfigs:invert
      # - run: set -o pipefail && npm run build:release
      # - run: set -o pipefail && npm run change-tsconfigs:restore
      - run: set -o pipefail && npm run generate-native-modules
      - clean_merge_commit_dist:
          from: << parameters.from >>
          to: << parameters.to >>
          channel: << parameters.channel >>
          merge_topic: << parameters.merge_topic >>
          bump_version: << parameters.bump_version >>
      - when:
          condition: << parameters.push >>
          steps:
            - run: git push origin << parameters.to >>

  publish_npm:
    executor: docker-circleci
    parameters:
      channel:
        type: string
      branch:
        type: string
      swap:
        type: boolean
        default: false
    steps:
      - checkout
      - when:
          condition: << parameters.swap >>
          steps:
            - run: git checkout << parameters.branch >>
            - run: git pull
      - run: sudo npm i -g ts-node
<<<<<<< HEAD
=======
      - run: npm i @types/node
>>>>>>> 78d5ee17
      - run:
          name: "Authenticate with registry"
          command: echo "//registry.npmjs.org/:_authToken=$NPM_TOKEN" >> ~/.npmrc
      - run: npm run publish:<< parameters.channel >>

  # Standalone playwright test jobs
  e2e_playwright:
    executor: docker-circleci
    parameters:
      path:
        type: string
      suite:
        type: string
        default: "examples"
      use_verdaccio:
        type: boolean
        default: true
      registry:
        type: string
        default: "http://localhost:4873"
    steps:
      - checkout_install_build_bundle_publish_verdaccio:
          from: ${CIRCLE_BRANCH}
          to: develop
          channel: dev
          suffix: "-${CIRCLE_BUILD_NUM}"
      - run:
          name: "Install playwright"
          command: |
            cd test/playwright
            npm ci
      - when:
          condition: << parameters.use_verdaccio >>
          steps:
            - run:
                name: "Install app via verdaccio"
                command: |
                  cd << parameters.path >>
                  npm i --registry << parameters.registry >>
      - unless:
          condition: << parameters.use_verdaccio >>
          steps:
            - run:
                name: "Install app via npm"
                command: |
                  cd << parameters.path >>
                  npm i
      - run:
          name: "Build test app"
          command: |
            cd << parameters.path >>
            npm run build
      - run:
          name: "Serve playwright test app"
          background: true
          command: |
            cd << parameters.path >>
            npm run serve
      - run:
          name: "Run playwright test"
          command: |
            cd test/playwright
            npm run build
            npm run e2e:<< parameters.suite >>

  # benchmark using playwright setup
  benchmark_playwright:
    executor: docker-circleci
    steps:
      - checkout
      - run: git checkout master
      - run: CURRENT_BRANCH=$(git rev-parse --abbrev-ref HEAD)
      - run: npm ci
      - run: npm run build
      - run:
          name: "Prepare cosmos db configuration and run test for the master branch"
          # TODO(Sayan): remove the duplication of config, which was done for backward compatibility, and can be removed once PR #1094 is merged with master.
          command: |
            cd test/benchmarking-apps/runner
            echo "{\"cosmosEndpoint\": \"https://aurelia.documents.azure.com:443/\",\"cosmosKey\": \"$AZURE_COSMOS_DB_KEY\", \"endpoint\": \"https://aurelia.documents.azure.com:443/\",\"key\": \"$AZURE_COSMOS_DB_KEY\"}" > cosmos.config.json
            set -o pipefail && node dist/run-benchmarks --i 2 --storage json
      - run: cd ../../../
      - checkout_install
      - run: npm run build
      - run:
          name: "Run test for the current branch"
          command: |
            cd test/benchmarking-apps/runner
            set -o pipefail && node dist/run-benchmarks --i 2 --storage json
      # source: https://support.circleci.com/hc/en-us/articles/360048170573-Auto-comment-on-GitHub-Pull-Requests
      # - run:
      #     name: Post benchmarking comparison link to GitHub PR
      #     command: |
      #       sudo apt-get install jq

      #       pr_response=$(curl --location --request GET "https://api.github.com/repos/$CIRCLE_PROJECT_USERNAME/$CIRCLE_PROJECT_REPONAME/pulls?head=$CIRCLE_PROJECT_USERNAME:$CIRCLE_BRANCH" -H "Authorization: token $GITHUB_TOKEN")

      #       if [ $(echo $pr_response | jq length) -eq 0 ]; then
      #         echo "No PR found to update"
      #       else
      #         pr_comment_url=$(echo $pr_response | jq -r ".[]._links.comments.href")

      #         git checkout master
      #         master_commit=$(git rev-parse HEAD)

      #         comparison_url="https://au2-bench-viewer.azurewebsites.net/compare?branch=master&commit=$master_commit&branch=$CIRCLE_BRANCH&commit=$CIRCLE_SHA1"
      #         curl --location --request POST "$pr_comment_url" \
      #         -H 'Content-Type: application/json' \
      #         -H "Authorization: token $GITHUB_TOKEN" \
      #         --data-raw "{
      #         \"body\": \"The benchmarking comparison can be found here: $comparison_url\"
      #         }"
      #       fi

# # # # # # # # # # # # # # # #
# - Workflows -
# # # # # # # # # # # # # # # #
workflows:
  # Runs build and tests
  # Triggered by push to master or topic branches
  build_test:
    jobs:
      - unit_test_esm:
          <<: *filter_ignore_develop_release
          name: unit_test_esm_chrome
          npm_command: "test-chrome"
      - unit_test_esm:
         <<: *filter_ignore_develop_release
         name: unit_test_esm_firefox
         npm_command: "test-firefox"
         coverage: false
      - unit_test_esm:
         <<: *filter_ignore_develop_release
         name: unit_test_esm_node
         npm_command: "test-node"
         coverage: false
      - unit_test_cjs:
         <<: *filter_ignore_develop_release
         npm_command: "test-node"
      #- unit_test:
      #   <<: *filter_ignore_develop_release
      #   name: test_test262
      #   npm_command: "test-262"
      #   coverage: false
      #   submodules: true
      - lint_packages:
          <<: *filter_ignore_develop_release
      - benchmark_playwright:
          <<: *filter_ignore_develop_release
      - e2e_playwright:
          <<: *filter_ignore_develop_release
          name: jit-webpack-conventions-ts
          path: "examples/jit-webpack-conventions-ts"
          requires:
            - lint_packages # not a real requirement but forces long-running jobs to go first
      - e2e_playwright:
          <<: *filter_ignore_develop_release
          name: jit-webpack-vanilla-ts
          path: "examples/jit-webpack-vanilla-ts"
          requires:
            - lint_packages # not a real requirement but forces long-running jobs to go first
      - merge_and_dist:
          <<: *filter_only_master
          name: merge_and_dist_master
          requires:
            - unit_test_esm_chrome
            - unit_test_esm_firefox
            - unit_test_esm_node
            - unit_test_cjs
            #- test_test262
            - lint_packages
            - jit-webpack-conventions-ts
            - jit-webpack-vanilla-ts
          from: master
          to: develop
          channel: dev
          push: true
          merge_topic: false
      - merge_and_dist:
          <<: *filter_only_topic
          name: merge_and_dist_topic
          requires:
            - unit_test_esm_chrome
            - unit_test_esm_firefox
            - unit_test_esm_node
            - unit_test_cjs
            - lint_packages
            - jit-webpack-conventions-ts
            - jit-webpack-vanilla-ts
          from: master
          to: develop
          channel: dev
      - publish_npm:
          <<: *filter_only_master
          channel: dev
          branch: develop
          swap: true
          requires:
            - merge_and_dist_master

  # Runs build and tests, and pushes the built artifacts to the release branch (which then triggers publish_latest)
  # Triggered by push to tag
  build_test_push_release:
    jobs:
      - unit_test_esm:
          <<: *filter_only_tag
          name: unit_test_esm_chrome
          npm_command: "test-chrome"
      - unit_test_esm:
         <<: *filter_only_tag
         name: unit_test_esm_firefox
         npm_command: "test-firefox"
         coverage: false
      - unit_test_esm:
         <<: *filter_only_tag
         name: unit_test_esm_node
         npm_command: "test-node"
         coverage: false
      - unit_test_cjs:
         <<: *filter_only_tag
         npm_command: "test-node"
      #- unit_test:
      #   <<: *filter_only_tag
      #   name: test_test262
      #   npm_command: "test-262"
      #   coverage: false
      #   submodules: true
      - lint_packages:
          <<: *filter_only_tag
      - merge_and_dist:
          <<: *filter_only_tag
          requires:
            - unit_test_esm_chrome
            - unit_test_esm_firefox
            - unit_test_esm_node
            - unit_test_cjs
            #- test_test262
            - lint_packages
          from: $CIRCLE_TAG
          to: release
          channel: latest
          push: true
          merge_topic: false
          bump_version: false

  # Asks for manual approval and then publishes from the release branch to npm@latest
  # Triggered by push to release branch
  publish_latest:
    jobs:
      # artifacts are already prepared and committed by the tag workflow, so only approval + publish remains
      - request_publish_latest:
          <<: *filter_only_release
          type: approval
      - publish_npm:
          <<: *filter_only_release
          channel: latest
          branch: release
          requires:
            - request_publish_latest
<|MERGE_RESOLUTION|>--- conflicted
+++ resolved
@@ -282,10 +282,7 @@
             - run: git checkout << parameters.branch >>
             - run: git pull
       - run: sudo npm i -g ts-node
-<<<<<<< HEAD
-=======
       - run: npm i @types/node
->>>>>>> 78d5ee17
       - run:
           name: "Authenticate with registry"
           command: echo "//registry.npmjs.org/:_authToken=$NPM_TOKEN" >> ~/.npmrc
