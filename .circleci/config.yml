--- conflicted
+++ resolved
@@ -332,11 +332,7 @@
         default: false
     steps:
       - checkout
-<<<<<<< HEAD
-      - run: npm i -g ts-node@10
-=======
       - run: sudo npm i -g ts-node@10
->>>>>>> 7c33ba6d
       - when:
           condition: << parameters.swap >>
           steps:
