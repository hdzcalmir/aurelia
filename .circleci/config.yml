version: 2.1

orbs:
  common: aurelia/common@volatile
  browser-tools: circleci/browser-tools@1.1.0

# # # # # # # # # # # # # # # #
# - Scalar variables -
# # # # # # # # # # # # # # # #
scalar-1: &working_dir ~/repo

# # # # # # # # # # # # # # # #
# - Map variables -
# # # # # # # # # # # # # # # #
map-1: &filter_ignore_develop_release
  filters:
    branches:
      ignore:
        - develop
        - release

map-2: &filter_only_master
  filters:
    branches:
      only:
        - master

map-3: &filter_only_release
  filters:
    branches:
      only:
        - release

map-4: &filter_only_develop
  filters:
    branches:
      only:
        - develop

map-5: &filter_only_tag
  filters:
    branches:
      ignore: /.*/
    tags:
      only: /^v[0-9]+(\.[0-9]+)*(-[\w]+\.[0-9]+)?$/

map-6: &filter_only_topic
  filters:
    branches:
      ignore:
        - master
        - develop
        - release
    tags:
      ignore: /.*/

# # # # # # # # # # # # # # # #
# - Executors -
# # # # # # # # # # # # # # # #
executors:

  docker-circleci:
    parameters:
      node:
        type: string
        default: "16.14.2"
    working_directory: *working_dir
    resource_class: large
    docker:
      - image: "cimg/node:<< parameters.node >>-browsers"

  docker-release:
    working_directory: *working_dir
    resource_class: large
    docker:
      - image: "cimg/node:16.14.2"

  docker-circleci-bench:
    working_directory: *working_dir
    resource_class: large
    docker:
      - image: "cimg/node:16.14.2-browsers"

# # # # # # # # # # # # # # # #
# - Commands -
# # # # # # # # # # # # # # # #
commands:

  checkout_install:
    parameters:
      install_drivers:
        type: boolean
        default: true
    steps:
      - when:
          condition: <<parameters.install_drivers>>
          steps:
            - browser-tools/install-browser-tools
      - checkout
      - run: echo 'export PREFERRED_WORKSPACE_MANAGER=yarn' >> $BASH_ENV
      - run: npm ci

  checkout_install_build_bundle_publish_verdaccio:
    parameters:
      from:
        type: string
      to:
        type: string
      channel:
        type: string
      suffix:
        type: string
        default: ""
      registry:
        type: string
        default: "http://localhost:4873"
    steps:
      - common/configure_git
      - checkout_install
      - run: npm run build:release
      # - run: npm run change-tsconfigs:invert
      # - run: npm run build:release
      # - run: npm run change-tsconfigs:restore
      - run: npm run generate-native-modules
      - clean_merge_commit_dist:
          from: << parameters.from >>
          to: << parameters.to >>
          channel: << parameters.channel >>
          suffix: << parameters.suffix >>
      - common/setup_verdaccio
      - run: npm config set registry << parameters.registry >>
      - run: npm run publish:<< parameters.channel >>

  clean_merge_commit_dist:
    parameters:
      from:
        type: string
      to:
        type: string
      channel:
        type: string
      suffix:
        type: string
        default: ""
      message:
        type: string
        default: "chore(all): add latest build artifacts"
      merge_topic:
        type: boolean
        default: true
      bump_version:
        type: boolean
        default: true
    steps:
      - run: set -o pipefail && git add packages/*/dist packages-cjs/*/dist --force && git status
      - run: set -o pipefail && git stash && git status
      - when:
          condition: << parameters.merge_topic >>
          steps:
            - run: set -o pipefail && git checkout << parameters.from >> && git status
            - run: set -o pipefail && git merge ${CIRCLE_BRANCH}
      - run: set -o pipefail && git checkout << parameters.to >> && git status
      - run: set -o pipefail && git reset --hard origin/<< parameters.to >> && git status
      - run: set -o pipefail && git merge << parameters.from >> --no-ff --no-edit -Xtheirs && git status
      - run: set -o pipefail && rm -rf packages/*/dist packages-cjs/*/dist && git status
      - run: set -o pipefail && git add . && git status
      - run: set -o pipefail && git checkout stash -- . && git status
      - run: set -o pipefail && git add packages/*/dist packages-cjs/*/dist --force && git status
      - run: set -o pipefail && npm run change-package-refs:release -- none
      - when:
          condition: << parameters.bump_version >>
          steps:
            - run: set -o pipefail && npm run bump-version:<< parameters.channel >> -- << parameters.suffix >>
      - run: set -o pipefail && git add . && git status
      - run: set -o pipefail && git commit --allow-empty -m "<< parameters.message >>" && git status

# # # # # # # # # # # # # # # #
# - Jobs -
# # # # # # # # # # # # # # # #
jobs:

  unit_test_esm:
    parameters:
      coverage:
        type: boolean
        default: true
      npm_command:
        type: string
        default: "test"
    executor: docker-circleci
    parallelism: 4
    steps:
      - checkout_install
      - run: npm run build:test
      - run:
          name: "Split test glob"
          command: |
            echo $(circleci tests glob "packages/__tests__/dist/**/*.spec.js" | circleci tests split)
            echo $(circleci tests glob "packages/__tests__/dist/**/*.spec.js" | circleci tests split) > packages/__tests__/tests.txt
      - run:
          name: "Run unit tests"
          command: |
            cd packages/__tests__
            npm run << parameters.npm_command >>

      - when:
          condition: << parameters.coverage >>
          steps:
            - run:
                name: "Process coverage for Codecov"
                command: |
                  node_modules/codecov/bin/codecov -f packages/__tests__/coverage/coverage-final.json
                when: always
            - store_test_results:
                path: packages/__tests__/coverage
            - store_artifacts:
                path: packages/__tests__/coverage

  unit_test_esm_node:
    executor: docker-circleci
    parallelism: 4
    steps:
      - checkout
      - run: echo 'export PREFERRED_WORKSPACE_MANAGER=yarn' >> $BASH_ENV
      - run: npm ci
      - run: npm run build:test
      - run:
          name: "Split test glob"
          command: |
            cd packages/__tests__
            echo $(circleci tests glob "dist/**/*.spec.js" | circleci tests split)
            echo $(circleci tests glob "dist/**/*.spec.js" | circleci tests split) > tests.txt
      - run:
          name: "Run unit tests"
          command: |
            cd packages/__tests__
            npm run ::mocha -- $(cat tests.txt)

  unit_test_cjs:
    parameters:
      npm_command:
        type: string
        default: "test"
      submodules:
        type: boolean
        default: false
    executor: docker-circleci
    steps:
      - checkout_install
      - run: npm run build
      - run: npm run change-tsconfigs:invert
      - run: npm run build
      - run: npm run change-tsconfigs:restore
      - run: npm run change-package-refs:release -- none
      - when:
          condition: << parameters.submodules >>
          steps:
            - run:
                name: "Pull Submodules"
                command: |
                  git submodule init
                  git submodule update --remote
      - run:
          name: "Run unit tests"
          command: |
            cd packages-cjs/__tests__
            npm run << parameters.npm_command >>

  lint_packages:
    executor: docker-circleci
    steps:
      - checkout_install
      - run: npm run lint:packages:ci
      - run: npm run lint:other:ci

  merge_and_dist:
    executor: docker-release
    parameters:
      from:
        type: string
      to:
        type: string
      channel:
        type: string
      push:
        type: boolean
        default: false
      merge_topic:
        type: boolean
        default: true
      bump_version:
        type: boolean
        default: true
      dist_file_name:
        type: string
        default: dist
    steps:
      - run: git config --global user.email "aurelia@bluespire.com"
      - run: git config --global user.name "AureliaEffect"
      - run: git config --global core.mergeoptions "--no-edit"
      - checkout_install:
          install_drivers: false
      - run: set -o pipefail && npm run build:release
      # - run: set -o pipefail && npm run change-tsconfigs:invert
      # - run: set -o pipefail && npm run build:release
      # - run: set -o pipefail && npm run change-tsconfigs:restore
      - run: set -o pipefail && npm run generate-native-modules
      - clean_merge_commit_dist:
          from: << parameters.from >>
          to: << parameters.to >>
          channel: << parameters.channel >>
          merge_topic: << parameters.merge_topic >>
          bump_version: << parameters.bump_version >>
      - when:
          condition: << parameters.push >>
          steps:
            - run: git push origin << parameters.to >>
      - run: zip -r << parameters.dist_file_name >>.zip packages/*/dist packages/*/package.json
      - store_artifacts:
          path: << parameters.dist_file_name >>.zip
          destination: << parameters.dist_file_name >>.zip

  publish_npm:
    executor: docker-release
    parameters:
      channel:
        type: string
      branch:
        type: string
      swap:
        type: boolean
        default: false
    steps:
<<<<<<< HEAD
      - checkout_install:
          install_drivers: false
=======
      - checkout
      - run: npm i -g ts-node@10
>>>>>>> 5641c15e
      - when:
          condition: << parameters.swap >>
          steps:
            - run: git checkout << parameters.branch >>
            - run: git pull
      - run: zip -r publish_npm_<< parameters.channel>>.zip packages/*/dist packages/*/package.json
      - store_artifacts:
          path: publish_npm_<< parameters.channel>>.zip
          destination: publish_npm_<< parameters.channel>>.zip
      - run:
          name: "Authenticate with registry"
          command: echo "//registry.npmjs.org/:_authToken=$NPM_TOKEN" >> ~/.npmrc
      - run: npm run publish:<< parameters.channel >>

  # Standalone playwright test jobs
  e2e_playwright:
    executor: docker-circleci
    parameters:
      path:
        type: string
      suite:
        type: string
        default: "examples"
      use_verdaccio:
        type: boolean
        default: true
      registry:
        type: string
        default: "http://localhost:4873"
    steps:
      - checkout_install_build_bundle_publish_verdaccio:
          from: ${CIRCLE_BRANCH}
          to: develop
          channel: dev
          suffix: "-${CIRCLE_BUILD_NUM}"
      - run:
          name: "Install playwright"
          command: |
            cd test/playwright
            npm ci
      - when:
          condition: << parameters.use_verdaccio >>
          steps:
            - run:
                name: "Install app via verdaccio"
                command: |
                  cd << parameters.path >>
                  npm i --registry << parameters.registry >>
      - unless:
          condition: << parameters.use_verdaccio >>
          steps:
            - run:
                name: "Install app via npm"
                command: |
                  cd << parameters.path >>
                  npm i
      - run:
          name: "Build test app"
          command: |
            cd << parameters.path >>
            npm run build
      - run:
          name: "Serve playwright test app"
          background: true
          command: |
            cd << parameters.path >>
            npm run serve
      - run:
          name: "Run playwright test"
          command: |
            cd test/playwright
            npm run build
            npm run e2e:<< parameters.suite >>

  js_framework_benchmark:
    executor: docker-circleci-bench
    steps:
      - browser-tools/install-browser-tools
      - checkout
      - run:
          name: "Print browser tools version"
          command: |
            node --version
            java --version
            google-chrome --version
      - run:
          name: "Benchmark all"
          command: |
            npm run init
            cd test/js-framework-benchmark
            npm run ci
      # - store_test_results:
      #     path: test/js-framework-benchmark/webdriver-ts-results/table.html
      - store_artifacts:
          path: test/js-framework-benchmark/webdriver-ts-results/table.html
      - run:
          name: "Post benchmark result to comment"
          command: npx ts-node scripts/post-benchmark-result.ts

  # benchmark using playwright setup
  benchmark_playwright:
    executor: docker-circleci
    steps:
      - checkout
      - run: git checkout master
      - run: CURRENT_BRANCH=$(git rev-parse --abbrev-ref HEAD)
      - run: npm ci
      - run: npm run build
      - run:
          name: "Prepare cosmos db configuration and run test for the master branch"
          # TODO(Sayan): remove the duplication of config, which was done for backward compatibility, and can be removed once PR #1094 is merged with master.
          command: |
            cd test/benchmarking-apps/runner
            echo "{\"cosmosEndpoint\": \"https://aurelia.documents.azure.com:443/\",\"cosmosKey\": \"$AZURE_COSMOS_DB_KEY\", \"endpoint\": \"https://aurelia.documents.azure.com:443/\",\"key\": \"$AZURE_COSMOS_DB_KEY\"}" > cosmos.config.json
            set -o pipefail && node dist/run-benchmarks --i 2 --storage json
      - run: cd ../../../
      - checkout_install
      - run: npm run build
      - run:
          name: "Run test for the current branch"
          command: |
            cd test/benchmarking-apps/runner
            set -o pipefail && node dist/run-benchmarks --i 2 --storage json
      # source: https://support.circleci.com/hc/en-us/articles/360048170573-Auto-comment-on-GitHub-Pull-Requests
      # - run:
      #     name: Post benchmarking comparison link to GitHub PR
      #     command: |
      #       sudo apt-get install jq

      #       pr_response=$(curl --location --request GET "https://api.github.com/repos/$CIRCLE_PROJECT_USERNAME/$CIRCLE_PROJECT_REPONAME/pulls?head=$CIRCLE_PROJECT_USERNAME:$CIRCLE_BRANCH" -H "Authorization: token $GITHUB_TOKEN")

      #       if [ $(echo $pr_response | jq length) -eq 0 ]; then
      #         echo "No PR found to update"
      #       else
      #         pr_comment_url=$(echo $pr_response | jq -r ".[]._links.comments.href")

      #         git checkout master
      #         master_commit=$(git rev-parse HEAD)

      #         comparison_url="https://au2-bench-viewer.azurewebsites.net/compare?branch=master&commit=$master_commit&branch=$CIRCLE_BRANCH&commit=$CIRCLE_SHA1"
      #         curl --location --request POST "$pr_comment_url" \
      #         -H 'Content-Type: application/json' \
      #         -H "Authorization: token $GITHUB_TOKEN" \
      #         --data-raw "{
      #         \"body\": \"The benchmarking comparison can be found here: $comparison_url\"
      #         }"
      #       fi

  # on branches that only touches doc
  # there's no need to run the workflow
  check_doc_abort:
    executor: docker-circleci
    environment:
      COMMIT_RANGE: << pipeline.git.base_revision >>..<<pipeline.git.revision>>
    steps:
      - checkout
      - run: |
          # Extract commit range (or single commit)
          echo "commit range from CircleCI: ${COMMIT_RANGE}"

          if [[ -n ${CIRCLE_PR_NUMBER} ]]; then
            curl -L "https://github.com/stedolan/jq/releases/download/jq-1.5/jq-linux64" \
              -o jq
            chmod +x jq
            url="https://api.github.com/repos/org/repo/pulls/$CIRCLE_PR_NUMBER?access_token=$GITHUB_TOKEN"
            TARGET_BRANCH=$(curl "$url" | ./jq '.base.ref' | tr -d '"')
            echo "Target branch: $TARGET_BRANCH"
            COMMIT_RANGE=$(echo "$CIRCLE_SHA1..$TARGET_BRANCH")
          fi

          echo "Normalized commit range: $COMMIT_RANGE"

          echo "File changed count: $(git diff --name-only $COMMIT_RANGE | grep -v '*' -c)"
          echo "Non doc file changes: $(git diff --name-only $COMMIT_RANGE | grep -v '^doc' -c)"

          if [[ $(git diff --name-only $COMMIT_RANGE | grep -v '*' -c) -gt 0 ]] && [[ $(git diff --name-only $COMMIT_RANGE | grep -v '^doc' -c) -eq 0 ]]; then
            echo "There is only doc work, cancelling workflow..."
            curl --request POST \
              --url https://circleci.com/api/v2/workflow/$CIRCLE_WORKFLOW_ID/cancel?circle-token=$CIRCLE_API_TOKEN

          else
            echo "There are more than doc changes, running workflow $CIRCLE_WORKFLOW_ID..."
          fi

# # # # # # # # # # # # # # # #
# - Workflows -
# # # # # # # # # # # # # # # #
workflows:
  # Runs build and tests
  # Triggered by push to master or topic branches
  build_test:
    jobs:
      - check_doc_abort:
          <<: *filter_ignore_develop_release
      - unit_test_esm:
          <<: *filter_ignore_develop_release
          name: unit_test_esm_chrome
          npm_command: "test-chrome"
          requires:
            - check_doc_abort
      - unit_test_esm:
          <<: *filter_ignore_develop_release
          name: unit_test_esm_firefox
          npm_command: "test-firefox"
          coverage: false
          requires:
            - check_doc_abort
      - unit_test_esm_node:
          <<: *filter_ignore_develop_release
          requires:
            - check_doc_abort
      - unit_test_cjs:
          <<: *filter_ignore_develop_release
          npm_command: "test-node"
          requires:
            - check_doc_abort
      #- unit_test_aot:
      #   <<: *filter_ignore_develop_release
      #   name: test_test262
      #   npm_command: "test-262"
      #   coverage: false
      #   submodules: true

      - lint_packages:
          <<: *filter_ignore_develop_release
          requires:
            - check_doc_abort
      # - js_framework_benchmark:
      #     <<: *filter_ignore_develop_release
      #     requires:
      #       - check_doc_abort

      # - benchmark_playwright:
      #     <<: *filter_ignore_develop_release
      #     requires:
      #       - check_doc_abort
      - e2e_playwright:
          <<: *filter_ignore_develop_release
          name: jit-webpack-conventions-ts
          path: "examples/jit-webpack-conventions-ts"
          requires:
            - check_doc_abort
      - e2e_playwright:
          <<: *filter_ignore_develop_release
          name: jit-webpack-vanilla-ts
          path: "examples/jit-webpack-vanilla-ts"
          requires:
            - check_doc_abort
      - merge_and_dist:
          <<: *filter_only_master
          name: merge_and_dist_master
          requires:
            - check_doc_abort
            - unit_test_esm_chrome
            - unit_test_esm_firefox
            - unit_test_esm_node
            - unit_test_cjs
            #- test_test262
            # - lint_packages
            - jit-webpack-conventions-ts
            - jit-webpack-vanilla-ts
          from: master
          to: develop
          channel: dev
          push: true
          merge_topic: false
      - merge_and_dist:
          <<: *filter_only_topic
          name: merge_and_dist_topic
          requires:
            - check_doc_abort
          from: master
          to: develop
          channel: dev
          dist_file_name: merge_and_dist_topic
      - publish_npm:
          <<: *filter_only_master
          name: "publish_npm_dev"
          channel: dev
          branch: develop
          swap: true
          requires:
            - merge_and_dist_master

  # Runs build and tests, and pushes the built artifacts to the release branch (which then triggers publish_latest)
  # Triggered by push to tag
  build_test_push_release:
    jobs:
      - unit_test_esm:
          <<: *filter_only_tag
          name: unit_test_esm_chrome
          npm_command: "test-chrome"
      - unit_test_esm:
          <<: *filter_only_tag
          name: unit_test_esm_firefox
          npm_command: "test-firefox"
          coverage: false
      - unit_test_esm_node:
          <<: *filter_only_tag
          name: unit_test_esm_node
      - unit_test_cjs:
         <<: *filter_only_tag
         npm_command: "test-node"
      #- unit_test_aot:
      #   <<: *filter_only_tag
      #   name: test_test262
      #   npm_command: "test-262"
      #   coverage: false
      #   submodules: true
      - lint_packages:
          <<: *filter_only_tag
      - merge_and_dist:
          <<: *filter_only_tag
          requires:
            - unit_test_esm_chrome
            - unit_test_esm_firefox
            - unit_test_esm_node
            - unit_test_cjs
            #- test_test262
            # - lint_packages
          from: $CIRCLE_TAG
          to: release
          channel: latest
          push: true
          merge_topic: false
          bump_version: false

  # Asks for manual approval and then publishes from the release branch to npm@latest
  # Triggered by push to release branch
  publish_latest:
    jobs:
      # artifacts are already prepared and committed by the tag workflow, so only approval + publish remains
      - request_publish_latest:
          <<: *filter_only_release
          type: approval
      - publish_npm:
          <<: *filter_only_release
          name: "publish_npm_latest"
          channel: latest
          branch: release
          requires:
            - request_publish_latest<|MERGE_RESOLUTION|>--- conflicted
+++ resolved
@@ -331,13 +331,8 @@
         type: boolean
         default: false
     steps:
-<<<<<<< HEAD
-      - checkout_install:
-          install_drivers: false
-=======
       - checkout
       - run: npm i -g ts-node@10
->>>>>>> 5641c15e
       - when:
           condition: << parameters.swap >>
           steps:
