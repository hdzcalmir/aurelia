version: 2.1

orbs:
  common: aurelia/common@volatile

# # # # # # # # # # # # # # # #
# - Scalar variables -
# # # # # # # # # # # # # # # #
scalar-1: &working_dir ~/repo

# # # # # # # # # # # # # # # #
# - Map variables -
# # # # # # # # # # # # # # # #
map-1: &filter_ignore_develop_release
  filters:
    branches:
      ignore:
        - develop
        - release

map-2: &filter_only_master
  filters:
    branches:
      only:
        - master

map-3: &filter_only_release
  filters:
    branches:
      only:
        - release

map-4: &filter_only_develop
  filters:
    branches:
      only:
        - develop

map-5: &filter_only_tag
  filters:
    branches:
      ignore: /.*/
    tags:
      only: /^v[0-9]+(\.[0-9]+)*$/

# # # # # # # # # # # # # # # #
# - Executors -
# # # # # # # # # # # # # # # #
executors:

  docker-circleci:
    parameters:
      node:
        type: string
        default: "10.12"
    working_directory: *working_dir
    docker:
      - image: "circleci/node:<< parameters.node >>-stretch-browsers"

  docker-aurelia:
    working_directory: *working_dir
    docker:
      - image: "aureliaeffect/circleci-v2:latest"
# # # # # # # # # # # # # # # #
# - Commands -
# # # # # # # # # # # # # # # #
commands:

  checkout_install:
    steps:
      - checkout
      - run: npm ci --ignore-scripts

  checkout_install_bootstrap:
    steps:
      - checkout
      - run: npm ci --ignore-scripts
      - run: npm run bootstrap

  checkout_install_bootstrap_build_bundle_publish_verdaccio:
    parameters:
      from:
        type: string
      to:
        type: string
      channel:
        type: string
      suffix:
        type: string
        default: ""
      registry:
        type: string
        default: "http://localhost:4873"
    steps:
      - common/configure_git
      - checkout_install_bootstrap
      - run: npm run build
      - run: npm run bundle:all
      - clean_merge_commit_dist:
          from: << parameters.from >>
          to: << parameters.to >>
          channel: << parameters.channel >>
          suffix: << parameters.suffix >>
      - common/setup_verdaccio
      - run: npm run publish:<< parameters.channel >> -- << parameters.suffix >> << parameters.registry >>

  clean_merge_commit_dist:
    parameters:
      from:
        type: string
      to:
        type: string
      channel:
        type: string
      suffix:
        type: string
        default: ""
      message:
        type: string
        default: "chore(all): add latest build artifacts"
    steps:
      - run: ./node_modules/.bin/lerna clean -y
      - run: rm -rf packages/*/dist/build/**
      - run: git add packages/\*/dist/* --force && git status
      - run: git stash && git status
      - run: git checkout << parameters.to >> && git status
      - run: git reset --hard origin/<< parameters.to >> && git status
      - run: git merge << parameters.from >> --no-ff --no-edit -Xtheirs && git status
      - run: rm -rf packages/*/dist && git status
      - run: git add . && git status
      - run: git checkout stash -- . && git status
      - run: git add packages/\*/dist/* --force && git status
      - run: npm run change-package-refs:rollup
      - run: npm run bump-version:<< parameters.channel >> -- << parameters.suffix >>
      - run: git add . && git status
      - run: git commit --allow-empty -m "<< parameters.message >>" && git status

# # # # # # # # # # # # # # # #
# - Jobs -
# # # # # # # # # # # # # # # #
jobs:

  unit_test:
    parameters:
      coverage:
        type: boolean
        default: true
      npm_command:
        type: string
        default: "test"
      e:
        type: executor
    executor: << parameters.e >>
    steps:
      - checkout_install_bootstrap
      - run: npm run build
      - run: npm run << parameters.npm_command >>
      - when:
          condition: << parameters.coverage >>
          steps:
            - run:
                name: "Process coverage results for Code Climate"
                command: |
                  ~/cc-test-reporter format-coverage coverage/lcov.info -t lcov -o coverage/cc-final.json
                  ~/cc-test-reporter upload-coverage -i coverage/cc-final.json
                environment:
                  CC_TEST_REPORTER_ID: 29ad19bd108faacbd91b36265a5b5e891b404571ebf937f40655157877aa71a1
                when: always
            - run:
                name: "Process coverage for Codecov"
                command: |
                  codecov -f coverage/coverage-final.json
                when: always
      - store_test_results:
          path: coverage
      - store_artifacts:
          path: coverage

  lint_packages:
    executor: docker-circleci
    steps:
      - checkout_install_bootstrap
      - run: npm run lint

  merge_and_dist:
    executor: docker-aurelia
    parameters:
      from:
        type: string
      to:
        type: string
      channel:
        type: string
    steps:
      - checkout_install_bootstrap
      - run: npm run build
      - run: npm run bundle:release
      - clean_merge_commit_dist:
          from: << parameters.from >>
          to: << parameters.to >>
          channel: << parameters.channel >>
      - run: git push origin << parameters.to >>

  e2e_browserstack:
    executor: docker-circleci
    steps:
      - checkout_install_bootstrap
      - run: npm run build
      - run:
          name: "Install e2e tests"
          command: |
            cd test/browserstack
            npm install
            npm run build
      - run:
          name: "Serve e2e app in the background"
          background: true
          command: |
            cd test/browserstack
            npm run start
      - run:
          name: "Run e2e tests"
          command: |
            cd test/browserstack
            npm run e2e

  e2e_cypress_doc_example:
    executor: docker-circleci
    steps:
      - checkout_install_bootstrap
      - run: npm run build
      - run:
          name: "Install cypress"
          command: |
            cd packages/router/test/e2e/doc-example
            npm install
      - run:
          name: "Install and build test app"
          command: |
            cd packages/router/test/e2e/doc-example/app
            npm install
            npm run build
      - run:
          name: "Serve test app in the background"
          background: true
          command: |
            cd packages/router/test/e2e/doc-example/app
            npm run serve
      - run:
          name: "Run e2e tests"
          command: |
            cd packages/router/test/e2e/doc-example
            npm run test

  publish_npm:
    executor: docker-aurelia
    parameters:
      channel:
        type: string
      branch:
        type: string
    steps:
      - checkout
      - run: git checkout << parameters.branch >>
      - run: git pull
      - run: npm ci --ignore-scripts
      - run:
          name: "Authenticate with registry"
          command: echo "//registry.npmjs.org/:_authToken=$NPM_TOKEN" >> ~/.npmrc
      - run: npm run publish:<< parameters.channel >>

  # Standalone wdio test jobs
  e2e_wdio:
    executor: docker-circleci
    parameters:
      path:
        type: string
    steps:
      - checkout_install_bootstrap_build_bundle_publish_verdaccio:
          from: ${CIRCLE_BRANCH}
          to: develop
          channel: dev
          suffix: "-${CIRCLE_BUILD_NUM}"
      - run:
          name: "Install wdio"
          command: |
            cd test/wdio
            npm ci
      - run:
          name: "Install & build test app"
          command: |
            cd << parameters.path >>
            npm install
            npm run build
      - run:
          name: "Serve wdio test app"
          background: true
          command: |
            cd << parameters.path >>
            npm run serve
      - run:
          name: "Run wdio test"
          command: |
            cd test/wdio
            npm run test

# # # # # # # # # # # # # # # #
# - Workflows -
# # # # # # # # # # # # # # # #
workflows:
  # Runs build and tests
  # Triggered by push to master or topic branches
  build_test:
    jobs:
      - unit_test:
          <<: *filter_ignore_develop_release
          name: unit_test_chrome
<<<<<<< HEAD
          e: docker-aurelia
      - unit_test:
          <<: *filter_ignore_develop_release
          name: unit_test_firefox
          e: docker-aurelia
          npm_command: "test-firefox"
          coverage: false
      - unit_test:
          <<: *filter_ignore_develop_release
          name: unit_test_node
          e: docker-circleci
          npm_command: "test-node"
          coverage: false
=======
          e: docker-circleci
          npm_command: "test-chrome"
      #- unit_test:
      #    <<: *filter_ignore_develop_release
      #    name: unit_test_firefox
      #    e: docker-circleci
      #    npm_command: "test-firefox"
      #    coverage: false
      #- unit_test:
      #    <<: *filter_ignore_develop_release
      #    name: unit_test_node
      #    e: docker-circleci
      #    npm_command: "test-node"
      #    coverage: false
>>>>>>> 2fc91fa9
      - lint_packages:
          <<: *filter_ignore_develop_release
      #- e2e_browserstack:
      #    <<: *filter_ignore_develop_release
      #- e2e_cypress_doc_example:
      #    <<: *filter_ignore_develop_release
      #- e2e_wdio:
      #    <<: *filter_ignore_develop_release
      #    name: jit-aurelia-cli-ts
      #    path: "examples/jit-aurelia-cli-ts"
      #    requires:
      #      - lint_packages # not a real requirement but forces long-running jobs to go first
      #- e2e_wdio:
      #    <<: *filter_ignore_develop_release
      #    name: jit-fuse-box-ts
      #    path: "examples/jit-fuse-box-ts"
      #    requires:
      #      - lint_packages # not a real requirement but forces long-running jobs to go first
      #- e2e_wdio:
      #    <<: *filter_ignore_develop_release
      #    name: jit-webpack-ts
      #    path: "examples/jit-webpack-ts"
      #    requires:
      #      - lint_packages # not a real requirement but forces long-running jobs to go first
      #- e2e_wdio:
      #    <<: *filter_ignore_develop_release
      #    name: jit-parcel-ts
      #    path: "examples/jit-parcel-ts"
      #    requires:
      #      - lint_packages # not a real requirement but forces long-running jobs to go first
      #- e2e_wdio:
      #    <<: *filter_ignore_develop_release
      #    name: jit-iife-inline
      #    path: "examples/jit-iife-inline"
      #    requires:
      #      - lint_packages # not a real requirement but forces long-running jobs to go first
      - merge_and_dist:
          <<: *filter_only_master
          requires:
            - unit_test_chrome
            - unit_test_firefox
            - unit_test_node
            - lint_packages
            #- e2e_browserstack
            #- e2e_cypress_doc_example
            #- jit-aurelia-cli-ts
            #- jit-fuse-box-ts
            #- jit-webpack-ts
            #- jit-parcel-ts
            #- jit-iife-inline
          from: master
          to: develop
          channel: dev

  # Runs build and tests, and pushes the built artifacts to the release branch (which then triggers publish_latest)
  # Triggered by push to tag
  build_test_push_release:
    jobs:
      - unit_test:
          <<: *filter_only_tag
          name: unit_test_chrome
<<<<<<< HEAD
          e: docker-aurelia
      - unit_test:
          <<: *filter_only_tag
          name: unit_test_firefox
          e: docker-aurelia
          npm_command: "test-firefox"
          coverage: false
      - unit_test:
          <<: *filter_only_tag
          name: unit_test_node
          e: docker-circleci
          npm_command: "test-node"
          coverage: false
=======
          e: docker-circleci
      #- unit_test:
      #    <<: *filter_only_tag
      #    name: unit_test_firefox
      #    e: docker-circleci
      #    npm_command: "test-firefox"
      #    coverage: false
      #- unit_test:
      #    <<: *filter_only_tag
      #    name: unit_test_node
      #    e: docker-circleci
      #    npm_command: "test-node"
      #    coverage: false
>>>>>>> 2fc91fa9
      - lint_packages:
          <<: *filter_only_tag
      #- e2e_browserstack:
      #    <<: *filter_only_tag
      #- e2e_cypress_doc_example:
      #    <<: *filter_only_tag
      - merge_and_dist:
          <<: *filter_only_tag
          requires:
            - unit_test_chrome
            - unit_test_firefox
            - unit_test_node
            - lint_packages
            #- e2e_browserstack
            #- e2e_cypress_doc_example
          from: $CIRCLE_TAG
          to: release
          channel: latest

  # Asks for manual approval and then publishes from the release branch to npm@latest
  # Triggered by push to release branch
  publish_latest:
    jobs:
      # artifacts are already prepared and committed by the tag workflow, so only approval + publish remains
      - request_publish_latest:
          <<: *filter_only_release
          type: approval
      - publish_npm:
          <<: *filter_only_release
          requires:
            - request_publish_latest
          channel: latest
          branch: release

  # Runs build and tests, and pushes the built artifacts to the develop branch (which then triggers publish_dev)
  # Triggered by schedule once per day on 0:00 UTC on the master branch
  build_test_push_dev:
    triggers:
      - schedule:
          <<: *filter_only_master
          cron: "0 5 * * *"
    jobs:
      # this merge_and_dist is only to ensure the correct version in develop branch
      - merge_and_dist:
          from: master
          to: develop
          channel: dev
      - publish_npm:
          channel: dev
          branch: develop
          requires:
            - merge_and_dist<|MERGE_RESOLUTION|>--- conflicted
+++ resolved
@@ -315,21 +315,6 @@
       - unit_test:
           <<: *filter_ignore_develop_release
           name: unit_test_chrome
-<<<<<<< HEAD
-          e: docker-aurelia
-      - unit_test:
-          <<: *filter_ignore_develop_release
-          name: unit_test_firefox
-          e: docker-aurelia
-          npm_command: "test-firefox"
-          coverage: false
-      - unit_test:
-          <<: *filter_ignore_develop_release
-          name: unit_test_node
-          e: docker-circleci
-          npm_command: "test-node"
-          coverage: false
-=======
           e: docker-circleci
           npm_command: "test-chrome"
       #- unit_test:
@@ -344,7 +329,6 @@
       #    e: docker-circleci
       #    npm_command: "test-node"
       #    coverage: false
->>>>>>> 2fc91fa9
       - lint_packages:
           <<: *filter_ignore_develop_release
       #- e2e_browserstack:
@@ -406,21 +390,6 @@
       - unit_test:
           <<: *filter_only_tag
           name: unit_test_chrome
-<<<<<<< HEAD
-          e: docker-aurelia
-      - unit_test:
-          <<: *filter_only_tag
-          name: unit_test_firefox
-          e: docker-aurelia
-          npm_command: "test-firefox"
-          coverage: false
-      - unit_test:
-          <<: *filter_only_tag
-          name: unit_test_node
-          e: docker-circleci
-          npm_command: "test-node"
-          coverage: false
-=======
           e: docker-circleci
       #- unit_test:
       #    <<: *filter_only_tag
@@ -434,7 +403,6 @@
       #    e: docker-circleci
       #    npm_command: "test-node"
       #    coverage: false
->>>>>>> 2fc91fa9
       - lint_packages:
           <<: *filter_only_tag
       #- e2e_browserstack:
