--- conflicted
+++ resolved
@@ -526,9 +526,6 @@
     jobs:
       - check_doc_abort:
           <<: *filter_ignore_develop_release
-<<<<<<< HEAD
-      # - unit_test_esm:
-=======
       - unit_test_esm:
           <<: *filter_ignore_develop_release
           name: unit_test_esm_chrome
@@ -563,21 +560,6 @@
           requires:
             - check_doc_abort
       # - js_framework_benchmark:
->>>>>>> 66c7c9b1
-      #     <<: *filter_ignore_develop_release
-      #     name: unit_test_esm_chrome
-      #     npm_command: "test-chrome"
-      #     requires:
-      #       - check_doc_abort
-      # - unit_test_esm:
-      #     <<: *filter_ignore_develop_release
-      #     name: unit_test_esm_firefox
-      #     npm_command: "test-firefox"
-      #     coverage: false
-      #     requires:
-      #       - check_doc_abort
-<<<<<<< HEAD
-      # - unit_test_esm_node:
       #     <<: *filter_ignore_develop_release
       #     requires:
       #       - check_doc_abort
@@ -597,30 +579,6 @@
       #     <<: *filter_ignore_develop_release
       #     requires:
       #       - check_doc_abort
-      # # - js_framework_benchmark:
-      # #     <<: *filter_ignore_develop_release
-      # #     requires:
-      # #       - check_doc_abort
-
-      # # - benchmark_playwright:
-      # #     <<: *filter_ignore_develop_release
-      # #     requires:
-      # #       - check_doc_abort
-      # - e2e_playwright:
-      #     <<: *filter_ignore_develop_release
-      #     name: jit-webpack-conventions-ts
-      #     path: "examples/jit-webpack-conventions-ts"
-      #     requires:
-      #       - check_doc_abort
-      #       # - lint_packages # not a real requirement but forces long-running jobs to go first
-      # - e2e_playwright:
-      #     <<: *filter_ignore_develop_release
-      #     name: jit-webpack-vanilla-ts
-      #     path: "examples/jit-webpack-vanilla-ts"
-      #     requires:
-      #       - check_doc_abort
-      #       # - lint_packages # not a real requirement but forces long-running jobs to go first
-=======
       - e2e_playwright:
           <<: *filter_ignore_develop_release
           name: jit-webpack-conventions-ts
@@ -633,22 +591,11 @@
           path: "examples/jit-webpack-vanilla-ts"
           requires:
             - check_doc_abort
->>>>>>> 66c7c9b1
       - merge_and_dist:
           <<: *filter_only_master
           name: merge_and_dist_master
           requires:
             - check_doc_abort
-<<<<<<< HEAD
-            # - unit_test_esm_chrome
-            # - unit_test_esm_firefox
-            # - unit_test_esm_node
-            # - unit_test_cjs
-            # #- test_test262
-            # # - lint_packages
-            # - jit-webpack-conventions-ts
-            # - jit-webpack-vanilla-ts
-=======
             - unit_test_esm_chrome
             - unit_test_esm_firefox
             - unit_test_esm_node
@@ -657,7 +604,6 @@
             # - lint_packages
             - jit-webpack-conventions-ts
             - jit-webpack-vanilla-ts
->>>>>>> 66c7c9b1
           from: master
           to: develop
           channel: dev
