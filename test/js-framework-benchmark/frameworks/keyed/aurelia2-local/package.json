--- conflicted
+++ resolved
@@ -8,21 +8,12 @@
   },
   "version": "1.0.0",
   "dependencies": {
-<<<<<<< HEAD
-    "@aurelia/kernel": "2.1.0-dev.202205131405",
-    "@aurelia/metadata": "2.1.0-dev.202205131405",
-    "@aurelia/platform": "2.1.0-dev.202205131405",
-    "@aurelia/platform-browser": "2.1.0-dev.202205131405",
-    "@aurelia/runtime-html": "2.1.0-dev.202205131405",
-    "@aurelia/runtime": "2.1.0-dev.202205131405"
-=======
     "@aurelia/kernel": "2.0.0-alpha.31",
     "@aurelia/metadata": "2.0.0-alpha.31",
     "@aurelia/platform": "2.0.0-alpha.31",
     "@aurelia/platform-browser": "2.0.0-alpha.31",
     "@aurelia/runtime-html": "2.0.0-alpha.31",
     "@aurelia/runtime": "2.0.0-alpha.31"
->>>>>>> 8798f387
   },
   "devDependencies": {
     "@types/node": "^14.18.14",
