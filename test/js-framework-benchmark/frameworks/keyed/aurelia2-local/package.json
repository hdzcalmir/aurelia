--- conflicted
+++ resolved
@@ -8,21 +8,12 @@
   },
   "version": "1.0.0",
   "dependencies": {
-<<<<<<< HEAD
-    "@aurelia/kernel": "2.1.0-dev.202208162323",
-    "@aurelia/metadata": "2.1.0-dev.202208162323",
-    "@aurelia/platform": "2.1.0-dev.202208162323",
-    "@aurelia/platform-browser": "2.1.0-dev.202208162323",
-    "@aurelia/runtime-html": "2.1.0-dev.202208162323",
-    "@aurelia/runtime": "2.1.0-dev.202208162323"
-=======
     "@aurelia/kernel": "2.0.0-alpha.38",
     "@aurelia/metadata": "2.0.0-alpha.38",
     "@aurelia/platform": "2.0.0-alpha.38",
     "@aurelia/platform-browser": "2.0.0-alpha.38",
     "@aurelia/runtime-html": "2.0.0-alpha.38",
     "@aurelia/runtime": "2.0.0-alpha.38"
->>>>>>> 7b4b3021
   },
   "devDependencies": {
     "@types/node": "^14.18.14",
