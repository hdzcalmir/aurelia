--- conflicted
+++ resolved
@@ -8,21 +8,12 @@
   },
   "version": "1.0.0",
   "dependencies": {
-<<<<<<< HEAD
-    "@aurelia/kernel": "2.1.0-dev.202205061251",
-    "@aurelia/metadata": "2.1.0-dev.202205061251",
-    "@aurelia/platform": "2.1.0-dev.202205061251",
-    "@aurelia/platform-browser": "2.1.0-dev.202205061251",
-    "@aurelia/runtime-html": "2.1.0-dev.202205061251",
-    "@aurelia/runtime": "2.1.0-dev.202205061251"
-=======
     "@aurelia/kernel": "2.0.0-alpha.30",
     "@aurelia/metadata": "2.0.0-alpha.30",
     "@aurelia/platform": "2.0.0-alpha.30",
     "@aurelia/platform-browser": "2.0.0-alpha.30",
     "@aurelia/runtime-html": "2.0.0-alpha.30",
     "@aurelia/runtime": "2.0.0-alpha.30"
->>>>>>> 44d3057a
   },
   "devDependencies": {
     "@types/node": "^14.18.14",
