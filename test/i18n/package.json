--- conflicted
+++ resolved
@@ -15,16 +15,6 @@
     "e2e": "mocha --ui bdd --colors --reporter spec --timeout 30000 dist/tests/i18n.spec.js"
   },
   "dependencies": {
-<<<<<<< HEAD
-    "@aurelia/i18n": "2.1.0-dev.202205261133",
-    "@aurelia/kernel": "2.1.0-dev.202205261133",
-    "@aurelia/metadata": "2.1.0-dev.202205261133",
-    "@aurelia/platform": "2.1.0-dev.202205261133",
-    "@aurelia/platform-browser": "2.1.0-dev.202205261133",
-    "@aurelia/runtime": "2.1.0-dev.202205261133",
-    "@aurelia/runtime-html": "2.1.0-dev.202205261133",
-    "@aurelia/validation": "2.1.0-dev.202205261133",
-=======
     "@aurelia/i18n": "2.0.0-alpha.33",
     "@aurelia/kernel": "2.0.0-alpha.33",
     "@aurelia/metadata": "2.0.0-alpha.33",
@@ -33,18 +23,13 @@
     "@aurelia/runtime": "2.0.0-alpha.33",
     "@aurelia/runtime-html": "2.0.0-alpha.33",
     "@aurelia/validation": "2.0.0-alpha.33",
->>>>>>> 232f995b
     "i18next": "^17.0.0",
     "i18next-fetch-backend": "^2.2.0",
     "i18next-intervalplural-postprocessor": "^1.0.0",
     "relative-time-format": "^1.0.0"
   },
   "devDependencies": {
-<<<<<<< HEAD
-    "@aurelia/http-server": "2.1.0-dev.202205261133",
-=======
     "@aurelia/http-server": "2.0.0-alpha.33",
->>>>>>> 232f995b
     "@types/mocha": "^9.1.1",
     "@types/node": "^14.18.14",
     "copy-webpack-plugin": "^5.1.1",
