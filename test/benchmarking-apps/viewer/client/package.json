--- conflicted
+++ resolved
@@ -7,19 +7,11 @@
     "build": "rimraf dist && webpack"
   },
   "dependencies": {
-<<<<<<< HEAD
-    "@aurelia/runtime-html": "2.1.0-dev.202206031022",
-    "@aurelia/validation": "2.1.0-dev.202206031022",
-    "@aurelia/validation-html": "2.1.0-dev.202206031022",
-    "@benchmarking-apps/test-result": "1.0.0",
-    "aurelia": "2.1.0-dev.202206031022",
-=======
     "@aurelia/runtime-html": "2.0.0-alpha.34",
     "@aurelia/validation": "2.0.0-alpha.34",
     "@aurelia/validation-html": "2.0.0-alpha.34",
     "@benchmarking-apps/test-result": "1.0.0",
     "aurelia": "2.0.0-alpha.34",
->>>>>>> c40454a9
     "d3": "^7.4.4"
   },
   "devDependencies": {
