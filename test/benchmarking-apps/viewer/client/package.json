--- conflicted
+++ resolved
@@ -7,19 +7,11 @@
     "build": "rimraf dist && webpack"
   },
   "dependencies": {
-<<<<<<< HEAD
-    "@aurelia/runtime-html": "2.0.1-dev.202203131620",
-    "@aurelia/validation": "2.0.1-dev.202203131620",
-    "@aurelia/validation-html": "2.0.1-dev.202203131620",
-    "@benchmarking-apps/test-result": "1.0.0",
-    "aurelia": "2.0.1-dev.202203131620",
-=======
     "@aurelia/runtime-html": "2.0.0-alpha.26",
     "@aurelia/validation": "2.0.0-alpha.26",
     "@aurelia/validation-html": "2.0.0-alpha.26",
     "@benchmarking-apps/test-result": "1.0.0",
     "aurelia": "2.0.0-alpha.26",
->>>>>>> 09c55304
     "d3": "^6.7.0"
   },
   "devDependencies": {
