{
  "name": "@benchmarking-apps/viewer-client",
  "version": "1.0.0",
  "private": true,
  "scripts": {
    "watch": "webpack-dev-server",
    "build": "rimraf dist && webpack"
  },
  "dependencies": {
<<<<<<< HEAD
    "@aurelia/runtime-html": "2.1.0-dev.202109021206",
    "@aurelia/validation": "2.1.0-dev.202109021206",
    "@aurelia/validation-html": "2.1.0-dev.202109021206",
    "@benchmarking-apps/test-result": "1.0.0",
    "aurelia": "2.1.0-dev.202109021206",
=======
    "@aurelia/runtime-html": "2.0.0-alpha.20",
    "@aurelia/validation": "2.0.0-alpha.20",
    "@aurelia/validation-html": "2.0.0-alpha.20",
    "@benchmarking-apps/test-result": "1.0.0",
    "aurelia": "2.0.0-alpha.20",
>>>>>>> 39d5e940
    "d3": "^6.7.0"
  },
  "devDependencies": {
    "@types/d3": "^6.7.5",
    "css-loader": "^5.2.7",
    "html-loader": "^1.3.2",
    "html-webpack-plugin": "^5.0.0-beta.1",
    "rimraf": "^3.0.0",
    "ts-loader": "^8.0.12",
    "typescript": "^4.0.3",
    "url-loader": "^4.1.1",
    "webpack": "^5.10.3",
    "webpack-cli": "^4.2.0",
    "webpack-dev-server": "^4.0.0-rc.0"
  },
  "engines": {
    "node": ">=14.15.0",
    "npm": ">=6.14.8"
  }
}<|MERGE_RESOLUTION|>--- conflicted
+++ resolved
@@ -7,19 +7,11 @@
     "build": "rimraf dist && webpack"
   },
   "dependencies": {
-<<<<<<< HEAD
-    "@aurelia/runtime-html": "2.1.0-dev.202109021206",
-    "@aurelia/validation": "2.1.0-dev.202109021206",
-    "@aurelia/validation-html": "2.1.0-dev.202109021206",
-    "@benchmarking-apps/test-result": "1.0.0",
-    "aurelia": "2.1.0-dev.202109021206",
-=======
     "@aurelia/runtime-html": "2.0.0-alpha.20",
     "@aurelia/validation": "2.0.0-alpha.20",
     "@aurelia/validation-html": "2.0.0-alpha.20",
     "@benchmarking-apps/test-result": "1.0.0",
     "aurelia": "2.0.0-alpha.20",
->>>>>>> 39d5e940
     "d3": "^6.7.0"
   },
   "devDependencies": {
