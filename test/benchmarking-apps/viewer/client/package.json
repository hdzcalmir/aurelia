{
  "name": "@benchmarking-apps/viewer-client",
  "version": "1.0.0",
  "private": true,
  "scripts": {
    "watch": "webpack-dev-server",
    "build": "rimraf dist && webpack"
  },
  "dependencies": {
<<<<<<< HEAD
    "@aurelia/runtime-html": "2.0.1-dev.202109121409",
    "@aurelia/validation": "2.0.1-dev.202109121409",
    "@aurelia/validation-html": "2.0.1-dev.202109121409",
    "@benchmarking-apps/test-result": "1.0.0",
    "aurelia": "2.0.1-dev.202109121409",
=======
    "@aurelia/runtime-html": "2.0.0-alpha.21",
    "@aurelia/validation": "2.0.0-alpha.21",
    "@aurelia/validation-html": "2.0.0-alpha.21",
    "@benchmarking-apps/test-result": "1.0.0",
    "aurelia": "2.0.0-alpha.21",
>>>>>>> c57066e3
    "d3": "^6.7.0"
  },
  "devDependencies": {
    "@types/d3": "^6.7.5",
    "css-loader": "^5.2.7",
    "html-loader": "^1.3.2",
    "html-webpack-plugin": "^5.0.0-beta.1",
    "rimraf": "^3.0.0",
    "ts-loader": "^8.0.12",
    "typescript": "^4.0.3",
    "url-loader": "^4.1.1",
    "webpack": "^5.10.3",
    "webpack-cli": "^4.2.0",
    "webpack-dev-server": "^4.0.0-rc.0"
  },
  "engines": {
    "node": ">=14.15.0",
    "npm": ">=6.14.8"
  }
}<|MERGE_RESOLUTION|>--- conflicted
+++ resolved
@@ -7,19 +7,11 @@
     "build": "rimraf dist && webpack"
   },
   "dependencies": {
-<<<<<<< HEAD
-    "@aurelia/runtime-html": "2.0.1-dev.202109121409",
-    "@aurelia/validation": "2.0.1-dev.202109121409",
-    "@aurelia/validation-html": "2.0.1-dev.202109121409",
-    "@benchmarking-apps/test-result": "1.0.0",
-    "aurelia": "2.0.1-dev.202109121409",
-=======
     "@aurelia/runtime-html": "2.0.0-alpha.21",
     "@aurelia/validation": "2.0.0-alpha.21",
     "@aurelia/validation-html": "2.0.0-alpha.21",
     "@benchmarking-apps/test-result": "1.0.0",
     "aurelia": "2.0.0-alpha.21",
->>>>>>> c57066e3
     "d3": "^6.7.0"
   },
   "devDependencies": {
