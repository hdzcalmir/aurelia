{
  "name": "@benchmarking-apps/viewer-client",
  "version": "1.0.0",
  "private": true,
  "scripts": {
    "watch": "webpack-dev-server",
    "build": "rimraf dist && webpack"
  },
  "dependencies": {
<<<<<<< HEAD
    "@aurelia/runtime-html": "2.1.0-dev.202205261133",
    "@aurelia/validation": "2.1.0-dev.202205261133",
    "@aurelia/validation-html": "2.1.0-dev.202205261133",
    "@benchmarking-apps/test-result": "1.0.0",
    "aurelia": "2.1.0-dev.202205261133",
=======
    "@aurelia/runtime-html": "2.0.0-alpha.33",
    "@aurelia/validation": "2.0.0-alpha.33",
    "@aurelia/validation-html": "2.0.0-alpha.33",
    "@benchmarking-apps/test-result": "1.0.0",
    "aurelia": "2.0.0-alpha.33",
>>>>>>> 232f995b
    "d3": "^7.4.4"
  },
  "devDependencies": {
    "@types/d3": "^7.1.0",
    "css-loader": "^6.7.1",
    "html-loader": "^1.3.2",
    "html-webpack-plugin": "^5.5.0",
    "rimraf": "^3.0.0",
    "ts-loader": "^9.2.8",
    "typescript": "4.7.2",
    "url-loader": "^4.1.1",
    "webpack": "^5.72.0",
    "webpack-cli": "^4.9.2",
    "webpack-dev-server": "^4.8.1"
  },
  "engines": {
    "node": ">=14.15.0",
    "npm": ">=6.14.8"
  }
}<|MERGE_RESOLUTION|>--- conflicted
+++ resolved
@@ -7,19 +7,11 @@
     "build": "rimraf dist && webpack"
   },
   "dependencies": {
-<<<<<<< HEAD
-    "@aurelia/runtime-html": "2.1.0-dev.202205261133",
-    "@aurelia/validation": "2.1.0-dev.202205261133",
-    "@aurelia/validation-html": "2.1.0-dev.202205261133",
-    "@benchmarking-apps/test-result": "1.0.0",
-    "aurelia": "2.1.0-dev.202205261133",
-=======
     "@aurelia/runtime-html": "2.0.0-alpha.33",
     "@aurelia/validation": "2.0.0-alpha.33",
     "@aurelia/validation-html": "2.0.0-alpha.33",
     "@benchmarking-apps/test-result": "1.0.0",
     "aurelia": "2.0.0-alpha.33",
->>>>>>> 232f995b
     "d3": "^7.4.4"
   },
   "devDependencies": {
