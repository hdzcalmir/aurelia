--- conflicted
+++ resolved
@@ -7,19 +7,11 @@
     "build": "rimraf dist && webpack"
   },
   "dependencies": {
-<<<<<<< HEAD
-    "@aurelia/runtime-html": "2.1.0-dev.202207250348",
-    "@aurelia/validation": "2.1.0-dev.202207250348",
-    "@aurelia/validation-html": "2.1.0-dev.202207250348",
-    "@benchmarking-apps/test-result": "1.0.0",
-    "aurelia": "2.1.0-dev.202207250348",
-=======
     "@aurelia/runtime-html": "2.0.0-alpha.36",
     "@aurelia/validation": "2.0.0-alpha.36",
     "@aurelia/validation-html": "2.0.0-alpha.36",
     "@benchmarking-apps/test-result": "1.0.0",
     "aurelia": "2.0.0-alpha.36",
->>>>>>> 98f9b2ec
     "d3": "^7.4.4"
   },
   "devDependencies": {
