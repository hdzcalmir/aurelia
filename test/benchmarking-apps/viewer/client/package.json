--- conflicted
+++ resolved
@@ -7,19 +7,11 @@
     "build": "rimraf dist && webpack"
   },
   "dependencies": {
-<<<<<<< HEAD
-    "@aurelia/runtime-html": "2.0.1-dev.202201171444",
-    "@aurelia/validation": "2.0.1-dev.202201171444",
-    "@aurelia/validation-html": "2.0.1-dev.202201171444",
-    "@benchmarking-apps/test-result": "1.0.0",
-    "aurelia": "2.0.1-dev.202201171444",
-=======
     "@aurelia/runtime-html": "2.0.0-alpha.24",
     "@aurelia/validation": "2.0.0-alpha.24",
     "@aurelia/validation-html": "2.0.0-alpha.24",
     "@benchmarking-apps/test-result": "1.0.0",
     "aurelia": "2.0.0-alpha.24",
->>>>>>> 51354de6
     "d3": "^6.7.0"
   },
   "devDependencies": {
