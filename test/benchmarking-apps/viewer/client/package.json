--- conflicted
+++ resolved
@@ -7,19 +7,11 @@
     "build": "rimraf dist && webpack"
   },
   "dependencies": {
-<<<<<<< HEAD
-    "@aurelia/runtime-html": "2.1.0-dev.202108192341",
-    "@aurelia/validation": "2.1.0-dev.202108192341",
-    "@aurelia/validation-html": "2.1.0-dev.202108192341",
-    "@benchmarking-apps/test-result": "1.0.0",
-    "aurelia": "2.1.0-dev.202108192341",
-=======
     "@aurelia/runtime-html": "2.0.0-alpha.18",
     "@aurelia/validation": "2.0.0-alpha.18",
     "@aurelia/validation-html": "2.0.0-alpha.18",
     "@benchmarking-apps/test-result": "1.0.0",
     "aurelia": "2.0.0-alpha.18",
->>>>>>> 0e0ff5b6
     "d3": "^6.7.0"
   },
   "devDependencies": {
