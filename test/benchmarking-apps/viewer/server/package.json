--- conflicted
+++ resolved
@@ -4,17 +4,10 @@
   "private": true,
   "type": "module",
   "dependencies": {
-<<<<<<< HEAD
-    "@aurelia/http-server": "2.1.0-dev.202207250348",
-    "@aurelia/kernel": "2.1.0-dev.202207250348",
-    "@aurelia/metadata": "2.1.0-dev.202207250348",
-    "@aurelia/platform": "2.1.0-dev.202207250348",
-=======
     "@aurelia/http-server": "2.0.0-alpha.36",
     "@aurelia/kernel": "2.0.0-alpha.36",
     "@aurelia/metadata": "2.0.0-alpha.36",
     "@aurelia/platform": "2.0.0-alpha.36",
->>>>>>> 98f9b2ec
     "@azure/cosmos": "^3.15.1",
     "@benchmarking-apps/storage": "1.0.0"
   },
