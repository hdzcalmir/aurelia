--- conflicted
+++ resolved
@@ -4,17 +4,10 @@
   "private": true,
   "type": "module",
   "dependencies": {
-<<<<<<< HEAD
-    "@aurelia/http-server": "2.0.1-dev.202108270612",
-    "@aurelia/kernel": "2.0.1-dev.202108270612",
-    "@aurelia/metadata": "2.0.1-dev.202108270612",
-    "@aurelia/platform": "2.0.1-dev.202108270612",
-=======
     "@aurelia/http-server": "2.0.0-alpha.19",
     "@aurelia/kernel": "2.0.0-alpha.19",
     "@aurelia/metadata": "2.0.0-alpha.19",
     "@aurelia/platform": "2.0.0-alpha.19",
->>>>>>> 085f5d1f
     "@azure/cosmos": "^3.9.3",
     "@benchmarking-apps/storage": "1.0.0"
   },
