--- conflicted
+++ resolved
@@ -4,17 +4,10 @@
   "private": true,
   "type": "module",
   "dependencies": {
-<<<<<<< HEAD
-    "@aurelia/http-server": "2.0.1-dev.202107231013",
-    "@aurelia/kernel": "2.0.1-dev.202107231013",
-    "@aurelia/metadata": "2.0.1-dev.202107231013",
-    "@aurelia/platform": "2.0.1-dev.202107231013",
-=======
     "@aurelia/http-server": "2.0.0-alpha.14",
     "@aurelia/kernel": "2.0.0-alpha.14",
     "@aurelia/metadata": "2.0.0-alpha.14",
     "@aurelia/platform": "2.0.0-alpha.14",
->>>>>>> 6bcff8da
     "@azure/cosmos": "^3.9.3",
     "@benchmarking-apps/storage": "1.0.0"
   },
