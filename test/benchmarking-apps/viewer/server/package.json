--- conflicted
+++ resolved
@@ -4,17 +4,10 @@
   "private": true,
   "type": "module",
   "dependencies": {
-<<<<<<< HEAD
-    "@aurelia/http-server": "2.1.0-dev.202208311729",
-    "@aurelia/kernel": "2.1.0-dev.202208311729",
-    "@aurelia/metadata": "2.1.0-dev.202208311729",
-    "@aurelia/platform": "2.1.0-dev.202208311729",
-=======
     "@aurelia/http-server": "2.0.0-alpha.39",
     "@aurelia/kernel": "2.0.0-alpha.39",
     "@aurelia/metadata": "2.0.0-alpha.39",
     "@aurelia/platform": "2.0.0-alpha.39",
->>>>>>> bddad4b4
     "@azure/cosmos": "^3.15.1",
     "@benchmarking-apps/storage": "1.0.0"
   },
