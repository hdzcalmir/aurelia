--- conflicted
+++ resolved
@@ -4,17 +4,10 @@
   "private": true,
   "type": "module",
   "dependencies": {
-<<<<<<< HEAD
-    "@aurelia/http-server": "2.0.1-dev.202108160019",
-    "@aurelia/kernel": "2.0.1-dev.202108160019",
-    "@aurelia/metadata": "2.0.1-dev.202108160019",
-    "@aurelia/platform": "2.0.1-dev.202108160019",
-=======
     "@aurelia/http-server": "2.0.0-alpha.17",
     "@aurelia/kernel": "2.0.0-alpha.17",
     "@aurelia/metadata": "2.0.0-alpha.17",
     "@aurelia/platform": "2.0.0-alpha.17",
->>>>>>> 360abda6
     "@azure/cosmos": "^3.9.3",
     "@benchmarking-apps/storage": "1.0.0"
   },
