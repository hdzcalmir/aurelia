{
  "name": "@benchmarking-apps/viewer-server",
  "version": "1.0.0",
  "private": true,
  "type": "module",
  "dependencies": {
<<<<<<< HEAD
    "@aurelia/http-server": "2.1.0-dev.202109021206",
    "@aurelia/kernel": "2.1.0-dev.202109021206",
    "@aurelia/metadata": "2.1.0-dev.202109021206",
    "@aurelia/platform": "2.1.0-dev.202109021206",
=======
    "@aurelia/http-server": "2.0.0-alpha.20",
    "@aurelia/kernel": "2.0.0-alpha.20",
    "@aurelia/metadata": "2.0.0-alpha.20",
    "@aurelia/platform": "2.0.0-alpha.20",
>>>>>>> 39d5e940
    "@azure/cosmos": "^3.9.3",
    "@benchmarking-apps/storage": "1.0.0"
  },
  "devDependencies": {
    "@types/node": "^14.11.5",
    "rimraf": "^3.0.0",
    "tslib": "^1.10.0",
    "typescript": "^4.0.3"
  },
  "scripts": {
    "start": "node ./dist/index.js",
    "build": "tsc -p tsconfig.json",
    "dev": "tsc -b -w --preserveWatchOutput"
  },
  "engines": {
    "node": ">=14.15.0",
    "npm": ">=6.14.8"
  }
}<|MERGE_RESOLUTION|>--- conflicted
+++ resolved
@@ -4,17 +4,10 @@
   "private": true,
   "type": "module",
   "dependencies": {
-<<<<<<< HEAD
-    "@aurelia/http-server": "2.1.0-dev.202109021206",
-    "@aurelia/kernel": "2.1.0-dev.202109021206",
-    "@aurelia/metadata": "2.1.0-dev.202109021206",
-    "@aurelia/platform": "2.1.0-dev.202109021206",
-=======
     "@aurelia/http-server": "2.0.0-alpha.20",
     "@aurelia/kernel": "2.0.0-alpha.20",
     "@aurelia/metadata": "2.0.0-alpha.20",
     "@aurelia/platform": "2.0.0-alpha.20",
->>>>>>> 39d5e940
     "@azure/cosmos": "^3.9.3",
     "@benchmarking-apps/storage": "1.0.0"
   },
