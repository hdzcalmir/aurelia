{
  "name": "@benchmarking-apps/viewer-server",
  "version": "1.0.0",
  "private": true,
  "type": "module",
  "dependencies": {
<<<<<<< HEAD
    "@aurelia/http-server": "2.1.0-dev.202205131405",
    "@aurelia/kernel": "2.1.0-dev.202205131405",
    "@aurelia/metadata": "2.1.0-dev.202205131405",
    "@aurelia/platform": "2.1.0-dev.202205131405",
=======
    "@aurelia/http-server": "2.0.0-alpha.31",
    "@aurelia/kernel": "2.0.0-alpha.31",
    "@aurelia/metadata": "2.0.0-alpha.31",
    "@aurelia/platform": "2.0.0-alpha.31",
>>>>>>> 8798f387
    "@azure/cosmos": "^3.15.1",
    "@benchmarking-apps/storage": "1.0.0"
  },
  "devDependencies": {
    "@types/node": "^14.18.14",
    "rimraf": "^3.0.0",
    "tslib": "^2.4.0",
    "typescript": "^4.6.3"
  },
  "scripts": {
    "start": "node ./dist/index.js",
    "build": "tsc -p tsconfig.json",
    "dev": "tsc -b -w --preserveWatchOutput"
  },
  "engines": {
    "node": ">=14.15.0",
    "npm": ">=6.14.8"
  }
}<|MERGE_RESOLUTION|>--- conflicted
+++ resolved
@@ -4,17 +4,10 @@
   "private": true,
   "type": "module",
   "dependencies": {
-<<<<<<< HEAD
-    "@aurelia/http-server": "2.1.0-dev.202205131405",
-    "@aurelia/kernel": "2.1.0-dev.202205131405",
-    "@aurelia/metadata": "2.1.0-dev.202205131405",
-    "@aurelia/platform": "2.1.0-dev.202205131405",
-=======
     "@aurelia/http-server": "2.0.0-alpha.31",
     "@aurelia/kernel": "2.0.0-alpha.31",
     "@aurelia/metadata": "2.0.0-alpha.31",
     "@aurelia/platform": "2.0.0-alpha.31",
->>>>>>> 8798f387
     "@azure/cosmos": "^3.15.1",
     "@benchmarking-apps/storage": "1.0.0"
   },
