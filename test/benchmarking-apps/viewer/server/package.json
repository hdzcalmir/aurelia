{
  "name": "@benchmarking-apps/viewer-server",
  "version": "1.0.0",
  "private": true,
  "type": "module",
  "dependencies": {
<<<<<<< HEAD
    "@aurelia/http-server": "2.1.0-dev.202301121610",
    "@aurelia/kernel": "2.1.0-dev.202301121610",
    "@aurelia/metadata": "2.1.0-dev.202301121610",
    "@aurelia/platform": "2.1.0-dev.202301121610",
=======
    "@aurelia/http-server": "2.0.0-beta.1",
    "@aurelia/kernel": "2.0.0-beta.1",
    "@aurelia/metadata": "2.0.0-beta.1",
    "@aurelia/platform": "2.0.0-beta.1",
>>>>>>> d3a6b700
    "@azure/cosmos": "^3.15.1",
    "@benchmarking-apps/storage": "1.0.0"
  },
  "devDependencies": {
    "@types/node": "^14.18.14",
    "rimraf": "^3.0.0",
    "tslib": "^2.4.0",
    "typescript": "4.7.3"
  },
  "scripts": {
    "start": "node ./dist/index.js",
    "build": "tsc -p tsconfig.json",
    "dev": "tsc -b -w --preserveWatchOutput"
  },
  "engines": {
    "node": ">=14.15.0",
    "npm": ">=6.14.8"
  }
}<|MERGE_RESOLUTION|>--- conflicted
+++ resolved
@@ -4,17 +4,10 @@
   "private": true,
   "type": "module",
   "dependencies": {
-<<<<<<< HEAD
-    "@aurelia/http-server": "2.1.0-dev.202301121610",
-    "@aurelia/kernel": "2.1.0-dev.202301121610",
-    "@aurelia/metadata": "2.1.0-dev.202301121610",
-    "@aurelia/platform": "2.1.0-dev.202301121610",
-=======
     "@aurelia/http-server": "2.0.0-beta.1",
     "@aurelia/kernel": "2.0.0-beta.1",
     "@aurelia/metadata": "2.0.0-beta.1",
     "@aurelia/platform": "2.0.0-beta.1",
->>>>>>> d3a6b700
     "@azure/cosmos": "^3.15.1",
     "@benchmarking-apps/storage": "1.0.0"
   },
