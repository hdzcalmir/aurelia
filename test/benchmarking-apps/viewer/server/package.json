{
  "name": "@benchmarking-apps/viewer-server",
  "version": "1.0.0",
  "private": true,
  "type": "module",
  "dependencies": {
<<<<<<< HEAD
    "@aurelia/http-server": "2.1.0-dev.202303150804",
    "@aurelia/kernel": "2.1.0-dev.202303150804",
    "@aurelia/metadata": "2.1.0-dev.202303150804",
    "@aurelia/platform": "2.1.0-dev.202303150804",
=======
    "@aurelia/http-server": "2.0.0-beta.3",
    "@aurelia/kernel": "2.0.0-beta.3",
    "@aurelia/metadata": "2.0.0-beta.3",
    "@aurelia/platform": "2.0.0-beta.3",
>>>>>>> 1eb9fe84
    "@azure/cosmos": "^3.15.1",
    "@benchmarking-apps/storage": "1.0.0"
  },
  "devDependencies": {
    "@types/node": "^14.18.14",
    "rimraf": "^3.0.0",
    "tslib": "^2.4.0",
    "typescript": "4.9.5"
  },
  "scripts": {
    "start": "node ./dist/index.js",
    "build": "tsc -p tsconfig.json",
    "dev": "tsc -b -w --preserveWatchOutput"
  },
  "engines": {
    "node": ">=14.15.0",
    "npm": ">=6.14.8"
  }
}<|MERGE_RESOLUTION|>--- conflicted
+++ resolved
@@ -4,17 +4,10 @@
   "private": true,
   "type": "module",
   "dependencies": {
-<<<<<<< HEAD
-    "@aurelia/http-server": "2.1.0-dev.202303150804",
-    "@aurelia/kernel": "2.1.0-dev.202303150804",
-    "@aurelia/metadata": "2.1.0-dev.202303150804",
-    "@aurelia/platform": "2.1.0-dev.202303150804",
-=======
     "@aurelia/http-server": "2.0.0-beta.3",
     "@aurelia/kernel": "2.0.0-beta.3",
     "@aurelia/metadata": "2.0.0-beta.3",
     "@aurelia/platform": "2.0.0-beta.3",
->>>>>>> 1eb9fe84
     "@azure/cosmos": "^3.15.1",
     "@benchmarking-apps/storage": "1.0.0"
   },
