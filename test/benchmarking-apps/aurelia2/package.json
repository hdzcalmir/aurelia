--- conflicted
+++ resolved
@@ -13,19 +13,6 @@
   "author": "",
   "license": "ISC",
   "dependencies": {
-<<<<<<< HEAD
-    "@aurelia/kernel": "2.1.0-dev.202301121610",
-    "@aurelia/metadata": "2.1.0-dev.202301121610",
-    "@aurelia/platform": "2.1.0-dev.202301121610",
-    "@aurelia/platform-browser": "2.1.0-dev.202301121610",
-    "@aurelia/runtime": "2.1.0-dev.202301121610",
-    "@aurelia/runtime-html": "2.1.0-dev.202301121610",
-    "@aurelia/webpack-loader": "2.1.0-dev.202301121610",
-    "@benchmarking-apps/shared": "1.0.0"
-  },
-  "devDependencies": {
-    "@aurelia/http-server": "2.1.0-dev.202301121610",
-=======
     "@aurelia/kernel": "2.0.0-beta.1",
     "@aurelia/metadata": "2.0.0-beta.1",
     "@aurelia/platform": "2.0.0-beta.1",
@@ -37,7 +24,6 @@
   },
   "devDependencies": {
     "@aurelia/http-server": "2.0.0-beta.1",
->>>>>>> d3a6b700
     "css-loader": "^6.7.1",
     "html-entities": "^1.3.1",
     "html-loader": "^1.3.2",
