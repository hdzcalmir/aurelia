{
  "name": "@benchmarking-apps/aurelia2",
  "version": "1.0.0",
  "private": true,
  "description": "Aurelia2 app",
  "main": "index.js",
  "scripts": {
    "start": "webpack-dev-server",
    "build-app": "webpack",
    "serve": "node ../../../node_modules/@aurelia/http-server/dist/esm/cli.js au.conf.js"
  },
  "keywords": [],
  "author": "",
  "license": "ISC",
  "dependencies": {
<<<<<<< HEAD
    "@aurelia/kernel": "2.0.1-dev.202107231013",
    "@aurelia/metadata": "2.0.1-dev.202107231013",
    "@aurelia/platform": "2.0.1-dev.202107231013",
    "@aurelia/platform-browser": "2.0.1-dev.202107231013",
    "@aurelia/runtime-html": "2.0.1-dev.202107231013",
    "@aurelia/runtime": "2.0.1-dev.202107231013",
    "@aurelia/webpack-loader": "2.0.1-dev.202107231013",
    "@benchmarking-apps/shared": "1.0.0"
  },
  "devDependencies": {
    "@aurelia/http-server": "2.0.1-dev.202107231013",
=======
    "@aurelia/kernel": "2.0.0-alpha.14",
    "@aurelia/metadata": "2.0.0-alpha.14",
    "@aurelia/platform": "2.0.0-alpha.14",
    "@aurelia/platform-browser": "2.0.0-alpha.14",
    "@aurelia/runtime-html": "2.0.0-alpha.14",
    "@aurelia/runtime": "2.0.0-alpha.14",
    "@aurelia/webpack-loader": "2.0.0-alpha.14",
    "@benchmarking-apps/shared": "1.0.0"
  },
  "devDependencies": {
    "@aurelia/http-server": "2.0.0-alpha.14",
>>>>>>> 6bcff8da
    "css-loader": "^5.0.1",
    "html-entities": "^1.3.1",
    "html-loader": "^1.3.2",
    "html-webpack-plugin": "^5.0.0-beta.1",
    "loglevel": "^1.6.6",
    "style-loader": "^2.0.0",
    "ts-loader": "^8.0.12",
    "typescript": "^4.0.3",
    "webpack": "^5.10.3",
    "webpack-cli": "^4.2.0",
    "webpack-dev-server": "^4.0.0-beta.0"
  },
  "engines": {
    "node": ">=14.15.0",
    "npm": ">=6.14.8"
  }
}<|MERGE_RESOLUTION|>--- conflicted
+++ resolved
@@ -13,19 +13,6 @@
   "author": "",
   "license": "ISC",
   "dependencies": {
-<<<<<<< HEAD
-    "@aurelia/kernel": "2.0.1-dev.202107231013",
-    "@aurelia/metadata": "2.0.1-dev.202107231013",
-    "@aurelia/platform": "2.0.1-dev.202107231013",
-    "@aurelia/platform-browser": "2.0.1-dev.202107231013",
-    "@aurelia/runtime-html": "2.0.1-dev.202107231013",
-    "@aurelia/runtime": "2.0.1-dev.202107231013",
-    "@aurelia/webpack-loader": "2.0.1-dev.202107231013",
-    "@benchmarking-apps/shared": "1.0.0"
-  },
-  "devDependencies": {
-    "@aurelia/http-server": "2.0.1-dev.202107231013",
-=======
     "@aurelia/kernel": "2.0.0-alpha.14",
     "@aurelia/metadata": "2.0.0-alpha.14",
     "@aurelia/platform": "2.0.0-alpha.14",
@@ -37,7 +24,6 @@
   },
   "devDependencies": {
     "@aurelia/http-server": "2.0.0-alpha.14",
->>>>>>> 6bcff8da
     "css-loader": "^5.0.1",
     "html-entities": "^1.3.1",
     "html-loader": "^1.3.2",
