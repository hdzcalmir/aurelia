--- conflicted
+++ resolved
@@ -23,13 +23,8 @@
     "@benchmarking-apps/shared": "1.0.0"
   },
   "devDependencies": {
-<<<<<<< HEAD
-    "@aurelia/http-server": "2.1.0-dev.202204221016",
-    "css-loader": "^5.2.7",
-=======
     "@aurelia/http-server": "2.0.0-alpha.28",
     "css-loader": "^6.7.1",
->>>>>>> a19ed3a9
     "html-entities": "^1.3.1",
     "html-loader": "^1.3.2",
     "html-webpack-plugin": "^5.5.0",
