{
  "name": "@benchmarking-apps/aurelia2",
  "version": "1.0.0",
  "private": true,
  "description": "Aurelia2 app",
  "main": "index.js",
  "scripts": {
    "start": "webpack-dev-server",
    "build-app": "webpack",
    "serve": "node ../../../node_modules/@aurelia/http-server/dist/esm/cli.js au.conf.js"
  },
  "keywords": [],
  "author": "",
  "license": "ISC",
  "dependencies": {
<<<<<<< HEAD
    "@aurelia/kernel": "2.1.0-dev.202204271157",
    "@aurelia/metadata": "2.1.0-dev.202204271157",
    "@aurelia/platform": "2.1.0-dev.202204271157",
    "@aurelia/platform-browser": "2.1.0-dev.202204271157",
    "@aurelia/runtime": "2.1.0-dev.202204271157",
    "@aurelia/runtime-html": "2.1.0-dev.202204271157",
    "@aurelia/webpack-loader": "2.1.0-dev.202204271157",
    "@benchmarking-apps/shared": "1.0.0"
  },
  "devDependencies": {
    "@aurelia/http-server": "2.1.0-dev.202204271157",
=======
    "@aurelia/kernel": "2.0.0-alpha.29",
    "@aurelia/metadata": "2.0.0-alpha.29",
    "@aurelia/platform": "2.0.0-alpha.29",
    "@aurelia/platform-browser": "2.0.0-alpha.29",
    "@aurelia/runtime": "2.0.0-alpha.29",
    "@aurelia/runtime-html": "2.0.0-alpha.29",
    "@aurelia/webpack-loader": "2.0.0-alpha.29",
    "@benchmarking-apps/shared": "1.0.0"
  },
  "devDependencies": {
    "@aurelia/http-server": "2.0.0-alpha.29",
>>>>>>> 54ec724f
    "css-loader": "^6.7.1",
    "html-entities": "^1.3.1",
    "html-loader": "^1.3.2",
    "html-webpack-plugin": "^5.5.0",
    "loglevel": "^1.8.0",
    "style-loader": "^3.3.1",
    "ts-loader": "^9.2.8",
    "typescript": "^4.6.3",
    "webpack": "^5.72.0",
    "webpack-cli": "^4.9.2",
    "webpack-dev-server": "^4.8.1"
  },
  "engines": {
    "node": ">=14.15.0",
    "npm": ">=6.14.8"
  }
}<|MERGE_RESOLUTION|>--- conflicted
+++ resolved
@@ -13,19 +13,6 @@
   "author": "",
   "license": "ISC",
   "dependencies": {
-<<<<<<< HEAD
-    "@aurelia/kernel": "2.1.0-dev.202204271157",
-    "@aurelia/metadata": "2.1.0-dev.202204271157",
-    "@aurelia/platform": "2.1.0-dev.202204271157",
-    "@aurelia/platform-browser": "2.1.0-dev.202204271157",
-    "@aurelia/runtime": "2.1.0-dev.202204271157",
-    "@aurelia/runtime-html": "2.1.0-dev.202204271157",
-    "@aurelia/webpack-loader": "2.1.0-dev.202204271157",
-    "@benchmarking-apps/shared": "1.0.0"
-  },
-  "devDependencies": {
-    "@aurelia/http-server": "2.1.0-dev.202204271157",
-=======
     "@aurelia/kernel": "2.0.0-alpha.29",
     "@aurelia/metadata": "2.0.0-alpha.29",
     "@aurelia/platform": "2.0.0-alpha.29",
@@ -37,7 +24,6 @@
   },
   "devDependencies": {
     "@aurelia/http-server": "2.0.0-alpha.29",
->>>>>>> 54ec724f
     "css-loader": "^6.7.1",
     "html-entities": "^1.3.1",
     "html-loader": "^1.3.2",
