--- conflicted
+++ resolved
@@ -13,19 +13,6 @@
   "author": "",
   "license": "ISC",
   "dependencies": {
-<<<<<<< HEAD
-    "@aurelia/kernel": "2.1.0-dev.202208311729",
-    "@aurelia/metadata": "2.1.0-dev.202208311729",
-    "@aurelia/platform": "2.1.0-dev.202208311729",
-    "@aurelia/platform-browser": "2.1.0-dev.202208311729",
-    "@aurelia/runtime": "2.1.0-dev.202208311729",
-    "@aurelia/runtime-html": "2.1.0-dev.202208311729",
-    "@aurelia/webpack-loader": "2.1.0-dev.202208311729",
-    "@benchmarking-apps/shared": "1.0.0"
-  },
-  "devDependencies": {
-    "@aurelia/http-server": "2.1.0-dev.202208311729",
-=======
     "@aurelia/kernel": "2.0.0-alpha.39",
     "@aurelia/metadata": "2.0.0-alpha.39",
     "@aurelia/platform": "2.0.0-alpha.39",
@@ -37,7 +24,6 @@
   },
   "devDependencies": {
     "@aurelia/http-server": "2.0.0-alpha.39",
->>>>>>> bddad4b4
     "css-loader": "^6.7.1",
     "html-entities": "^1.3.1",
     "html-loader": "^1.3.2",
