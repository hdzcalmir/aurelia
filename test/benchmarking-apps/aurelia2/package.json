--- conflicted
+++ resolved
@@ -13,20 +13,6 @@
   "author": "",
   "license": "ISC",
   "dependencies": {
-<<<<<<< HEAD
-    "@aurelia/kernel": "2.0.1-dev.202108160019",
-    "@aurelia/metadata": "2.0.1-dev.202108160019",
-    "@aurelia/platform": "2.0.1-dev.202108160019",
-    "@aurelia/platform-browser": "2.0.1-dev.202108160019",
-    "@aurelia/runtime-html": "2.0.1-dev.202108160019",
-    "@aurelia/runtime": "2.0.1-dev.202108160019",
-    "@aurelia/webpack-loader": "2.0.1-dev.202108160019",
-    "@benchmarking-apps/shared": "1.0.0"
-  },
-  "devDependencies": {
-    "@aurelia/http-server": "2.0.1-dev.202108160019",
-    "css-loader": "^5.0.1",
-=======
     "@aurelia/kernel": "2.0.0-alpha.17",
     "@aurelia/metadata": "2.0.0-alpha.17",
     "@aurelia/platform": "2.0.0-alpha.17",
@@ -39,7 +25,6 @@
   "devDependencies": {
     "@aurelia/http-server": "2.0.0-alpha.17",
     "css-loader": "^5.2.7",
->>>>>>> 360abda6
     "html-entities": "^1.3.1",
     "html-loader": "^1.3.2",
     "html-webpack-plugin": "^5.0.0-beta.1",
