--- conflicted
+++ resolved
@@ -3,11 +3,7 @@
   "version": "1.0.0",
   "private": true,
   "devDependencies": {
-<<<<<<< HEAD
-    "@aurelia/http-server": "2.1.0-dev.202204271157",
-=======
     "@aurelia/http-server": "2.0.0-alpha.29",
->>>>>>> 54ec724f
     "@benchmarking-apps/storage": "1.0.0",
     "@types/mocha": "^9.1.1",
     "@types/node": "^14.18.14",
