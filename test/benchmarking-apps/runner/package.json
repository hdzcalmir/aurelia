{
  "name": "@benchmarking-apps/runner",
  "version": "1.0.0",
  "private": true,
  "devDependencies": {
<<<<<<< HEAD
    "@aurelia/http-server": "2.1.0-dev.202208311729",
=======
    "@aurelia/http-server": "2.0.0-alpha.39",
>>>>>>> bddad4b4
    "@benchmarking-apps/storage": "1.0.0",
    "@types/mocha": "^9.1.1",
    "@types/node": "^14.18.14",
    "@types/uuid": "^8.3.4",
    "mocha": "^9.2.2",
    "playwright": "^1.21.1",
    "tree-kill": "^1.2.2",
    "typescript": "4.7.3",
    "uuid": "^8.3.1"
  },
  "scripts": {
    "build": "tsc -p tsconfig.json",
    "dev": "tsc -b -w --preserveWatchOutput",
    "bench-all": "node dist/run-benchmarks --i 1 --storage json"
  },
  "engines": {
    "node": ">=14.15.0",
    "npm": ">=6.14.8"
  }
}<|MERGE_RESOLUTION|>--- conflicted
+++ resolved
@@ -3,11 +3,7 @@
   "version": "1.0.0",
   "private": true,
   "devDependencies": {
-<<<<<<< HEAD
-    "@aurelia/http-server": "2.1.0-dev.202208311729",
-=======
     "@aurelia/http-server": "2.0.0-alpha.39",
->>>>>>> bddad4b4
     "@benchmarking-apps/storage": "1.0.0",
     "@types/mocha": "^9.1.1",
     "@types/node": "^14.18.14",
