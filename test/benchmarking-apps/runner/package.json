{
  "name": "@benchmarking-apps/runner",
  "version": "1.0.0",
  "private": true,
  "devDependencies": {
<<<<<<< HEAD
    "@aurelia/http-server": "2.1.0-dev.202108192341",
=======
    "@aurelia/http-server": "2.0.0-alpha.18",
>>>>>>> 0e0ff5b6
    "@benchmarking-apps/storage": "1.0.0",
    "@types/mocha": "^8.0.3",
    "@types/node": "^14.11.5",
    "@types/uuid": "^8.3.1",
    "mocha": "^8.4.0",
    "playwright": "^1.14.0",
    "tree-kill": "^1.2.2",
    "typescript": "^4.0.3",
    "uuid": "^8.3.1"
  },
  "scripts": {
    "build": "tsc -p tsconfig.json",
    "dev": "tsc -b -w --preserveWatchOutput",
    "bench-all": "node dist/run-benchmarks --i 1 --storage json"
  },
  "engines": {
    "node": ">=14.15.0",
    "npm": ">=6.14.8"
  }
}<|MERGE_RESOLUTION|>--- conflicted
+++ resolved
@@ -3,11 +3,7 @@
   "version": "1.0.0",
   "private": true,
   "devDependencies": {
-<<<<<<< HEAD
-    "@aurelia/http-server": "2.1.0-dev.202108192341",
-=======
     "@aurelia/http-server": "2.0.0-alpha.18",
->>>>>>> 0e0ff5b6
     "@benchmarking-apps/storage": "1.0.0",
     "@types/mocha": "^8.0.3",
     "@types/node": "^14.11.5",
