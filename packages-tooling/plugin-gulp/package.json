{
  "name": "@aurelia/plugin-gulp",
<<<<<<< HEAD
  "version": "2.0.1-dev.202405010737",
=======
  "version": "2.0.0-beta.16",
>>>>>>> 0acd512a
  "main": "dist/cjs/index.cjs",
  "module": "dist/esm/index.mjs",
  "exports": {
    "types": "./dist/types/index.d.ts",
    "require": "./dist/cjs/index.cjs",
    "import": "./dist/esm/index.mjs"
  },
  "types": "dist/types/index.d.ts",
  "license": "MIT",
  "homepage": "https://aurelia.io",
  "repository": {
    "type": "git",
    "url": "https://github.com/aurelia/aurelia.git",
    "directory": "packages-tooling/plugin-gulp"
  },
  "bugs": {
    "url": "https://github.com/aurelia/aurelia/issues"
  },
  "keywords": [
    "aurelia",
    "plugin-gulp"
  ],
  "files": [
    "dist",
    "src/**/*.ts",
    "README.md",
    "CHANGELOG.md",
    "LICENSE"
  ],
  "scripts": {
    "lint": "eslint --cache --ext .js,.ts src/",
    "lint:ci": "eslint --ext .js,.ts --quiet --report-unused-disable-directives src/",
    "build": "rollup -c",
    "dev": "rollup -c -w",
    "publish:dev": "npm publish --tag dev",
    "publish:latest": "npm publish --tag latest",
    "rollup": "rollup -c",
    "postrollup": "tsc --emitDeclarationOnly",
    "build:packages-tooling": "npm run rollup"
  },
  "publishConfig": {
    "access": "public"
  },
  "dependencies": {
<<<<<<< HEAD
    "@aurelia/kernel": "2.0.1-dev.202405010737",
    "@aurelia/metadata": "2.0.1-dev.202405010737",
    "@aurelia/platform": "2.0.1-dev.202405010737",
    "@aurelia/plugin-conventions": "2.0.1-dev.202405010737",
    "@aurelia/runtime": "2.0.1-dev.202405010737",
=======
    "@aurelia/kernel": "2.0.0-beta.16",
    "@aurelia/metadata": "2.0.0-beta.16",
    "@aurelia/platform": "2.0.0-beta.16",
    "@aurelia/plugin-conventions": "2.0.0-beta.16",
    "@aurelia/runtime": "2.0.0-beta.16",
>>>>>>> 0acd512a
    "vinyl": "^2.2.0"
  },
  "devDependencies": {
    "@types/node": "^14.18.14",
    "@types/vinyl": "^2.0.6",
    "typescript": "5.4.2"
  },
  "engines": {
    "node": ">=14.17.0"
  }
}<|MERGE_RESOLUTION|>--- conflicted
+++ resolved
@@ -1,10 +1,6 @@
 {
   "name": "@aurelia/plugin-gulp",
-<<<<<<< HEAD
-  "version": "2.0.1-dev.202405010737",
-=======
   "version": "2.0.0-beta.16",
->>>>>>> 0acd512a
   "main": "dist/cjs/index.cjs",
   "module": "dist/esm/index.mjs",
   "exports": {
@@ -49,19 +45,11 @@
     "access": "public"
   },
   "dependencies": {
-<<<<<<< HEAD
-    "@aurelia/kernel": "2.0.1-dev.202405010737",
-    "@aurelia/metadata": "2.0.1-dev.202405010737",
-    "@aurelia/platform": "2.0.1-dev.202405010737",
-    "@aurelia/plugin-conventions": "2.0.1-dev.202405010737",
-    "@aurelia/runtime": "2.0.1-dev.202405010737",
-=======
     "@aurelia/kernel": "2.0.0-beta.16",
     "@aurelia/metadata": "2.0.0-beta.16",
     "@aurelia/platform": "2.0.0-beta.16",
     "@aurelia/plugin-conventions": "2.0.0-beta.16",
     "@aurelia/runtime": "2.0.0-beta.16",
->>>>>>> 0acd512a
     "vinyl": "^2.2.0"
   },
   "devDependencies": {
