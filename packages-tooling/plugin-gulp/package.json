{
  "name": "@aurelia/plugin-gulp",
<<<<<<< HEAD
  "version": "2.1.0-dev.202401310648",
=======
  "version": "2.0.0-beta.11",
>>>>>>> 3c74be97
  "main": "dist/cjs/index.cjs",
  "module": "dist/esm/index.mjs",
  "exports": {
    "types": "./dist/types/index.d.ts",
    "require": "./dist/cjs/index.cjs",
    "import": "./dist/esm/index.mjs"
  },
  "types": "dist/types/index.d.ts",
  "license": "MIT",
  "homepage": "https://aurelia.io",
  "repository": {
    "type": "git",
    "url": "https://github.com/aurelia/aurelia"
  },
  "bugs": {
    "url": "https://github.com/aurelia/aurelia/issues"
  },
  "keywords": [
    "aurelia",
    "plugin-gulp"
  ],
  "files": [
    "dist",
    "src/**/*.ts",
    "README.md",
    "CHANGELOG.md",
    "LICENSE"
  ],
  "scripts": {
    "lint": "eslint --cache --ext .js,.ts src/",
    "lint:ci": "eslint --ext .js,.ts --quiet --report-unused-disable-directives src/",
    "build": "rollup -c",
    "dev": "rollup -c -w",
    "publish:dev": "npm publish --tag dev",
    "publish:latest": "npm publish --tag latest",
    "rollup": "rollup -c",
    "postrollup": "tsc --emitDeclarationOnly",
    "build:packages-tooling": "npm run rollup"
  },
  "publishConfig": {
    "access": "public"
  },
  "dependencies": {
<<<<<<< HEAD
    "@aurelia/kernel": "2.1.0-dev.202401310648",
    "@aurelia/metadata": "2.1.0-dev.202401310648",
    "@aurelia/platform": "2.1.0-dev.202401310648",
    "@aurelia/plugin-conventions": "2.1.0-dev.202401310648",
    "@aurelia/runtime": "2.1.0-dev.202401310648",
=======
    "@aurelia/kernel": "2.0.0-beta.11",
    "@aurelia/metadata": "2.0.0-beta.11",
    "@aurelia/platform": "2.0.0-beta.11",
    "@aurelia/plugin-conventions": "2.0.0-beta.11",
    "@aurelia/runtime": "2.0.0-beta.11",
>>>>>>> 3c74be97
    "vinyl": "^2.2.0"
  },
  "devDependencies": {
    "@types/node": "^14.18.14",
    "@types/vinyl": "^2.0.6",
    "typescript": "5.2.2"
  },
  "engines": {
    "node": ">=14.17.0"
  }
}<|MERGE_RESOLUTION|>--- conflicted
+++ resolved
@@ -1,10 +1,6 @@
 {
   "name": "@aurelia/plugin-gulp",
-<<<<<<< HEAD
-  "version": "2.1.0-dev.202401310648",
-=======
   "version": "2.0.0-beta.11",
->>>>>>> 3c74be97
   "main": "dist/cjs/index.cjs",
   "module": "dist/esm/index.mjs",
   "exports": {
@@ -48,19 +44,11 @@
     "access": "public"
   },
   "dependencies": {
-<<<<<<< HEAD
-    "@aurelia/kernel": "2.1.0-dev.202401310648",
-    "@aurelia/metadata": "2.1.0-dev.202401310648",
-    "@aurelia/platform": "2.1.0-dev.202401310648",
-    "@aurelia/plugin-conventions": "2.1.0-dev.202401310648",
-    "@aurelia/runtime": "2.1.0-dev.202401310648",
-=======
     "@aurelia/kernel": "2.0.0-beta.11",
     "@aurelia/metadata": "2.0.0-beta.11",
     "@aurelia/platform": "2.0.0-beta.11",
     "@aurelia/plugin-conventions": "2.0.0-beta.11",
     "@aurelia/runtime": "2.0.0-beta.11",
->>>>>>> 3c74be97
     "vinyl": "^2.2.0"
   },
   "devDependencies": {
