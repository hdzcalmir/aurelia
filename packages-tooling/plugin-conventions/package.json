{
  "name": "@aurelia/plugin-conventions",
<<<<<<< HEAD
  "version": "2.1.0-dev.202301121610",
=======
  "version": "2.0.0-beta.1",
>>>>>>> d3a6b700
  "main": "dist/cjs/index.cjs",
  "module": "dist/esm/index.mjs",
  "exports": {
    "require": "./dist/cjs/index.cjs",
    "import": "./dist/esm/index.mjs"
  },
  "typings": "dist/types/index.d.ts",
  "license": "MIT",
  "homepage": "https://aurelia.io",
  "repository": {
    "type": "git",
    "url": "https://github.com/aurelia/aurelia"
  },
  "bugs": {
    "url": "https://github.com/aurelia/aurelia/issues"
  },
  "keywords": [
    "aurelia",
    "plugin-conventions"
  ],
  "files": [
    "dist/**/*.cjs",
    "dist/**/*.dev.cjs.map",
    "dist/**/*.mjs",
    "dist/**/*.dev.mjs.map",
    "dist/**/*.d.ts",
    "src/**/*.ts",
    "README.md",
    "CHANGELOG.md",
    "LICENSE"
  ],
  "scripts": {
    "lint": "eslint --cache --ext .js,.ts src/",
    "lint:ci": "eslint --cache --ext .js,.ts --quiet --report-unused-disable-directives src/",
    "build": "rollup -c",
    "dev": "rollup -c -w",
    "publish:dev": "npm publish --tag dev",
    "publish:latest": "npm publish --tag latest",
    "rollup": "rollup -c",
    "postrollup": "tsc --emitDeclarationOnly",
    "build:packages-tooling": "npm run rollup"
  },
  "publishConfig": {
    "access": "public"
  },
  "dependencies": {
<<<<<<< HEAD
    "@aurelia/kernel": "2.1.0-dev.202301121610",
    "@aurelia/metadata": "2.1.0-dev.202301121610",
    "@aurelia/platform": "2.1.0-dev.202301121610",
    "@aurelia/runtime": "2.1.0-dev.202301121610",
    "@aurelia/runtime-html": "2.1.0-dev.202301121610",
=======
    "@aurelia/kernel": "2.0.0-beta.1",
    "@aurelia/metadata": "2.0.0-beta.1",
    "@aurelia/platform": "2.0.0-beta.1",
    "@aurelia/runtime": "2.0.0-beta.1",
    "@aurelia/runtime-html": "2.0.0-beta.1",
>>>>>>> d3a6b700
    "modify-code": "^2.0.0",
    "parse5": "^5.1.1",
    "typescript": "4.7.3"
  },
  "devDependencies": {
    "@types/node": "^14.18.14",
    "@types/parse5": "^5.0.2"
  },
  "engines": {
    "node": ">=14.17.0"
  }
}<|MERGE_RESOLUTION|>--- conflicted
+++ resolved
@@ -1,10 +1,6 @@
 {
   "name": "@aurelia/plugin-conventions",
-<<<<<<< HEAD
-  "version": "2.1.0-dev.202301121610",
-=======
   "version": "2.0.0-beta.1",
->>>>>>> d3a6b700
   "main": "dist/cjs/index.cjs",
   "module": "dist/esm/index.mjs",
   "exports": {
@@ -51,19 +47,11 @@
     "access": "public"
   },
   "dependencies": {
-<<<<<<< HEAD
-    "@aurelia/kernel": "2.1.0-dev.202301121610",
-    "@aurelia/metadata": "2.1.0-dev.202301121610",
-    "@aurelia/platform": "2.1.0-dev.202301121610",
-    "@aurelia/runtime": "2.1.0-dev.202301121610",
-    "@aurelia/runtime-html": "2.1.0-dev.202301121610",
-=======
     "@aurelia/kernel": "2.0.0-beta.1",
     "@aurelia/metadata": "2.0.0-beta.1",
     "@aurelia/platform": "2.0.0-beta.1",
     "@aurelia/runtime": "2.0.0-beta.1",
     "@aurelia/runtime-html": "2.0.0-beta.1",
->>>>>>> d3a6b700
     "modify-code": "^2.0.0",
     "parse5": "^5.1.1",
     "typescript": "4.7.3"
