--- conflicted
+++ resolved
@@ -1,10 +1,6 @@
 {
   "name": "@aurelia/vite-plugin",
-<<<<<<< HEAD
-  "version": "2.1.0-dev.202405130849",
-=======
   "version": "2.0.0-beta.18",
->>>>>>> 8fe53d14
   "main": "dist/cjs/index.cjs",
   "module": "dist/esm/index.mjs",
   "exports": {
@@ -49,19 +45,11 @@
     "access": "public"
   },
   "dependencies": {
-<<<<<<< HEAD
-    "@aurelia/kernel": "2.1.0-dev.202405130849",
-    "@aurelia/metadata": "2.1.0-dev.202405130849",
-    "@aurelia/platform": "2.1.0-dev.202405130849",
-    "@aurelia/plugin-conventions": "2.1.0-dev.202405130849",
-    "@aurelia/runtime": "2.1.0-dev.202405130849",
-=======
     "@aurelia/kernel": "2.0.0-beta.18",
     "@aurelia/metadata": "2.0.0-beta.18",
     "@aurelia/platform": "2.0.0-beta.18",
     "@aurelia/plugin-conventions": "2.0.0-beta.18",
     "@aurelia/runtime": "2.0.0-beta.18",
->>>>>>> 8fe53d14
     "@rollup/pluginutils": "5.0.2",
     "vite": "^5.0.12",
     "loader-utils": "^2.0.0"
