--- conflicted
+++ resolved
@@ -1,10 +1,6 @@
 {
   "name": "@aurelia/parcel-transformer",
-<<<<<<< HEAD
-  "version": "2.0.1-dev.202312050532",
-=======
   "version": "2.0.0-beta.9",
->>>>>>> 010a4ad6
   "main": "dist/cjs/index.cjs",
   "module": "dist/esm/index.mjs",
   "exports": {
@@ -48,19 +44,11 @@
     "access": "public"
   },
   "dependencies": {
-<<<<<<< HEAD
-    "@aurelia/kernel": "2.0.1-dev.202312050532",
-    "@aurelia/metadata": "2.0.1-dev.202312050532",
-    "@aurelia/platform": "2.0.1-dev.202312050532",
-    "@aurelia/plugin-conventions": "2.0.1-dev.202312050532",
-    "@aurelia/runtime": "2.0.1-dev.202312050532",
-=======
     "@aurelia/kernel": "2.0.0-beta.9",
     "@aurelia/metadata": "2.0.0-beta.9",
     "@aurelia/platform": "2.0.0-beta.9",
     "@aurelia/plugin-conventions": "2.0.0-beta.9",
     "@aurelia/runtime": "2.0.0-beta.9",
->>>>>>> 010a4ad6
     "@parcel/plugin": "^2.8.3",
     "@parcel/source-map": "^2.1.1"
   },
