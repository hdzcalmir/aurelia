--- conflicted
+++ resolved
@@ -1,10 +1,6 @@
 {
   "name": "@aurelia/parcel-transformer",
-<<<<<<< HEAD
-  "version": "2.1.0-dev.202401181956",
-=======
   "version": "2.0.0-beta.10",
->>>>>>> 744e9a26
   "main": "dist/cjs/index.cjs",
   "module": "dist/esm/index.mjs",
   "exports": {
@@ -48,19 +44,11 @@
     "access": "public"
   },
   "dependencies": {
-<<<<<<< HEAD
-    "@aurelia/kernel": "2.1.0-dev.202401181956",
-    "@aurelia/metadata": "2.1.0-dev.202401181956",
-    "@aurelia/platform": "2.1.0-dev.202401181956",
-    "@aurelia/plugin-conventions": "2.1.0-dev.202401181956",
-    "@aurelia/runtime": "2.1.0-dev.202401181956",
-=======
     "@aurelia/kernel": "2.0.0-beta.10",
     "@aurelia/metadata": "2.0.0-beta.10",
     "@aurelia/platform": "2.0.0-beta.10",
     "@aurelia/plugin-conventions": "2.0.0-beta.10",
     "@aurelia/runtime": "2.0.0-beta.10",
->>>>>>> 744e9a26
     "@parcel/plugin": "^2.8.3",
     "@parcel/source-map": "^2.1.1"
   },
