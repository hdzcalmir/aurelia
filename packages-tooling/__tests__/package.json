{
  "name": "@aurelia/__tests__cjs",
<<<<<<< HEAD
  "version": "2.0.1-dev.202405010737",
=======
  "version": "2.0.0-beta.16",
>>>>>>> 0acd512a
  "private": true,
  "license": "MIT",
  "engines": {
    "node": ">=12.0.0",
    "npm": ">=6.1.0"
  },
  "scripts": {
    "lint": "eslint --cache --ext .js,.ts .",
    "lint:ci": "eslint --ext .js,.ts --quiet --report-unused-disable-directives .",
    "::mocha": "mocha --ui bdd --reporter min --colors --recursive --timeout 5000 --watch-extensions js",
    "test-node": "npm run ::mocha -- dist/cjs/**/*.spec.js",
    "test-node:plugin-conventions": "npm run ::mocha -- dist/cjs/plugin-conventions/**/*.spec.js",
    "test-node:plugin-gulp": "npm run ::mocha -- dist/cjs/plugin-gulp/**/*.spec.js",
    "test-node:webpack-loader": "npm run ::mocha -- dist/cjs/webpack-loader/**/*.spec.js",
    "test-node:babel-jest": "npm run ::mocha -- dist/cjs/babel-jest/**/*.spec.js",
    "test-node:ts-jest": "npm run ::mocha -- dist/cjs/ts-jest/**/*.spec.js",
    "test-node:parcel-transformer": "npm run ::mocha -- dist/cjs/parcel-transformer/**/*.spec.js",
    "build": "tsc --build",
    "postbuild": "rimraf dist/**/tsconfig.tsbuildinfo",
    "dev": "cross-env DEV_MODE=true node esbuild.dev.cjs",
    "rollup": "npm run build",
    "verify": "tsc --noEmit"
  },
  "dependencies": {
<<<<<<< HEAD
    "@aurelia/babel-jest": "2.0.1-dev.202405010737",
    "@aurelia/kernel": "2.0.1-dev.202405010737",
    "@aurelia/metadata": "2.0.1-dev.202405010737",
    "@aurelia/platform": "2.0.1-dev.202405010737",
    "@aurelia/platform-browser": "2.0.1-dev.202405010737",
    "@aurelia/plugin-conventions": "2.0.1-dev.202405010737",
    "@aurelia/plugin-gulp": "2.0.1-dev.202405010737",
    "@aurelia/runtime": "2.0.1-dev.202405010737",
    "@aurelia/runtime-html": "2.0.1-dev.202405010737",
    "@aurelia/testing": "2.0.1-dev.202405010737",
    "@aurelia/ts-jest": "2.0.1-dev.202405010737",
    "@aurelia/webpack-loader": "2.0.1-dev.202405010737",
    "@aurelia/parcel-transformer": "2.0.1-dev.202405010737",
=======
    "@aurelia/babel-jest": "2.0.0-beta.16",
    "@aurelia/kernel": "2.0.0-beta.16",
    "@aurelia/metadata": "2.0.0-beta.16",
    "@aurelia/platform": "2.0.0-beta.16",
    "@aurelia/platform-browser": "2.0.0-beta.16",
    "@aurelia/plugin-conventions": "2.0.0-beta.16",
    "@aurelia/plugin-gulp": "2.0.0-beta.16",
    "@aurelia/runtime": "2.0.0-beta.16",
    "@aurelia/runtime-html": "2.0.0-beta.16",
    "@aurelia/testing": "2.0.0-beta.16",
    "@aurelia/ts-jest": "2.0.0-beta.16",
    "@aurelia/webpack-loader": "2.0.0-beta.16",
    "@aurelia/parcel-transformer": "2.0.0-beta.16",
>>>>>>> 0acd512a
    "@babel/core": "^7.18.2",
    "@jest/transform": "^29.7.0",
    "@jest/types": "^29.1.0",
    "i18next": ">= 17.3.1",
    "jsdom": "24.0.0",
    "typescript": "5.4.2",
    "vinyl": "^2.2.0",
    "ts-jest": "^29.1.2"
  },
  "devDependencies": {
    "@types/jsdom": "^21.1.6",
    "@types/karma": "^6.3.3",
    "@types/mocha": "10.0.6",
    "@types/node": "^14.18.14",
    "@types/vinyl": "^2.0.6",
    "mocha": "10.3.0",
    "source-map": "^0.7.3",
    "ts-node": "10.9.1",
    "vinyl": "^2.2.0"
  },
  "volta": {
    "node": "18.19.0",
    "npm": "8.12.1"
  }
}<|MERGE_RESOLUTION|>--- conflicted
+++ resolved
@@ -1,10 +1,6 @@
 {
   "name": "@aurelia/__tests__cjs",
-<<<<<<< HEAD
-  "version": "2.0.1-dev.202405010737",
-=======
   "version": "2.0.0-beta.16",
->>>>>>> 0acd512a
   "private": true,
   "license": "MIT",
   "engines": {
@@ -29,21 +25,6 @@
     "verify": "tsc --noEmit"
   },
   "dependencies": {
-<<<<<<< HEAD
-    "@aurelia/babel-jest": "2.0.1-dev.202405010737",
-    "@aurelia/kernel": "2.0.1-dev.202405010737",
-    "@aurelia/metadata": "2.0.1-dev.202405010737",
-    "@aurelia/platform": "2.0.1-dev.202405010737",
-    "@aurelia/platform-browser": "2.0.1-dev.202405010737",
-    "@aurelia/plugin-conventions": "2.0.1-dev.202405010737",
-    "@aurelia/plugin-gulp": "2.0.1-dev.202405010737",
-    "@aurelia/runtime": "2.0.1-dev.202405010737",
-    "@aurelia/runtime-html": "2.0.1-dev.202405010737",
-    "@aurelia/testing": "2.0.1-dev.202405010737",
-    "@aurelia/ts-jest": "2.0.1-dev.202405010737",
-    "@aurelia/webpack-loader": "2.0.1-dev.202405010737",
-    "@aurelia/parcel-transformer": "2.0.1-dev.202405010737",
-=======
     "@aurelia/babel-jest": "2.0.0-beta.16",
     "@aurelia/kernel": "2.0.0-beta.16",
     "@aurelia/metadata": "2.0.0-beta.16",
@@ -57,7 +38,6 @@
     "@aurelia/ts-jest": "2.0.0-beta.16",
     "@aurelia/webpack-loader": "2.0.0-beta.16",
     "@aurelia/parcel-transformer": "2.0.0-beta.16",
->>>>>>> 0acd512a
     "@babel/core": "^7.18.2",
     "@jest/transform": "^29.7.0",
     "@jest/types": "^29.1.0",
