--- conflicted
+++ resolved
@@ -1,10 +1,6 @@
 {
   "name": "@aurelia/__tests__cjs",
-<<<<<<< HEAD
-  "version": "2.0.1-dev.202407011800",
-=======
   "version": "2.0.0-beta.20",
->>>>>>> 3e78148d
   "private": true,
   "license": "MIT",
   "engines": {
@@ -29,21 +25,6 @@
     "verify": "tsc --noEmit"
   },
   "dependencies": {
-<<<<<<< HEAD
-    "@aurelia/babel-jest": "2.0.1-dev.202407011800",
-    "@aurelia/kernel": "2.0.1-dev.202407011800",
-    "@aurelia/metadata": "2.0.1-dev.202407011800",
-    "@aurelia/platform": "2.0.1-dev.202407011800",
-    "@aurelia/platform-browser": "2.0.1-dev.202407011800",
-    "@aurelia/plugin-conventions": "2.0.1-dev.202407011800",
-    "@aurelia/plugin-gulp": "2.0.1-dev.202407011800",
-    "@aurelia/runtime": "2.0.1-dev.202407011800",
-    "@aurelia/runtime-html": "2.0.1-dev.202407011800",
-    "@aurelia/testing": "2.0.1-dev.202407011800",
-    "@aurelia/ts-jest": "2.0.1-dev.202407011800",
-    "@aurelia/webpack-loader": "2.0.1-dev.202407011800",
-    "@aurelia/parcel-transformer": "2.0.1-dev.202407011800",
-=======
     "@aurelia/babel-jest": "2.0.0-beta.20",
     "@aurelia/kernel": "2.0.0-beta.20",
     "@aurelia/metadata": "2.0.0-beta.20",
@@ -57,7 +38,6 @@
     "@aurelia/ts-jest": "2.0.0-beta.20",
     "@aurelia/webpack-loader": "2.0.0-beta.20",
     "@aurelia/parcel-transformer": "2.0.0-beta.20",
->>>>>>> 3e78148d
     "@babel/core": "^7.18.2",
     "@jest/transform": "^29.7.0",
     "@jest/types": "^29.1.0",
