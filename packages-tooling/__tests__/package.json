--- conflicted
+++ resolved
@@ -1,10 +1,6 @@
 {
   "name": "@aurelia/__tests__cjs",
-<<<<<<< HEAD
-  "version": "2.1.0-dev.202209201151",
-=======
   "version": "2.0.0-alpha.41",
->>>>>>> 71fffd97
   "private": true,
   "license": "MIT",
   "engines": {
@@ -30,22 +26,6 @@
     "verify": "tsc --noEmit"
   },
   "dependencies": {
-<<<<<<< HEAD
-    "@aurelia/aot": "2.1.0-dev.202209201151",
-    "@aurelia/babel-jest": "2.1.0-dev.202209201151",
-    "@aurelia/kernel": "2.1.0-dev.202209201151",
-    "@aurelia/metadata": "2.1.0-dev.202209201151",
-    "@aurelia/platform": "2.1.0-dev.202209201151",
-    "@aurelia/platform-browser": "2.1.0-dev.202209201151",
-    "@aurelia/plugin-conventions": "2.1.0-dev.202209201151",
-    "@aurelia/plugin-gulp": "2.1.0-dev.202209201151",
-    "@aurelia/runtime": "2.1.0-dev.202209201151",
-    "@aurelia/runtime-html": "2.1.0-dev.202209201151",
-    "@aurelia/testing": "2.1.0-dev.202209201151",
-    "@aurelia/ts-jest": "2.1.0-dev.202209201151",
-    "@aurelia/webpack-loader": "2.1.0-dev.202209201151",
-    "@aurelia/parcel-transformer": "2.1.0-dev.202209201151",
-=======
     "@aurelia/aot": "2.0.0-alpha.41",
     "@aurelia/babel-jest": "2.0.0-alpha.41",
     "@aurelia/kernel": "2.0.0-alpha.41",
@@ -60,7 +40,6 @@
     "@aurelia/ts-jest": "2.0.0-alpha.41",
     "@aurelia/webpack-loader": "2.0.0-alpha.41",
     "@aurelia/parcel-transformer": "2.0.0-alpha.41",
->>>>>>> 71fffd97
     "@babel/core": "^7.18.2",
     "@jest/transform": "^28.1.0",
     "@jest/types": "^28.1.0",
