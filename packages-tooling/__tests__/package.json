--- conflicted
+++ resolved
@@ -25,22 +25,6 @@
     "build:packages-tooling": "npm run build"
   },
   "dependencies": {
-<<<<<<< HEAD
-    "@aurelia/aot": "2.1.0-dev.202205131405",
-    "@aurelia/babel-jest": "2.1.0-dev.202205131405",
-    "@aurelia/kernel": "2.1.0-dev.202205131405",
-    "@aurelia/metadata": "2.1.0-dev.202205131405",
-    "@aurelia/platform": "2.1.0-dev.202205131405",
-    "@aurelia/platform-browser": "2.1.0-dev.202205131405",
-    "@aurelia/plugin-conventions": "2.1.0-dev.202205131405",
-    "@aurelia/plugin-gulp": "2.1.0-dev.202205131405",
-    "@aurelia/runtime": "2.1.0-dev.202205131405",
-    "@aurelia/runtime-html": "2.1.0-dev.202205131405",
-    "@aurelia/testing": "2.1.0-dev.202205131405",
-    "@aurelia/ts-jest": "2.1.0-dev.202205131405",
-    "@aurelia/webpack-loader": "2.1.0-dev.202205131405",
-    "@aurelia/parcel-transformer": "2.1.0-dev.202205131405",
-=======
     "@aurelia/aot": "2.0.0-alpha.31",
     "@aurelia/babel-jest": "2.0.0-alpha.31",
     "@aurelia/kernel": "2.0.0-alpha.31",
@@ -55,7 +39,6 @@
     "@aurelia/ts-jest": "2.0.0-alpha.31",
     "@aurelia/webpack-loader": "2.0.0-alpha.31",
     "@aurelia/parcel-transformer": "2.0.0-alpha.31",
->>>>>>> 8798f387
     "@babel/core": "^7.17.9",
     "@jest/transform": "^27.5.1",
     "@jest/types": "^27.5.1",
