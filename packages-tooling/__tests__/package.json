{
  "name": "@aurelia/__tests__cjs",
  "version": "2.0.0-alpha.34",
  "private": true,
  "license": "MIT",
  "engines": {
    "node": ">=12.0.0",
    "npm": ">=6.1.0"
  },
  "scripts": {
    "lint": "eslint --cache --ext .js,.ts .",
    "lint:ci": "eslint --cache --ext .js,.ts --quiet --report-unused-disable-directives .",
    "test-262": "node dist/cjs/__tests__/setup-test262.js",
    "::mocha": "mocha --ui bdd --reporter min --colors --recursive --timeout 5000 --watch-extensions js",
    "test-node": "npm run ::mocha -- dist/cjs/__tests__/**/*.spec.js",
    "test-node:aot": "npm run ::mocha -- dist/cjs/__tests__/aot/**/*.spec.js",
    "test-node:plugin-conventions": "npm run ::mocha -- dist/cjs/__tests__/plugin-conventions/**/*.spec.js",
    "test-node:plugin-gulp": "npm run ::mocha -- dist/cjs/__tests__/plugin-gulp/**/*.spec.js",
    "test-node:webpack-loader": "npm run ::mocha -- dist/cjs/__tests__/webpack-loader/**/*.spec.js",
    "test-node:babel-jest": "npm run ::mocha -- dist/cjs/__tests__/babel-jest/**/*.spec.js",
    "test-node:ts-jest": "npm run ::mocha -- dist/cjs/__tests__/ts-jest/**/*.spec.js",
    "test-node:parcel-transformer": "npm run ::mocha -- dist/cjs/__tests__/parcel-transformer/**/*.spec.js",
    "build": "tsc --build",
    "dev": "cross-env DEV_MODE=true node esbuild.dev.cjs",
    "rollup": "npm run build",
    "verify": "tsc --noEmit"
  },
  "dependencies": {
<<<<<<< HEAD
    "@aurelia/aot": "2.1.0-dev.202206040020",
    "@aurelia/babel-jest": "2.1.0-dev.202206040020",
    "@aurelia/kernel": "2.1.0-dev.202206040020",
    "@aurelia/metadata": "2.1.0-dev.202206040020",
    "@aurelia/platform": "2.1.0-dev.202206040020",
    "@aurelia/platform-browser": "2.1.0-dev.202206040020",
    "@aurelia/plugin-conventions": "2.1.0-dev.202206040020",
    "@aurelia/plugin-gulp": "2.1.0-dev.202206040020",
    "@aurelia/runtime": "2.1.0-dev.202206040020",
    "@aurelia/runtime-html": "2.1.0-dev.202206040020",
    "@aurelia/testing": "2.1.0-dev.202206040020",
    "@aurelia/ts-jest": "2.1.0-dev.202206040020",
    "@aurelia/webpack-loader": "2.1.0-dev.202206040020",
    "@aurelia/parcel-transformer": "2.1.0-dev.202206040020",
    "@babel/core": "^7.17.9",
    "@jest/transform": "^27.5.1",
    "@jest/types": "^27.5.1",
=======
    "@aurelia/aot": "2.0.0-alpha.34",
    "@aurelia/babel-jest": "2.0.0-alpha.34",
    "@aurelia/kernel": "2.0.0-alpha.34",
    "@aurelia/metadata": "2.0.0-alpha.34",
    "@aurelia/platform": "2.0.0-alpha.34",
    "@aurelia/platform-browser": "2.0.0-alpha.34",
    "@aurelia/plugin-conventions": "2.0.0-alpha.34",
    "@aurelia/plugin-gulp": "2.0.0-alpha.34",
    "@aurelia/runtime": "2.0.0-alpha.34",
    "@aurelia/runtime-html": "2.0.0-alpha.34",
    "@aurelia/testing": "2.0.0-alpha.34",
    "@aurelia/ts-jest": "2.0.0-alpha.34",
    "@aurelia/webpack-loader": "2.0.0-alpha.34",
    "@aurelia/parcel-transformer": "2.0.0-alpha.34",
    "@babel/core": "^7.18.2",
    "@jest/transform": "^28.1.0",
    "@jest/types": "^28.1.0",
>>>>>>> d6a1590e
    "i18next": "^17.0.0",
    "jsdom": "^19.0.0",
    "typescript": "4.7.3",
    "vinyl": "^2.2.0"
  },
  "devDependencies": {
    "@types/jsdom": "^16.2.14",
    "@types/karma": "^6.3.3",
    "@types/mocha": "^9.1.1",
    "@types/node": "^14.18.14",
    "@types/vinyl": "^2.0.6",
    "mocha": "^9.2.2",
    "source-map": "^0.7.3",
    "ts-node": "^10.7.0",
    "tsconfig-paths": "^3.9.0",
    "vinyl": "^2.2.0"
  },
<<<<<<< HEAD
  "version": "2.1.0-dev.202206040020"
=======
  "volta": {
    "node": "16.14.2",
    "npm": "8.12.1"
  }
>>>>>>> d6a1590e
}<|MERGE_RESOLUTION|>--- conflicted
+++ resolved
@@ -26,25 +26,6 @@
     "verify": "tsc --noEmit"
   },
   "dependencies": {
-<<<<<<< HEAD
-    "@aurelia/aot": "2.1.0-dev.202206040020",
-    "@aurelia/babel-jest": "2.1.0-dev.202206040020",
-    "@aurelia/kernel": "2.1.0-dev.202206040020",
-    "@aurelia/metadata": "2.1.0-dev.202206040020",
-    "@aurelia/platform": "2.1.0-dev.202206040020",
-    "@aurelia/platform-browser": "2.1.0-dev.202206040020",
-    "@aurelia/plugin-conventions": "2.1.0-dev.202206040020",
-    "@aurelia/plugin-gulp": "2.1.0-dev.202206040020",
-    "@aurelia/runtime": "2.1.0-dev.202206040020",
-    "@aurelia/runtime-html": "2.1.0-dev.202206040020",
-    "@aurelia/testing": "2.1.0-dev.202206040020",
-    "@aurelia/ts-jest": "2.1.0-dev.202206040020",
-    "@aurelia/webpack-loader": "2.1.0-dev.202206040020",
-    "@aurelia/parcel-transformer": "2.1.0-dev.202206040020",
-    "@babel/core": "^7.17.9",
-    "@jest/transform": "^27.5.1",
-    "@jest/types": "^27.5.1",
-=======
     "@aurelia/aot": "2.0.0-alpha.34",
     "@aurelia/babel-jest": "2.0.0-alpha.34",
     "@aurelia/kernel": "2.0.0-alpha.34",
@@ -62,7 +43,6 @@
     "@babel/core": "^7.18.2",
     "@jest/transform": "^28.1.0",
     "@jest/types": "^28.1.0",
->>>>>>> d6a1590e
     "i18next": "^17.0.0",
     "jsdom": "^19.0.0",
     "typescript": "4.7.3",
@@ -80,12 +60,8 @@
     "tsconfig-paths": "^3.9.0",
     "vinyl": "^2.2.0"
   },
-<<<<<<< HEAD
-  "version": "2.1.0-dev.202206040020"
-=======
   "volta": {
     "node": "16.14.2",
     "npm": "8.12.1"
   }
->>>>>>> d6a1590e
 }