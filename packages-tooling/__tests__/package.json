{
  "name": "@aurelia/__tests__cjs",
<<<<<<< HEAD
  "version": "2.0.1-dev.202403150512",
=======
  "version": "2.0.0-beta.14",
>>>>>>> 48fd612a
  "private": true,
  "license": "MIT",
  "engines": {
    "node": ">=12.0.0",
    "npm": ">=6.1.0"
  },
  "scripts": {
    "lint": "eslint --cache --ext .js,.ts .",
    "lint:ci": "eslint --ext .js,.ts --quiet --report-unused-disable-directives .",
    "::mocha": "mocha --ui bdd --reporter min --colors --recursive --timeout 5000 --watch-extensions js",
    "test-node": "npm run ::mocha -- dist/cjs/**/*.spec.js",
    "test-node:plugin-conventions": "npm run ::mocha -- dist/cjs/plugin-conventions/**/*.spec.js",
    "test-node:plugin-gulp": "npm run ::mocha -- dist/cjs/plugin-gulp/**/*.spec.js",
    "test-node:webpack-loader": "npm run ::mocha -- dist/cjs/webpack-loader/**/*.spec.js",
    "test-node:babel-jest": "npm run ::mocha -- dist/cjs/babel-jest/**/*.spec.js",
    "test-node:ts-jest": "npm run ::mocha -- dist/cjs/ts-jest/**/*.spec.js",
    "test-node:parcel-transformer": "npm run ::mocha -- dist/cjs/parcel-transformer/**/*.spec.js",
    "build": "tsc --build",
    "postbuild": "rimraf dist/**/tsconfig.tsbuildinfo",
    "dev": "cross-env DEV_MODE=true node esbuild.dev.cjs",
    "rollup": "npm run build",
    "verify": "tsc --noEmit"
  },
  "dependencies": {
<<<<<<< HEAD
    "@aurelia/babel-jest": "2.0.1-dev.202403150512",
    "@aurelia/kernel": "2.0.1-dev.202403150512",
    "@aurelia/metadata": "2.0.1-dev.202403150512",
    "@aurelia/platform": "2.0.1-dev.202403150512",
    "@aurelia/platform-browser": "2.0.1-dev.202403150512",
    "@aurelia/plugin-conventions": "2.0.1-dev.202403150512",
    "@aurelia/plugin-gulp": "2.0.1-dev.202403150512",
    "@aurelia/runtime": "2.0.1-dev.202403150512",
    "@aurelia/runtime-html": "2.0.1-dev.202403150512",
    "@aurelia/testing": "2.0.1-dev.202403150512",
    "@aurelia/ts-jest": "2.0.1-dev.202403150512",
    "@aurelia/webpack-loader": "2.0.1-dev.202403150512",
    "@aurelia/parcel-transformer": "2.0.1-dev.202403150512",
=======
    "@aurelia/babel-jest": "2.0.0-beta.14",
    "@aurelia/kernel": "2.0.0-beta.14",
    "@aurelia/metadata": "2.0.0-beta.14",
    "@aurelia/platform": "2.0.0-beta.14",
    "@aurelia/platform-browser": "2.0.0-beta.14",
    "@aurelia/plugin-conventions": "2.0.0-beta.14",
    "@aurelia/plugin-gulp": "2.0.0-beta.14",
    "@aurelia/runtime": "2.0.0-beta.14",
    "@aurelia/runtime-html": "2.0.0-beta.14",
    "@aurelia/testing": "2.0.0-beta.14",
    "@aurelia/ts-jest": "2.0.0-beta.14",
    "@aurelia/webpack-loader": "2.0.0-beta.14",
    "@aurelia/parcel-transformer": "2.0.0-beta.14",
>>>>>>> 48fd612a
    "@babel/core": "^7.18.2",
    "@jest/transform": "^29.7.0",
    "@jest/types": "^29.1.0",
    "i18next": ">= 17.3.1",
    "jsdom": "24.0.0",
    "typescript": "5.4.2",
    "vinyl": "^2.2.0",
    "ts-jest": "^29.1.2"
  },
  "devDependencies": {
    "@types/jsdom": "^21.1.6",
    "@types/karma": "^6.3.3",
    "@types/mocha": "10.0.0",
    "@types/node": "^14.18.14",
    "@types/vinyl": "^2.0.6",
    "mocha": "10.0.0",
    "source-map": "^0.7.3",
    "ts-node": "10.9.1",
    "vinyl": "^2.2.0"
  },
  "volta": {
    "node": "18.19.0",
    "npm": "8.12.1"
  }
}<|MERGE_RESOLUTION|>--- conflicted
+++ resolved
@@ -1,10 +1,6 @@
 {
   "name": "@aurelia/__tests__cjs",
-<<<<<<< HEAD
-  "version": "2.0.1-dev.202403150512",
-=======
   "version": "2.0.0-beta.14",
->>>>>>> 48fd612a
   "private": true,
   "license": "MIT",
   "engines": {
@@ -29,21 +25,6 @@
     "verify": "tsc --noEmit"
   },
   "dependencies": {
-<<<<<<< HEAD
-    "@aurelia/babel-jest": "2.0.1-dev.202403150512",
-    "@aurelia/kernel": "2.0.1-dev.202403150512",
-    "@aurelia/metadata": "2.0.1-dev.202403150512",
-    "@aurelia/platform": "2.0.1-dev.202403150512",
-    "@aurelia/platform-browser": "2.0.1-dev.202403150512",
-    "@aurelia/plugin-conventions": "2.0.1-dev.202403150512",
-    "@aurelia/plugin-gulp": "2.0.1-dev.202403150512",
-    "@aurelia/runtime": "2.0.1-dev.202403150512",
-    "@aurelia/runtime-html": "2.0.1-dev.202403150512",
-    "@aurelia/testing": "2.0.1-dev.202403150512",
-    "@aurelia/ts-jest": "2.0.1-dev.202403150512",
-    "@aurelia/webpack-loader": "2.0.1-dev.202403150512",
-    "@aurelia/parcel-transformer": "2.0.1-dev.202403150512",
-=======
     "@aurelia/babel-jest": "2.0.0-beta.14",
     "@aurelia/kernel": "2.0.0-beta.14",
     "@aurelia/metadata": "2.0.0-beta.14",
@@ -57,7 +38,6 @@
     "@aurelia/ts-jest": "2.0.0-beta.14",
     "@aurelia/webpack-loader": "2.0.0-beta.14",
     "@aurelia/parcel-transformer": "2.0.0-beta.14",
->>>>>>> 48fd612a
     "@babel/core": "^7.18.2",
     "@jest/transform": "^29.7.0",
     "@jest/types": "^29.1.0",
