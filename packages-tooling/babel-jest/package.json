{
  "name": "@aurelia/babel-jest",
  "version": "2.1.0-dev.202206040020",
  "main": "dist/cjs/index.cjs",
  "module": "dist/esm/index.mjs",
  "exports": {
    "require": "./dist/cjs/index.cjs",
    "import": "./dist/esm/index.mjs"
  },
  "typings": "dist/types/index.d.ts",
  "license": "MIT",
  "homepage": "https://aurelia.io",
  "repository": {
    "type": "git",
    "url": "https://github.com/aurelia/aurelia"
  },
  "bugs": {
    "url": "https://github.com/aurelia/aurelia/issues"
  },
  "keywords": [
    "aurelia",
    "jest"
  ],
  "files": [
    "dist",
    "src",
    "README.md",
    "CHANGELOG.md",
    "LICENSE"
  ],
  "scripts": {
    "lint": "eslint --cache --ext .js,.ts src/",
    "lint:ci": "eslint --cache --ext .js,.ts --quiet --report-unused-disable-directives src/",
    "build": "rollup -c",
    "dev": "rollup -c -w",
    "publish:dev": "npm publish --tag dev",
    "publish:latest": "npm publish --tag latest",
    "rollup": "rollup -c",
    "postrollup": "tsc --emitDeclarationOnly",
    "build:packages-tooling": "npm run rollup"
  },
  "publishConfig": {
    "access": "public"
  },
  "dependencies": {
<<<<<<< HEAD
    "@aurelia/kernel": "2.1.0-dev.202206040020",
    "@aurelia/metadata": "2.1.0-dev.202206040020",
    "@aurelia/platform": "2.1.0-dev.202206040020",
    "@aurelia/plugin-conventions": "2.1.0-dev.202206040020",
    "@aurelia/runtime": "2.1.0-dev.202206040020",
    "@babel/core": "^7.17.9",
    "babel-jest": "^27.5.1"
=======
    "@aurelia/kernel": "2.0.0-alpha.34",
    "@aurelia/metadata": "2.0.0-alpha.34",
    "@aurelia/platform": "2.0.0-alpha.34",
    "@aurelia/plugin-conventions": "2.0.0-alpha.34",
    "@aurelia/runtime": "2.0.0-alpha.34",
    "@babel/core": "^7.18.2",
    "babel-jest": "^28.1.0"
>>>>>>> d6a1590e
  },
  "devDependencies": {
    "@jest/transform": "^28.1.0",
    "@types/node": "^14.18.14",
    "typescript": "4.7.3"
  },
  "engines": {
    "node": ">=14.17.0"
  }
}<|MERGE_RESOLUTION|>--- conflicted
+++ resolved
@@ -43,15 +43,6 @@
     "access": "public"
   },
   "dependencies": {
-<<<<<<< HEAD
-    "@aurelia/kernel": "2.1.0-dev.202206040020",
-    "@aurelia/metadata": "2.1.0-dev.202206040020",
-    "@aurelia/platform": "2.1.0-dev.202206040020",
-    "@aurelia/plugin-conventions": "2.1.0-dev.202206040020",
-    "@aurelia/runtime": "2.1.0-dev.202206040020",
-    "@babel/core": "^7.17.9",
-    "babel-jest": "^27.5.1"
-=======
     "@aurelia/kernel": "2.0.0-alpha.34",
     "@aurelia/metadata": "2.0.0-alpha.34",
     "@aurelia/platform": "2.0.0-alpha.34",
@@ -59,7 +50,6 @@
     "@aurelia/runtime": "2.0.0-alpha.34",
     "@babel/core": "^7.18.2",
     "babel-jest": "^28.1.0"
->>>>>>> d6a1590e
   },
   "devDependencies": {
     "@jest/transform": "^28.1.0",
