--- conflicted
+++ resolved
@@ -1,10 +1,6 @@
 {
   "name": "@aurelia/babel-jest",
-<<<<<<< HEAD
-  "version": "2.0.1-dev.202312050532",
-=======
   "version": "2.0.0-beta.9",
->>>>>>> 010a4ad6
   "main": "dist/cjs/index.cjs",
   "module": "dist/esm/index.mjs",
   "exports": {
@@ -48,19 +44,11 @@
     "access": "public"
   },
   "dependencies": {
-<<<<<<< HEAD
-    "@aurelia/kernel": "2.0.1-dev.202312050532",
-    "@aurelia/metadata": "2.0.1-dev.202312050532",
-    "@aurelia/platform": "2.0.1-dev.202312050532",
-    "@aurelia/plugin-conventions": "2.0.1-dev.202312050532",
-    "@aurelia/runtime": "2.0.1-dev.202312050532",
-=======
     "@aurelia/kernel": "2.0.0-beta.9",
     "@aurelia/metadata": "2.0.0-beta.9",
     "@aurelia/platform": "2.0.0-beta.9",
     "@aurelia/plugin-conventions": "2.0.0-beta.9",
     "@aurelia/runtime": "2.0.0-beta.9",
->>>>>>> 010a4ad6
     "@babel/core": "^7.18.2",
     "babel-jest": "^28.1.0"
   },
