--- conflicted
+++ resolved
@@ -1,10 +1,6 @@
 {
   "name": "@aurelia/babel-jest",
-<<<<<<< HEAD
-  "version": "2.1.0-dev.202306161457",
-=======
   "version": "2.0.0-beta.7",
->>>>>>> 09237021
   "main": "dist/cjs/index.cjs",
   "module": "dist/esm/index.mjs",
   "exports": {
@@ -52,19 +48,11 @@
     "access": "public"
   },
   "dependencies": {
-<<<<<<< HEAD
-    "@aurelia/kernel": "2.1.0-dev.202306161457",
-    "@aurelia/metadata": "2.1.0-dev.202306161457",
-    "@aurelia/platform": "2.1.0-dev.202306161457",
-    "@aurelia/plugin-conventions": "2.1.0-dev.202306161457",
-    "@aurelia/runtime": "2.1.0-dev.202306161457",
-=======
     "@aurelia/kernel": "2.0.0-beta.7",
     "@aurelia/metadata": "2.0.0-beta.7",
     "@aurelia/platform": "2.0.0-beta.7",
     "@aurelia/plugin-conventions": "2.0.0-beta.7",
     "@aurelia/runtime": "2.0.0-beta.7",
->>>>>>> 09237021
     "@babel/core": "^7.18.2",
     "babel-jest": "^28.1.0"
   },
