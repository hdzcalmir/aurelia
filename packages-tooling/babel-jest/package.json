{
  "name": "@aurelia/babel-jest",
<<<<<<< HEAD
  "version": "2.1.0-dev.202405060015",
=======
  "version": "2.0.0-beta.17",
>>>>>>> 4b0281e0
  "main": "dist/cjs/index.cjs",
  "module": "dist/esm/index.mjs",
  "exports": {
    "types": "./dist/types/index.d.ts",
    "require": "./dist/cjs/index.cjs",
    "import": "./dist/esm/index.mjs"
  },
  "types": "dist/types/index.d.ts",
  "license": "MIT",
  "homepage": "https://aurelia.io",
  "repository": {
    "type": "git",
    "url": "https://github.com/aurelia/aurelia.git",
    "directory": "packages-tooling/babel-jest"
  },
  "bugs": {
    "url": "https://github.com/aurelia/aurelia/issues"
  },
  "keywords": [
    "aurelia",
    "jest"
  ],
  "files": [
    "dist",
    "src/**/*.ts",
    "README.md",
    "CHANGELOG.md",
    "LICENSE"
  ],
  "scripts": {
    "lint": "eslint --cache --ext .js,.ts src/",
    "lint:ci": "eslint --ext .js,.ts --quiet --report-unused-disable-directives src/",
    "build": "rollup -c",
    "dev": "rollup -c -w",
    "publish:dev": "npm publish --tag dev",
    "publish:latest": "npm publish --tag latest",
    "rollup": "rollup -c",
    "postrollup": "tsc --emitDeclarationOnly",
    "build:packages-tooling": "npm run rollup"
  },
  "publishConfig": {
    "access": "public"
  },
  "dependencies": {
<<<<<<< HEAD
    "@aurelia/kernel": "2.1.0-dev.202405060015",
    "@aurelia/metadata": "2.1.0-dev.202405060015",
    "@aurelia/platform": "2.1.0-dev.202405060015",
    "@aurelia/plugin-conventions": "2.1.0-dev.202405060015",
    "@aurelia/runtime": "2.1.0-dev.202405060015",
=======
    "@aurelia/kernel": "2.0.0-beta.17",
    "@aurelia/metadata": "2.0.0-beta.17",
    "@aurelia/platform": "2.0.0-beta.17",
    "@aurelia/plugin-conventions": "2.0.0-beta.17",
    "@aurelia/runtime": "2.0.0-beta.17",
>>>>>>> 4b0281e0
    "@babel/core": "^7.18.2",
    "babel-jest": "^29.7.0"
  },
  "devDependencies": {
    "@jest/transform": "^29.7.0",
    "@types/node": "^14.18.14",
    "typescript": "5.4.2"
  },
  "engines": {
    "node": ">=14.17.0"
  }
}<|MERGE_RESOLUTION|>--- conflicted
+++ resolved
@@ -1,10 +1,6 @@
 {
   "name": "@aurelia/babel-jest",
-<<<<<<< HEAD
-  "version": "2.1.0-dev.202405060015",
-=======
   "version": "2.0.0-beta.17",
->>>>>>> 4b0281e0
   "main": "dist/cjs/index.cjs",
   "module": "dist/esm/index.mjs",
   "exports": {
@@ -49,19 +45,11 @@
     "access": "public"
   },
   "dependencies": {
-<<<<<<< HEAD
-    "@aurelia/kernel": "2.1.0-dev.202405060015",
-    "@aurelia/metadata": "2.1.0-dev.202405060015",
-    "@aurelia/platform": "2.1.0-dev.202405060015",
-    "@aurelia/plugin-conventions": "2.1.0-dev.202405060015",
-    "@aurelia/runtime": "2.1.0-dev.202405060015",
-=======
     "@aurelia/kernel": "2.0.0-beta.17",
     "@aurelia/metadata": "2.0.0-beta.17",
     "@aurelia/platform": "2.0.0-beta.17",
     "@aurelia/plugin-conventions": "2.0.0-beta.17",
     "@aurelia/runtime": "2.0.0-beta.17",
->>>>>>> 4b0281e0
     "@babel/core": "^7.18.2",
     "babel-jest": "^29.7.0"
   },
