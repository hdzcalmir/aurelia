--- conflicted
+++ resolved
@@ -1,10 +1,6 @@
 {
   "name": "@aurelia/ts-jest",
-<<<<<<< HEAD
-  "version": "2.1.0-dev.202307141905",
-=======
   "version": "2.0.0-beta.8",
->>>>>>> 052d475f
   "main": "dist/cjs/index.cjs",
   "module": "dist/esm/index.mjs",
   "exports": {
@@ -52,19 +48,11 @@
     "access": "public"
   },
   "dependencies": {
-<<<<<<< HEAD
-    "@aurelia/kernel": "2.1.0-dev.202307141905",
-    "@aurelia/metadata": "2.1.0-dev.202307141905",
-    "@aurelia/platform": "2.1.0-dev.202307141905",
-    "@aurelia/plugin-conventions": "2.1.0-dev.202307141905",
-    "@aurelia/runtime": "2.1.0-dev.202307141905",
-=======
     "@aurelia/kernel": "2.0.0-beta.8",
     "@aurelia/metadata": "2.0.0-beta.8",
     "@aurelia/platform": "2.0.0-beta.8",
     "@aurelia/plugin-conventions": "2.0.0-beta.8",
     "@aurelia/runtime": "2.0.0-beta.8",
->>>>>>> 052d475f
     "ts-jest": "^28.0.4"
   },
   "devDependencies": {
