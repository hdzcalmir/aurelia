{
  "name": "@aurelia/http-server",
<<<<<<< HEAD
  "version": "2.1.0-dev.202206080345",
=======
  "version": "2.0.0-alpha.35",
>>>>>>> ffacade3
  "main": "dist/cjs/index.cjs",
  "module": "dist/esm/index.mjs",
  "exports": {
    "require": "./dist/cjs/index.cjs",
    "import": "./dist/esm/index.mjs"
  },
  "typings": "dist/types/index.d.ts",
  "license": "MIT",
  "homepage": "https://aurelia.io",
  "repository": {
    "type": "git",
    "url": "https://github.com/aurelia/aurelia"
  },
  "bugs": {
    "url": "https://github.com/aurelia/aurelia/issues"
  },
  "keywords": [
    "aurelia",
    "http-server"
  ],
  "files": [
    "bin",
    "dist",
    "src",
    "README.md",
    "CHANGELOG.md",
    "LICENSE"
  ],
  "bin": {
    "au-http-server": "./bin/cli.js"
  },
  "scripts": {
    "lint": "eslint --cache --ext .js,.ts src/",
    "lint:ci": "eslint --cache --ext .js,.ts --quiet --report-unused-disable-directives src/",
    "build": "rollup -c",
    "dev": "rollup -c -w",
    "publish:dev": "npm publish --tag dev",
    "publish:latest": "npm publish --tag latest",
    "rollup": "rollup -c",
    "postrollup": "tsc --emitDeclarationOnly",
    "build:packages": "npm run rollup"
  },
  "publishConfig": {
    "access": "public"
  },
  "dependencies": {
<<<<<<< HEAD
    "@aurelia/kernel": "2.1.0-dev.202206080345",
    "@aurelia/metadata": "2.1.0-dev.202206080345",
    "@aurelia/platform": "2.1.0-dev.202206080345",
    "@aurelia/runtime": "2.1.0-dev.202206080345"
=======
    "@aurelia/kernel": "2.0.0-alpha.35",
    "@aurelia/metadata": "2.0.0-alpha.35",
    "@aurelia/platform": "2.0.0-alpha.35",
    "@aurelia/runtime": "2.0.0-alpha.35"
>>>>>>> ffacade3
  },
  "devDependencies": {
    "@types/node": "^14.18.14",
    "tslib": "^2.4.0",
    "typescript": "4.7.3"
  },
  "engines": {
    "node": ">=14.17.0"
  }
}<|MERGE_RESOLUTION|>--- conflicted
+++ resolved
@@ -1,10 +1,6 @@
 {
   "name": "@aurelia/http-server",
-<<<<<<< HEAD
-  "version": "2.1.0-dev.202206080345",
-=======
   "version": "2.0.0-alpha.35",
->>>>>>> ffacade3
   "main": "dist/cjs/index.cjs",
   "module": "dist/esm/index.mjs",
   "exports": {
@@ -51,17 +47,10 @@
     "access": "public"
   },
   "dependencies": {
-<<<<<<< HEAD
-    "@aurelia/kernel": "2.1.0-dev.202206080345",
-    "@aurelia/metadata": "2.1.0-dev.202206080345",
-    "@aurelia/platform": "2.1.0-dev.202206080345",
-    "@aurelia/runtime": "2.1.0-dev.202206080345"
-=======
     "@aurelia/kernel": "2.0.0-alpha.35",
     "@aurelia/metadata": "2.0.0-alpha.35",
     "@aurelia/platform": "2.0.0-alpha.35",
     "@aurelia/runtime": "2.0.0-alpha.35"
->>>>>>> ffacade3
   },
   "devDependencies": {
     "@types/node": "^14.18.14",
