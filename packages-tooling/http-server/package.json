{
  "name": "@aurelia/http-server",
<<<<<<< HEAD
  "version": "2.1.0-dev.202407271309",
=======
  "version": "2.0.0-beta.21",
>>>>>>> 617b010f
  "main": "dist/cjs/index.cjs",
  "module": "dist/esm/index.mjs",
  "exports": {
    "types": "./dist/types/index.d.ts",
    "require": "./dist/cjs/index.cjs",
    "import": "./dist/esm/index.mjs"
  },
  "types": "dist/types/index.d.ts",
  "license": "MIT",
  "homepage": "https://aurelia.io",
  "repository": {
    "type": "git",
    "url": "https://github.com/aurelia/aurelia.git",
    "directory": "packages-tooling/http-server"
  },
  "bugs": {
    "url": "https://github.com/aurelia/aurelia/issues"
  },
  "keywords": [
    "aurelia",
    "http-server"
  ],
  "files": [
    "bin",
    "dist",
    "src/**/*.ts",
    "README.md",
    "CHANGELOG.md",
    "LICENSE"
  ],
  "bin": {
    "au-http-server": "./bin/cli.js"
  },
  "scripts": {
    "lint": "eslint --cache --ext .js,.ts src/",
    "lint:ci": "eslint --ext .js,.ts --quiet --report-unused-disable-directives src/",
    "build": "rollup -c",
    "dev": "rollup -c -w",
    "publish:dev": "npm publish --tag dev",
    "publish:latest": "npm publish --tag latest",
    "rollup": "rollup -c",
    "postrollup": "tsc --emitDeclarationOnly",
    "build:packages": "npm run rollup"
  },
  "publishConfig": {
    "access": "public"
  },
  "dependencies": {
<<<<<<< HEAD
    "@aurelia/kernel": "2.1.0-dev.202407271309",
    "@aurelia/metadata": "2.1.0-dev.202407271309",
    "@aurelia/platform": "2.1.0-dev.202407271309",
    "@aurelia/runtime": "2.1.0-dev.202407271309"
=======
    "@aurelia/kernel": "2.0.0-beta.21",
    "@aurelia/metadata": "2.0.0-beta.21",
    "@aurelia/platform": "2.0.0-beta.21",
    "@aurelia/runtime": "2.0.0-beta.21"
>>>>>>> 617b010f
  },
  "devDependencies": {
    "@types/node": "^14.18.14",
    "tslib": "^2.4.0",
    "typescript": "5.4.2"
  },
  "engines": {
    "node": ">=14.17.0"
  }
}<|MERGE_RESOLUTION|>--- conflicted
+++ resolved
@@ -1,10 +1,6 @@
 {
   "name": "@aurelia/http-server",
-<<<<<<< HEAD
-  "version": "2.1.0-dev.202407271309",
-=======
   "version": "2.0.0-beta.21",
->>>>>>> 617b010f
   "main": "dist/cjs/index.cjs",
   "module": "dist/esm/index.mjs",
   "exports": {
@@ -53,17 +49,10 @@
     "access": "public"
   },
   "dependencies": {
-<<<<<<< HEAD
-    "@aurelia/kernel": "2.1.0-dev.202407271309",
-    "@aurelia/metadata": "2.1.0-dev.202407271309",
-    "@aurelia/platform": "2.1.0-dev.202407271309",
-    "@aurelia/runtime": "2.1.0-dev.202407271309"
-=======
     "@aurelia/kernel": "2.0.0-beta.21",
     "@aurelia/metadata": "2.0.0-beta.21",
     "@aurelia/platform": "2.0.0-beta.21",
     "@aurelia/runtime": "2.0.0-beta.21"
->>>>>>> 617b010f
   },
   "devDependencies": {
     "@types/node": "^14.18.14",
