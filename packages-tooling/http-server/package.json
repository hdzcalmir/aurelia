--- conflicted
+++ resolved
@@ -1,10 +1,6 @@
 {
   "name": "@aurelia/http-server",
-<<<<<<< HEAD
-  "version": "2.1.0-dev.202405130849",
-=======
   "version": "2.0.0-beta.18",
->>>>>>> 8fe53d14
   "main": "dist/cjs/index.cjs",
   "module": "dist/esm/index.mjs",
   "exports": {
@@ -53,17 +49,10 @@
     "access": "public"
   },
   "dependencies": {
-<<<<<<< HEAD
-    "@aurelia/kernel": "2.1.0-dev.202405130849",
-    "@aurelia/metadata": "2.1.0-dev.202405130849",
-    "@aurelia/platform": "2.1.0-dev.202405130849",
-    "@aurelia/runtime": "2.1.0-dev.202405130849"
-=======
     "@aurelia/kernel": "2.0.0-beta.18",
     "@aurelia/metadata": "2.0.0-beta.18",
     "@aurelia/platform": "2.0.0-beta.18",
     "@aurelia/runtime": "2.0.0-beta.18"
->>>>>>> 8fe53d14
   },
   "devDependencies": {
     "@types/node": "^14.18.14",
