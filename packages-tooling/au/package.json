--- conflicted
+++ resolved
@@ -1,10 +1,6 @@
 {
   "name": "au",
-<<<<<<< HEAD
-  "version": "2.0.1-dev.202403150512",
-=======
   "version": "2.0.0-beta.14",
->>>>>>> 48fd612a
   "main": "dist/cjs/index.cjs",
   "module": "dist/esm/index.mjs",
   "exports": {
@@ -54,17 +50,10 @@
     "access": "public"
   },
   "dependencies": {
-<<<<<<< HEAD
-    "@aurelia/http-server": "2.0.1-dev.202403150512",
-    "@aurelia/kernel": "2.0.1-dev.202403150512",
-    "@aurelia/metadata": "2.0.1-dev.202403150512",
-    "@aurelia/platform": "2.0.1-dev.202403150512"
-=======
     "@aurelia/http-server": "2.0.0-beta.14",
     "@aurelia/kernel": "2.0.0-beta.14",
     "@aurelia/metadata": "2.0.0-beta.14",
     "@aurelia/platform": "2.0.0-beta.14"
->>>>>>> 48fd612a
   },
   "devDependencies": {
     "@types/node": "^14.18.14",
