{
  "name": "au",
<<<<<<< HEAD
  "version": "2.1.0-dev.202205261133",
=======
  "version": "2.0.0-alpha.33",
>>>>>>> 232f995b
  "main": "dist/cjs/index.cjs",
  "module": "dist/esm/index.mjs",
  "exports": {
    "require": "./dist/cjs/index.cjs",
    "import": "./dist/esm/index.mjs"
  },
  "typings": "dist/types/index.d.ts",
  "license": "MIT",
  "homepage": "https://aurelia.io",
  "repository": {
    "type": "git",
    "url": "https://github.com/aurelia/aurelia"
  },
  "bugs": {
    "url": "https://github.com/aurelia/aurelia/issues"
  },
  "keywords": [
    "aurelia",
    "au",
    "cli"
  ],
  "files": [
    "bin",
    "dist",
    "src",
    "README.md",
    "CHANGELOG.md",
    "LICENSE"
  ],
  "bin": {
    "au": "./bin/au.js"
  },
  "scripts": {
    "lint": "eslint --cache --ext .js,.ts src/",
    "lint:ci": "eslint --cache --ext .js,.ts --quiet --report-unused-disable-directives src/",
    "build": "rollup -c",
    "bundle": "ts-node -P ../../tsconfig.json ../../scripts/bundle.ts umd,esm,system aurelia",
    "dev": "rollup -c -w",
    "publish:dev": "npm publish --tag dev",
    "publish:latest": "npm publish --tag latest",
    "rollup": "rollup -c",
    "postrollup": "tsc --emitDeclarationOnly",
    "build:packages": "npm run rollup"
  },
  "publishConfig": {
    "access": "public"
  },
  "dependencies": {
<<<<<<< HEAD
    "@aurelia/http-server": "2.1.0-dev.202205261133",
    "@aurelia/kernel": "2.1.0-dev.202205261133",
    "@aurelia/metadata": "2.1.0-dev.202205261133",
    "@aurelia/platform": "2.1.0-dev.202205261133"
=======
    "@aurelia/http-server": "2.0.0-alpha.33",
    "@aurelia/kernel": "2.0.0-alpha.33",
    "@aurelia/metadata": "2.0.0-alpha.33",
    "@aurelia/platform": "2.0.0-alpha.33"
>>>>>>> 232f995b
  },
  "devDependencies": {
    "@types/node": "^14.18.14",
    "tslib": "^2.4.0",
    "typescript": "4.7.2"
  },
  "engines": {
    "node": ">=14.17.0"
  }
}<|MERGE_RESOLUTION|>--- conflicted
+++ resolved
@@ -1,10 +1,6 @@
 {
   "name": "au",
-<<<<<<< HEAD
-  "version": "2.1.0-dev.202205261133",
-=======
   "version": "2.0.0-alpha.33",
->>>>>>> 232f995b
   "main": "dist/cjs/index.cjs",
   "module": "dist/esm/index.mjs",
   "exports": {
@@ -53,17 +49,10 @@
     "access": "public"
   },
   "dependencies": {
-<<<<<<< HEAD
-    "@aurelia/http-server": "2.1.0-dev.202205261133",
-    "@aurelia/kernel": "2.1.0-dev.202205261133",
-    "@aurelia/metadata": "2.1.0-dev.202205261133",
-    "@aurelia/platform": "2.1.0-dev.202205261133"
-=======
     "@aurelia/http-server": "2.0.0-alpha.33",
     "@aurelia/kernel": "2.0.0-alpha.33",
     "@aurelia/metadata": "2.0.0-alpha.33",
     "@aurelia/platform": "2.0.0-alpha.33"
->>>>>>> 232f995b
   },
   "devDependencies": {
     "@types/node": "^14.18.14",
